{
  "name": "root",
  "devDependencies": {
    "@types/chai-as-promised": "^7.1.5",
<<<<<<< HEAD
    "@types/koa-cors": "^0.0.6",
=======
    "@types/co-body": "6.1.0",
>>>>>>> eb3742ad
    "@typescript-eslint/eslint-plugin": "^6.5.0",
    "@typescript-eslint/parser": "^6.5.0",
    "axios-mock-adapter": "^1.20.0",
    "chai-as-promised": "^7.1.1",
    "codecov": "^3.8.3",
    "eslint": "^8.48.0",
    "eslint-config-airbnb-base": "^15.0.0",
    "eslint-config-prettier": "^8.3.0",
    "eslint-plugin-import": "^2.28.1",
    "ethereum-waffle": "^4.0.7",
    "husky": "^8.0.3",
    "ioredis": "^5.3.2",
    "lint-staged": "^14.0.1",
    "mocha-junit-reporter": "^2.2.1",
    "mocha-multi-reporters": "^1.5.1",
    "nodemon": "^2.0.15",
    "nyc": "^15.1.0",
    "prettier": "^3.0.3",
    "replace": "^1.2.2"
  },
  "workspaces": {
    "packages": [
      "packages/**"
    ]
  },
  "scripts": {
    "acceptancetest": "ts-mocha packages/server/tests/acceptance/index.spec.ts --exit",
    "acceptancetest:api_batch1": "ts-mocha packages/server/tests/acceptance/index.spec.ts  -g '@api-batch-1' --exit",
    "acceptancetest:api_batch2": "ts-mocha packages/server/tests/acceptance/index.spec.ts  -g '@api-batch-2' --exit",
    "acceptancetest:api_batch3": "ts-mocha packages/server/tests/acceptance/index.spec.ts  -g '@api-batch-3' --exit",
    "acceptancetest:erc20": "ts-mocha packages/server/tests/acceptance/index.spec.ts  -g '@erc20' --exit",
    "acceptancetest:ratelimiter": "ts-mocha packages/ws-server/tests/acceptance/index.spec.ts  -g '@web-socket-ratelimiter' --exit && ts-mocha packages/server/tests/acceptance/index.spec.ts  -g '@ratelimiter' --exit",
    "acceptancetest:tokencreate": "ts-mocha packages/server/tests/acceptance/index.spec.ts  -g '@tokencreate' --exit",
    "acceptancetest:tokenmanagement": "ts-mocha packages/server/tests/acceptance/index.spec.ts  -g '@tokenmanagement' --exit",
    "acceptancetest:htsprecompilev1": "ts-mocha packages/server/tests/acceptance/index.spec.ts  -g '@htsprecompilev1' --exit",
    "acceptancetest:release": "ts-mocha packages/server/tests/acceptance/index.spec.ts  -g '@release' --exit && ts-mocha packages/ws-server/tests/acceptance/index.spec.ts  -g '@release' --exit",
    "acceptancetest:release_http": "ts-mocha packages/server/tests/acceptance/index.spec.ts  -g '@release' --exit",
    "acceptancetest:release_ws": "ts-mocha packages/ws-server/tests/acceptance/index.spec.ts  -g '@release' --exit",
    "acceptancetest:ws": "ts-mocha packages/ws-server/tests/acceptance/index.spec.ts  -g '@web-socket' --exit",
    "acceptancetest:ws_batch1": "ts-mocha packages/ws-server/tests/acceptance/index.spec.ts  -g '@web-socket-batch-1' --exit",
    "acceptancetest:ws_batch2": "ts-mocha packages/ws-server/tests/acceptance/index.spec.ts  -g '@web-socket-batch-2' --exit",
    "acceptancetest:ws_batch3": "ts-mocha packages/ws-server/tests/acceptance/index.spec.ts  -g '@web-socket-batch-3' --exit",
    "acceptancetest:ws_newheads": "ts-mocha packages/server/tests/acceptance/index.spec.ts  -g '@web-socket-newheads' --exit",
    "acceptancetest:precompile-calls": "ts-mocha packages/server/tests/acceptance/index.spec.ts  -g '@precompile-calls' --exit",
    "acceptancetest:cache-service": "ts-mocha packages/server/tests/acceptance/index.spec.ts  -g '@cache-service' --exit",
    "acceptancetest:rpc_api_schema_conformity": "ts-mocha packages/server/tests/acceptance/index.spec.ts  -g '@api-conformity' --exit",
    "acceptancetest:serverconfig": "ts-mocha packages/server/tests/acceptance/index.spec.ts  -g '@server-config' --exit",
    "build": "npx lerna run build",
    "build-and-test": "npx lerna run build && npx lerna run test",
    "build:docker": "docker build . -t ${npm_package_name}",
    "clean": "npx lerna run clean",
    "compile": "npx lerna run compile",
    "dev": "npm run build && tsc --watch",
    "deploy:docker": "docker push ghcr.io/hashgraph/${npm_package_name}:latest",
    "format": "npx lerna run format",
    "lint": "npx lerna run lint",
    "start": "npx lerna exec --scope @hashgraph/json-rpc-server -- npm run start",
    "start:ws": "npx lerna exec --scope @hashgraph/json-rpc-ws-server -- npm run start",
    "start:docker": "docker run --name hedera-relay -d -p 7546:7546 ${npm_package_name}:latest",
    "test": "npx lerna run test",
    "openrpctest": "ts-mocha packages/relay/tests/lib/openrpc.spec.ts --exit",
    "bump-version": "SEM_VER=${npm_config_semver} SNAPSHOT=${npm_config_snapshot} node scripts/.bump-version.js",
    "prepare": "husky install"
  },
  "dependencies": {
    "@hashgraph/hedera-local": "^2.27.0",
    "@open-rpc/schema-utils-js": "^1.16.1",
    "@types/find-config": "^1.0.4",
    "@types/sinon": "^10.0.20",
    "chai-exclude": "^2.1.0",
    "eslint-config-standard-with-typescript": "^43.0.1",
    "eslint-plugin-n": "^15.7.0",
    "keyv-file": "^0.3.1",
    "koa-cors": "^0.0.16",
    "koa-websocket": "^7.0.0",
    "lerna": "^8.1.1",
    "pino": "^7.11.0",
    "pino-pretty": "^7.6.1",
    "prom-client": "^14.0.1",
    "redis": "^4.6.13",
    "ts-node": "^10.9.2",
    "typescript": "^4.6.3"
  },
  "overrides": {
    "protobufjs": "^7.2.4",
    "semver": "^7.5.3"
  },
  "lint-staged": {
    "packages/**/src/**/*.ts": [
      "prettier --write"
    ],
    "packages/**/tests/**/*.ts": [
      "prettier --write"
    ],
    "!(packages/**/dist/)*.ts": [
      "prettier --write"
    ],
    "!(packages/**/node_modules/)*.ts": [
      "prettier --write"
    ]
  },
  "husky": {
    "hooks": {
      "pre-commit": "lint-staged"
    }
  }
}<|MERGE_RESOLUTION|>--- conflicted
+++ resolved
@@ -2,11 +2,8 @@
   "name": "root",
   "devDependencies": {
     "@types/chai-as-promised": "^7.1.5",
-<<<<<<< HEAD
+    "@types/co-body": "6.1.0",
     "@types/koa-cors": "^0.0.6",
-=======
-    "@types/co-body": "6.1.0",
->>>>>>> eb3742ad
     "@typescript-eslint/eslint-plugin": "^6.5.0",
     "@typescript-eslint/parser": "^6.5.0",
     "axios-mock-adapter": "^1.20.0",
