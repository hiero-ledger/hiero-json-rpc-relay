{
    "name": "root",
    "devDependencies": {
        "@typescript-eslint/eslint-plugin": "^5.11.0",
        "@typescript-eslint/parser": "^5.11.0",
        "axios-mock-adapter": "^1.20.0",
        "codecov": "^3.8.3",
        "eslint": "^7.32.0",
        "eslint-config-airbnb-base": "^15.0.0",
        "eslint-config-prettier": "^8.3.0",
        "eslint-plugin-import": "^2.25.4",
        "ethereum-waffle": "^4.0.7",
        "nodemon": "^2.0.15",
        "nyc": "^15.1.0",
        "prettier": "^2.5.1",
        "replace": "^1.2.2"
    },
    "workspaces": {
        "packages": [
            "packages/**"
        ]
    },
    "scripts": {
        "acceptancetest": "ts-mocha packages/server/tests/acceptance/index.spec.ts --exit",
        "acceptancetest:api_batch1": "ts-mocha packages/server/tests/acceptance/index.spec.ts  -g '@api-batch-1' --exit",
        "acceptancetest:api_batch2": "ts-mocha packages/server/tests/acceptance/index.spec.ts  -g '@api-batch-2' --exit",
        "acceptancetest:api_batch3": "ts-mocha packages/server/tests/acceptance/index.spec.ts  -g '@api-batch-3' --exit",
        "acceptancetest:erc20": "ts-mocha packages/server/tests/acceptance/index.spec.ts  -g '@erc20' --exit",
        "acceptancetest:ratelimiter": "ts-mocha packages/server/tests/acceptance/index.spec.ts  -g '@ratelimiter' --exit",
        "acceptancetest:tokencreate": "ts-mocha packages/server/tests/acceptance/index.spec.ts  -g '@tokencreate' --exit",
        "acceptancetest:tokenmanagement": "ts-mocha packages/server/tests/acceptance/index.spec.ts  -g '@tokenmanagement' --exit",
        "acceptancetest:htsprecompilev1": "ts-mocha packages/server/tests/acceptance/index.spec.ts  -g '@htsprecompilev1' --exit",
        "acceptancetest:release": "ts-mocha packages/server/tests/acceptance/index.spec.ts  -g '@release' --exit",
        "acceptancetest:ws": "ts-mocha packages/server/tests/acceptance/index.spec.ts  -g '@web-socket' --exit",
        "build": "npx lerna run build",
        "build-and-test": "npx lerna run build && npx lerna run test",
        "build:docker": "docker build . -t ${npm_package_name}",
        "clean": "npx lerna run clean",
        "compile": "npx lerna run compile",
        "dev": "npm run build && tsc --watch",
        "deploy:docker": "docker push ghcr.io/hashgraph/${npm_package_name}:latest",
        "format": "npx lerna run format",
        "setup": "npx lerna bootstrap --hoist",
        "lint": "npx lerna run lint",
        "start": "npx lerna exec --scope @hashgraph/json-rpc-server -- npm run start",
        "start:ws": "npx lerna exec --scope @hashgraph/json-rpc-ws-server -- npm run start",
        "start:docker": "docker run --name hedera-relay -d -p 7546:7546 ${npm_package_name}:latest",
        "test": "npx lerna run test",
        "openrpctest": "ts-mocha packages/relay/tests/lib/openrpc.spec.ts --exit",
        "integration:prerequisite": "ts-node packages/server/tests/helpers/prerequisite.ts",
        "check:node": "ts-node packages/server/tests/helpers/nodeCheck.ts",
        "bump-version": "SEM_VER=${npm_config_semver} SNAPSHOT=${npm_config_snapshot} node scripts/.bump-version.js"
    },
    "dependencies": {
<<<<<<< HEAD
        "@hashgraph/hedera-local": "^2.5.0",
=======
        "@hashgraph/hedera-local": "^2.5.1",
>>>>>>> 0a6d9dcb
        "@open-rpc/schema-utils-js": "^1.16.1",
        "@types/find-config": "^1.0.1",
        "keyv-file": "^0.2.0",
        "koa-cors": "^0.0.16",
        "koa-websocket": "^7.0.0",
        "lerna": "^6.0.3",
        "pino": "^7.11.0",
        "pino-pretty": "^7.6.1",
        "prom-client": "^14.0.1",
        "typescript": "^4.6.3"
    }
}<|MERGE_RESOLUTION|>--- conflicted
+++ resolved
@@ -52,11 +52,7 @@
         "bump-version": "SEM_VER=${npm_config_semver} SNAPSHOT=${npm_config_snapshot} node scripts/.bump-version.js"
     },
     "dependencies": {
-<<<<<<< HEAD
-        "@hashgraph/hedera-local": "^2.5.0",
-=======
         "@hashgraph/hedera-local": "^2.5.1",
->>>>>>> 0a6d9dcb
         "@open-rpc/schema-utils-js": "^1.16.1",
         "@types/find-config": "^1.0.1",
         "keyv-file": "^0.2.0",
