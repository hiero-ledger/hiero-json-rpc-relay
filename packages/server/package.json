{
    "name": "@hashgraph/json-rpc-server",
    "version": "0.5.0-SNAPSHOT",
    "description": "Hedera Hashgraph Ethereum JSON RPC server. Accepts requests for Ethereum JSON RPC 2.0 APIs",
    "main": "dist/index.js",
    "keywords": [],
    "author": "Hedera Smart Contracts Team",
    "dependencies": {
        "@hashgraph/json-rpc-relay": "file:../relay",
        "axios": "^0.27.2",
        "dotenv": "^16.0.0",
        "koa": "^2.13.4",
        "koa-body-parser": "^0.2.1",
        "koa-cors": "^0.0.16",
        "koa-jsonrpc": "^1.1.1",
        "koa-logger": "^3.2.1",
        "koa-router": "^10.1.1",
        "mocha": "^9.2.2",
        "pino": "^7.11.0",
        "pino-pretty": "^7.6.1"
    },
    "devDependencies": {
<<<<<<< HEAD
        "@hashgraph/hedera-local": "git://github.com/hashgraph/hedera-local-node.git#main",
        "@hashgraph/sdk": "^2.16.6",
=======
        "@hashgraph/hedera-local": "github:hashgraph/hedera-local-node",
        "@hashgraph/sdk": "^2.17.0",
>>>>>>> 713567f9
        "@koa/cors": "^3.1.0",
        "@types/chai": "^4.3.0",
        "@types/cors": "^2.8.12",
        "@types/express": "^4.17.13",
        "@types/koa-bodyparser": "^4.3.5",
        "@types/koa-router": "^7.4.4",
        "@types/mocha": "^9.1.0",
        "@types/node": "^17.0.31",
        "axios-retry": "^3.2.5",
        "chai": "^4.3.6",
        "ethers": "^5.6.8",
        "shelljs": "^0.8.5",
        "ts-mocha": "^9.0.2",
        "ts-node": "^10.8.1",
        "typescript": "^4.5.5"
    },
    "scripts": {
        "build": "pnpm clean && pnpm compile",
        "clean": "rm -rf ./dist && rm -rf tsconfig.tsbuildinfo",
        "compile": "tsc -b tsconfig.json",
        "acceptancetest": "ts-mocha tests/acceptance/index.spec.ts",
        "start": "node dist/index.js",
        "test": "nyc ts-mocha --recursive ./tests/integration/server.spec.ts",
        "integration:prerequisite": "ts-node ./tests/helpers/prerequisite.ts"
    },
    "nyc": {
        "check-coverage": false,
        "reporter": [
            "html",
            "lcov",
            "text",
            "text-summary"
        ],
        "report-dir": "coverage"
    }
}<|MERGE_RESOLUTION|>--- conflicted
+++ resolved
@@ -20,13 +20,8 @@
         "pino-pretty": "^7.6.1"
     },
     "devDependencies": {
-<<<<<<< HEAD
         "@hashgraph/hedera-local": "git://github.com/hashgraph/hedera-local-node.git#main",
-        "@hashgraph/sdk": "^2.16.6",
-=======
-        "@hashgraph/hedera-local": "github:hashgraph/hedera-local-node",
         "@hashgraph/sdk": "^2.17.0",
->>>>>>> 713567f9
         "@koa/cors": "^3.1.0",
         "@types/chai": "^4.3.0",
         "@types/cors": "^2.8.12",
