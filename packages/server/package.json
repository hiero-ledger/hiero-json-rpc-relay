{
    "name": "@hashgraph/json-rpc-server",
    "version": "0.29.0-SNAPSHOT",
    "description": "Hedera Hashgraph Ethereum JSON RPC server. Accepts requests for Ethereum JSON RPC 2.0 APIs",
    "main": "dist/index.js",
    "keywords": [],
    "author": "Hedera Smart Contracts Team",
    "dependencies": {
        "@hashgraph/json-rpc-relay": "file:../relay",
        "axios": "^1.4.0",
        "co-body": "6.1.0",
        "dotenv": "^16.0.0",
        "koa": "^2.13.4",
        "koa-body-parser": "^0.2.1",
        "koa-cors": "^0.0.16",
        "koa-logger": "^3.2.1",
        "koa-router": "^10.1.1",
        "mocha": "^9.2.2",
        "pino": "^7.11.0",
        "pino-pretty": "^7.6.1",
        "uuid": "^3.3.2"
    },
    "devDependencies": {
<<<<<<< HEAD
        "@hashgraph/hedera-local": "^2.11.1",
=======
        "@hashgraph/hedera-local": "^2.11.0",
>>>>>>> 313d410c
        "@hashgraph/sdk": "^2.29.0",
        "@koa/cors": "^3.1.0",
        "@types/chai": "^4.3.0",
        "@types/cors": "^2.8.12",
        "@types/express": "^4.17.13",
        "@types/koa-bodyparser": "^4.3.5",
        "@types/koa-router": "^7.4.4",
        "@types/mocha": "^9.1.0",
        "@types/node": "^17.0.31",
        "axios-retry": "^3.5.1",
        "chai": "^4.3.6",
        "ethers": "^5.6.8",
        "shelljs": "^0.8.5",
        "ts-mocha": "^9.0.2",
        "ts-node": "^10.8.1",
        "typescript": "^4.5.5"
    },
    "scripts": {
        "build": "pnpm clean && pnpm compile",
        "clean": "rm -rf ./dist && rm -rf tsconfig.tsbuildinfo",
        "compile": "tsc -b tsconfig.json",
        "acceptancetest": "ts-mocha tests/acceptance/index.spec.ts",
        "start": "node dist/index.js",
        "test": "nyc ts-mocha --recursive ./tests/integration/*.spec.ts --exit",
        "integration:prerequisite": "ts-node ./tests/helpers/prerequisite.ts"
    },
    "nyc": {
        "check-coverage": false,
        "reporter": [
            "html",
            "lcov",
            "text",
            "text-summary"
        ],
        "report-dir": "coverage"
    }
}<|MERGE_RESOLUTION|>--- conflicted
+++ resolved
@@ -21,11 +21,7 @@
         "uuid": "^3.3.2"
     },
     "devDependencies": {
-<<<<<<< HEAD
         "@hashgraph/hedera-local": "^2.11.1",
-=======
-        "@hashgraph/hedera-local": "^2.11.0",
->>>>>>> 313d410c
         "@hashgraph/sdk": "^2.29.0",
         "@koa/cors": "^3.1.0",
         "@types/chai": "^4.3.0",
