--- conflicted
+++ resolved
@@ -1,10 +1,6 @@
 {
     "name": "@hashgraph/json-rpc-server",
-<<<<<<< HEAD
-    "version": "0.23.0-rc1",
-=======
     "version": "0.24.0-SNAPSHOT",
->>>>>>> c2796586
     "description": "Hedera Hashgraph Ethereum JSON RPC server. Accepts requests for Ethereum JSON RPC 2.0 APIs",
     "main": "dist/index.js",
     "keywords": [],
