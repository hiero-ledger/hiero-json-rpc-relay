/*-
 *
 * Hedera JSON RPC Relay
 *
 * Copyright (C) 2022-2024 Hedera Hashgraph, LLC
 *
 * Licensed under the Apache License, Version 2.0 (the "License");
 * you may not use this file except in compliance with the License.
 * You may obtain a copy of the License at
 *
 *      http://www.apache.org/licenses/LICENSE-2.0
 *
 * Unless required by applicable law or agreed to in writing, software
 * distributed under the License is distributed on an "AS IS" BASIS,
 * WITHOUT WARRANTIES OR CONDITIONS OF ANY KIND, either express or implied.
 * See the License for the specific language governing permissions and
 * limitations under the License.
 *
 */

import { expect } from 'chai';
<<<<<<< HEAD
import { OBJECTS_VALIDATIONS, TracerType, TransactionObject, Validator } from '../../src/validator';
=======
import { OBJECTS_VALIDATIONS, TransactionObject, Validator } from '../../src/validator';
import * as Constants from '../../src/validator/constants';
>>>>>>> 76582fa7

describe('Validator', async () => {
  function expectInvalidParam(index: number | string, message: string, paramValue?: string) {
    return `Invalid parameter ${index}: ${message}${paramValue ? `, value: ${paramValue}` : ''}`;
  }

  function expectUnknownParam(index: number | string, object: string, message: string) {
    return `Invalid parameter '${index}' for ${object}: ${message}`;
  }

  function expectInvalidObject(index: number | string, message: string, object: string, paramValue: string) {
    return `Invalid parameter '${index}' for ${object}: ${message}, value: ${paramValue}`;
  }

  describe('validates Address type correctly', async () => {
    const validation = { 0: { type: 'address' } };

    it('throws an error if address hash is smaller than 20bytes', async () => {
      expect(() => Validator.validateParams(['0x4422E9088662'], validation)).to.throw(
        expectInvalidParam(0, Validator.ADDRESS_ERROR, '0x4422E9088662'),
      );
    });

    it('throws an error if address is larger than 20bytes', async () => {
      expect(() => Validator.validateParams(['0x4422E9088662c44604189B2aA3ae8eE282fceBB7b7b7'], validation)).to.throw(
        expectInvalidParam(0, Validator.ADDRESS_ERROR, '0x4422E9088662c44604189B2aA3ae8eE282fceBB7b7b7'),
      );
    });

    it('throws an error if address is NOT 0x prefixed', async () => {
      expect(() => Validator.validateParams(['4422E9088662c44604189B2aA3ae8eE282fceBB7'], validation)).to.throw(
        expectInvalidParam(0, Validator.ADDRESS_ERROR, '4422E9088662c44604189B2aA3ae8eE282fceBB7'),
      );
    });

    it('throws an error if address is other type', async () => {
      expect(() => Validator.validateParams(['random string'], validation)).to.throw(
        expectInvalidParam(0, Validator.ADDRESS_ERROR, 'random string'),
      );
      expect(() => Validator.validateParams(['123'], validation)).to.throw(
        expectInvalidParam(0, Validator.ADDRESS_ERROR, '123'),
      );
      expect(() => Validator.validateParams([[]], validation)).to.throw(
        expectInvalidParam(0, Validator.ADDRESS_ERROR, ''),
      );
      expect(() => Validator.validateParams([{}], validation)).to.throw(
        expectInvalidParam(0, Validator.ADDRESS_ERROR, '{}'),
      );
    });

    it('does not throw an error if address is valid', async () => {
      const result = Validator.validateParams(['0x4422E9088662c44604189B2aA3ae8eE282fceBB7'], validation);

      expect(result).to.eq(undefined);
    });

    it('does not throw an error if address is long-zero address', async () => {
      const result = Validator.validateParams(['0x0000000000000000000000000000000000000408'], validation);

      expect(result).to.eq(undefined);
    });
  });

  describe('validates Array type correctly', async () => {
    const validation = { 0: { type: 'array' } };
    const error = Validator.TYPES['array'].error;

    it('throws an error if the param is not an array', async () => {
      expect(() => Validator.validateParams(['random string'], validation)).to.throw(
        expectInvalidParam(0, error, 'random string'),
      );
      expect(() => Validator.validateParams([123], validation)).to.throw(expectInvalidParam(0, error, '123'));
      expect(() => Validator.validateParams([true], validation)).to.throw(expectInvalidParam(0, error, 'true'));
      expect(() => Validator.validateParams([{}], validation)).to.throw(expectInvalidParam(0, error, '{}'));
    });

    it('does not throw an error if param is array', async () => {
      expect(Validator.validateParams([['0x1']], validation)).to.eq(undefined);
    });
  });

  describe('validates blockHash type correctly', async () => {
    const validation = { 0: { type: 'blockHash' } };

    it('throws an error if block hash is smaller than 32bytes', async () => {
      expect(() => Validator.validateParams(['0xdec54931fcfe'], validation)).to.throw(
        expectInvalidParam(0, Validator.BLOCK_HASH_ERROR, '0xdec54931fcfe'),
      );
    });

    it('throws an error if block hash is larger than 32bytes', async () => {
      expect(() =>
        Validator.validateParams(
          ['0xdec54931fcfe053f3ffec90c1f7fd20158420b415054f15a4d16b63c528f70a8a8a8'],
          validation,
        ),
      ).to.throw(
        expectInvalidParam(
          0,
          Validator.BLOCK_HASH_ERROR,
          '0xdec54931fcfe053f3ffec90c1f7fd20158420b415054f15a4d16b63c528f70a8a8a8',
        ),
      );
    });

    it('throws an error if block hash is NOT 0x prefixed', async () => {
      expect(() =>
        Validator.validateParams(['dec54931fcfe053f3ffec90c1f7fd20158420b415054f15a4d16b63c528f70a8a8a8'], validation),
      ).to.throw(
        expectInvalidParam(
          0,
          Validator.BLOCK_HASH_ERROR,
          'dec54931fcfe053f3ffec90c1f7fd20158420b415054f15a4d16b63c528f70a8a8a8',
        ),
      );
    });

    it('throws an error if block hash is other type', async () => {
      expect(() => Validator.validateParams(['string'], validation)).to.throw(
        expectInvalidParam(0, Validator.BLOCK_HASH_ERROR, 'string'),
      );
      expect(() => Validator.validateParams([123], validation)).to.throw(
        expectInvalidParam(0, Validator.BLOCK_HASH_ERROR, '123'),
      );
      expect(() => Validator.validateParams([[]], validation)).to.throw(
        expectInvalidParam(0, Validator.BLOCK_HASH_ERROR, ''),
      );
      expect(() => Validator.validateParams([{}], validation)).to.throw(
        expectInvalidParam(0, Validator.BLOCK_HASH_ERROR, '{}'),
      );
    });

    it('does not throw an error if block hash is valid', async () => {
      const result = Validator.validateParams(
        ['0xdec54931fcfe053f3ffec90c1f7fd20158420b415054f15a4d16b63c528f70a8'],
        validation,
      );

      expect(result).to.eq(undefined);
    });
  });

  describe('validates blockNumber type correctly', async () => {
    const validation = { 0: { type: 'blockNumber' } };

    it('throws error if block number is decimal', async () => {
      expect(() => Validator.validateParams([123], validation)).to.throw(
        expectInvalidParam(0, Validator.BLOCK_NUMBER_ERROR, '123'),
      );
    });

    it('throws error if block number is NOT 0x prefixed hex', async () => {
      expect(() => Validator.validateParams(['000f'], validation)).to.throw(
        expectInvalidParam(0, Validator.BLOCK_NUMBER_ERROR, '000f'),
      );
    });

    it('throws error if block number is hex with leading zeros digits', async () => {
      expect(() => Validator.validateParams(['0x00000000000000a'], validation)).to.throw(
        expectInvalidParam(0, Validator.BLOCK_NUMBER_ERROR, '0x00000000000000a'),
      );
    });

    it('throws error if block number is greater than (2^53 – 1)', async () => {
      expect(() => Validator.validateParams(['0x20000000000007'], validation)).to.throw(
        expectInvalidParam(0, Validator.BLOCK_NUMBER_ERROR, '0x20000000000007'),
      );
    });

    it('throws error if block number contains invalid hex characters', async () => {
      expect(() => Validator.validateParams(['0xg'], validation)).to.throw(
        expectInvalidParam(0, Validator.BLOCK_NUMBER_ERROR, '0xg'),
      );
    });

    it('throws error if block number is not correct tag', async () => {
      expect(() => Validator.validateParams(['newest'], validation)).to.throw(
        expectInvalidParam(0, Validator.BLOCK_NUMBER_ERROR, 'newest'),
      );
    });

    it('throws error if block number is random type', async () => {
      expect(() => Validator.validateParams(['string'], validation)).to.throw(
        expectInvalidParam(0, Validator.BLOCK_NUMBER_ERROR, 'string'),
      );
      expect(() => Validator.validateParams([[]], validation)).to.throw(
        expectInvalidParam(0, Validator.BLOCK_NUMBER_ERROR, ''),
      );
      expect(() => Validator.validateParams([{}], validation)).to.throw(
        expectInvalidParam(0, Validator.BLOCK_NUMBER_ERROR, '{}'),
      );
    });

    it('does not throw error when block number is valid hex', async () => {
      const result = Validator.validateParams(['0xf'], validation);

      expect(result).to.eq(undefined);
    });

    it('does not throw error when block number is valid tag', async () => {
      const validation = { 0: { type: 'blockNumber' } };

      expect(Validator.validateParams(['earliest'], validation)).to.eq(undefined);
      expect(Validator.validateParams(['pending'], validation)).to.eq(undefined);
      expect(Validator.validateParams(['latest'], validation)).to.eq(undefined);
    });
  });

  describe('validates boolean type correctly', async () => {
    const validation = { 0: { type: 'boolean', required: true } };
    const error = Validator.TYPES['boolean'].error;

    it('throws an error if param is string', async () => {
      expect(() => Validator.validateParams(['true'], validation)).to.throw(expectInvalidParam(0, error, 'true'));
      expect(() => Validator.validateParams(['false'], validation)).to.throw(expectInvalidParam(0, error, 'false'));
    });

    it('throws an error if param is other type of truthy or falsy value', async () => {
      expect(() => Validator.validateParams([1], validation)).to.throw(expectInvalidParam(0, error, '1'));
      expect(() => Validator.validateParams([2], validation)).to.throw(expectInvalidParam(0, error, '2'));
    });

    it('throws an error if param is another type', async () => {
      expect(() => Validator.validateParams([123], validation)).to.throw(expectInvalidParam(0, error, '123'));
      expect(() => Validator.validateParams(['0x1'], validation)).to.throw(expectInvalidParam(0, error, '0x1'));
      expect(() => Validator.validateParams([[]], validation)).to.throw(expectInvalidParam(0, error, ''));
      expect(() => Validator.validateParams([{}], validation)).to.throw(expectInvalidParam(0, error, '{}'));
    });
  });

  describe('validates Filter Object type correctly', async () => {
    const validation = { 0: { type: 'filter', required: true } };
    const error = Validator.TYPES['filter'].error;
    const object = Validator.FilterObject.name;

    it('throws an error if the param is not an Object', async () => {
      expect(() => Validator.validateParams(['0x1'], validation)).to.throw(expectInvalidParam(0, error, '0x1'));
      expect(() => Validator.validateParams([123], validation)).to.throw(expectInvalidParam(0, error, '123'));
      expect(() => Validator.validateParams([[]], validation)).to.throw(expectInvalidParam(0, error, ''));
      expect(() => Validator.validateParams([true], validation)).to.throw(expectInvalidParam(0, error, 'true'));
    });

    it('throws an error if both blockHash and fromBlock/toBlock are used', async () => {
      expect(() =>
        Validator.validateParams(
          [{ blockHash: '0xdec54931fcfe053f3ffec90c1f7fd20158420b415054f15a4d16b63c528f70a8', fromBlock: 'latest' }],
          validation,
        ),
      ).to.throw(expectInvalidParam(0, "Can't use both blockHash and toBlock/fromBlock"));
    });

    it('throws an error if the Filter Object properties are the wrong type', async () => {
      expect(() => Validator.validateParams([{ blockHash: 123 }], validation)).to.throw(
        expectInvalidObject('blockHash', Validator.BLOCK_HASH_ERROR, object, '123'),
      );
      expect(() => Validator.validateParams([{ toBlock: 123 }], validation)).to.throw(
        expectInvalidObject('toBlock', Validator.BLOCK_NUMBER_ERROR, object, '123'),
      );
      expect(() => Validator.validateParams([{ fromBlock: 123 }], validation)).to.throw(
        expectInvalidObject('fromBlock', Validator.BLOCK_NUMBER_ERROR, object, '123'),
      );
      expect(() => Validator.validateParams([{ address: '0x1' }], validation)).to.throw(
        expectInvalidObject('address', Validator.TYPES.addressFilter.error, object, '0x1'),
      );
      expect(() => Validator.validateParams([{ topics: {} }], validation)).to.throw(
        expectInvalidObject('topics', Validator.TYPES.topics.error, object, '{}'),
      );
      expect(() => Validator.validateParams([{ topics: [123] }], validation)).to.throw(
        expectInvalidObject('topics', Validator.TYPES.topics.error, object, '[123]'),
      );
    });

    it('does not throw an error for correct values', async () => {
      expect(
        Validator.validateParams(
          [{ blockHash: '0xdec54931fcfe053f3ffec90c1f7fd20158420b415054f15a4d16b63c528f70a8' }],
          validation,
        ),
      ).to.eq(undefined);
      expect(Validator.validateParams([{ toBlock: '0x2' }], validation)).to.eq(undefined);
      expect(Validator.validateParams([{ toBlock: 'latest' }], validation)).to.eq(undefined);
      expect(Validator.validateParams([{ fromBlock: '0x1' }], validation)).to.eq(undefined);
      expect(Validator.validateParams([{ fromBlock: 'earliest' }], validation)).to.eq(undefined);
      expect(Validator.validateParams([{ address: '0x4422E9088662c44604189B2aA3ae8eE282fceBB7' }], validation)).to.eq(
        undefined,
      );
      expect(
        Validator.validateParams(
          [{ address: ['0x4422E9088662c44604189B2aA3ae8eE282fceBB7', '0x4422E9088662c44604189B2aA3ae8eE282fceBB8'] }],
          validation,
        ),
      ).to.eq(undefined);
      expect(
        Validator.validateParams(
          [{ topics: ['0xddf252ad1be2c89b69c2b068fc378daa952ba7f163c4a11628f55a4df523b3ef'] }],
          validation,
        ),
      ).to.eq(undefined);
      expect(
        Validator.validateParams(
          [
            {
              topics: [
                [
                  '0xddf252ad1be2c89b69c2b068fc378daa952ba7f163c4a11628f55a4df523b3ef',
                  '0xea443924a9fba8d643a00daf0a7956ebc37fa4e9da82f07f80c34f0f5217edf9',
                ],
              ],
            },
          ],
          validation,
        ),
      ).to.eq(undefined);
    });
  });

  describe('validates topics type correctly', async () => {
    const validation = { 0: { type: 'topics' } };
    const topicsError = Validator.TYPES['topics'].error;
    it('throws an error if topics contains hash smaller than 32bytes', async () => {
      expect(() =>
        Validator.validateParams(
          [['0xddf252ad1be2c89', '0xddf252ad1be2c89b69c2b068fc378daa952ba7f163c4a11628f55a4df523b3ef']],
          validation,
        ),
      ).to.throw(
        expectInvalidParam(
          0,
          topicsError,
          '["0xddf252ad1be2c89","0xddf252ad1be2c89b69c2b068fc378daa952ba7f163c4a11628f55a4df523b3ef"]',
        ),
      );
    });

    it('throws an error if topics contains hash larger than 32bytes', async () => {
      expect(() =>
        Validator.validateParams(
          [
            [
              '0xddf252ad1be2c89b69c2b068fc378daa952ba7f163c4a11628f55a4df523b3ef',
              '0xddf252ad1be2c89b69c2b068fc378daa952ba7f163c4a11628f55a4df523b3effffffffffff',
            ],
          ],
          validation,
        ),
      ).to.throw(
        expectInvalidParam(
          0,
          topicsError,
          '["0xddf252ad1be2c89b69c2b068fc378daa952ba7f163c4a11628f55a4df523b3ef","0xddf252ad1be2c89b69c2b068fc378daa952ba7f163c4a11628f55a4df523b3effffffffffff"]',
        ),
      );
    });

    it('throws an error if topics contains hashes NOT 0x prefixed', async () => {
      expect(() =>
        Validator.validateParams(
          [
            [
              '0xddf252ad1be2c89b69c2b068fc378daa952ba7f163c4a11628f55a4df523b3ef',
              'ddf252ad1be2c89b69c2b068fc378daa952ba7f163c4a11628f55a4df523b3ef',
            ],
          ],
          validation,
        ),
      ).to.throw(
        expectInvalidParam(
          0,
          topicsError,
          '["0xddf252ad1be2c89b69c2b068fc378daa952ba7f163c4a11628f55a4df523b3ef","ddf252ad1be2c89b69c2b068fc378daa952ba7f163c4a11628f55a4df523b3ef"]',
        ),
      );
    });

    it('throws an error if topics is not array', async () => {
      expect(() => Validator.validateParams([123], validation)).to.throw(expectInvalidParam(0, topicsError, '123'));
      expect(() => Validator.validateParams(['0x1'], validation)).to.throw(expectInvalidParam(0, topicsError, '0x1'));
      expect(() => Validator.validateParams([{}], validation)).to.throw(expectInvalidParam(0, topicsError, '{}'));
    });

    it('does not throw an error if topics param is valid', async () => {
      const result = Validator.validateParams(
        [['0x790673a87ac19773537b2553e1dc7c451f659e0f75d1b69a706ad42d25cbdb55']],
        validation,
      );

      expect(result).to.eq(undefined);
    });

    it('does not throw an error if topics param is null', async () => {
      const result = Validator.validateParams(
        [[null, '0x790673a87ac19773537b2553e1dc7c451f659e0f75d1b69a706ad42d25cbdb55']],
        validation,
      );

      expect(result).to.eq(undefined);
    });

    it('should handle nested topic arrays', async () => {
      const result = Validator.validateParams(
        [
          [
            ['0x790673a87ac19773537b2553e1dc7c451f659e0f75d1b69a706ad42d25cbdb55'],
            ['0x790673a87ac19773537b2553e1dc7c451f659e0f75d1b69a706ad42d25cbdb56'],
          ],
        ],
        validation,
      );

      expect(result).to.eq(undefined);
    });

    it('should allow topic to be null in nested topic arrays', async () => {
      const result = Validator.validateParams(
        [
          [
            [null, '0x790673a87ac19773537b2553e1dc7c451f659e0f75d1b69a706ad42d25cbdb55'],
            ['0x790673a87ac19773537b2553e1dc7c451f659e0f75d1b69a706ad42d25cbdb56'],
          ],
        ],
        validation,
      );

      expect(result).to.eq(undefined);
    });

    it('should correctly validate nested topic arrays', async () => {
      expect(() =>
        Validator.validateParams(
          [
            [
              ['0x790673a87ac19773537b2553e1dc7c451f659e0f75d1b69a706ad42d25cbdb55'],
              ['0x790673a87ac19773537b2553e1dc7'],
            ],
          ],
          validation,
        ),
      ).to.throw(
        expectInvalidParam(
          0,
          topicsError,
          '[["0x790673a87ac19773537b2553e1dc7c451f659e0f75d1b69a706ad42d25cbdb55"],["0x790673a87ac19773537b2553e1dc7"]]',
        ),
      );
    });
  });

  describe('validates topicHash type correctly', async () => {
    const validation = { 0: { type: 'topicHash' } };

    it('throws an error if topic hash is smaller than 32bytes', async () => {
      expect(() => Validator.validateParams(['0xddf252ad1be2c89'], validation)).to.throw(
        expectInvalidParam(0, Validator.TOPIC_HASH_ERROR, '0xddf252ad1be2c89'),
      );
    });

    it('throws an error if topic hash is larger than 32bytes', async () => {
      expect(() =>
        Validator.validateParams(
          ['0xddf252ad1be2c89b69c2b068fc378daa952ba7f163c4a11628f55a4df523b3effffff'],
          validation,
        ),
      ).to.throw(
        expectInvalidParam(
          0,
          Validator.TOPIC_HASH_ERROR,
          '0xddf252ad1be2c89b69c2b068fc378daa952ba7f163c4a11628f55a4df523b3effffff',
        ),
      );
    });

    it('throws an error if topic hash is NOT 0x prefixed', async () => {
      expect(() =>
        Validator.validateParams(['ddf252ad1be2c89b69c2b068fc378daa952ba7f163c4a11628f55a4df523b3ef'], validation),
      ).to.throw(
        expectInvalidParam(
          0,
          Validator.TOPIC_HASH_ERROR,
          'ddf252ad1be2c89b69c2b068fc378daa952ba7f163c4a11628f55a4df523b3ef',
        ),
      );
    });

    it('throws an error if topic hash is other type', async () => {
      expect(() => Validator.validateParams(['string'], validation)).to.throw(
        expectInvalidParam(0, Validator.TOPIC_HASH_ERROR, 'string'),
      );
      expect(() => Validator.validateParams([123], validation)).to.throw(
        expectInvalidParam(0, Validator.TOPIC_HASH_ERROR, '123'),
      );
      expect(() => Validator.validateParams([[]], validation)).to.throw(
        expectInvalidParam(0, Validator.TOPIC_HASH_ERROR, ''),
      );
      expect(() => Validator.validateParams([{}], validation)).to.throw(
        expectInvalidParam(0, Validator.TOPIC_HASH_ERROR, '{}'),
      );
    });

    it('does not throw an error if topic hash is valid', async () => {
      const result = Validator.validateParams(
        ['0xddf252ad1be2c89b69c2b068fc378daa952ba7f163c4a11628f55a4df523b3ef'],
        validation,
      );

      expect(result).to.eq(undefined);
    });
  });

  describe('validates Transaction Object type correctly', async () => {
    const validation = { 0: { type: 'transaction', required: true } };
    const error = Validator.TYPES['transaction'].error;
    const object = Validator.TransactionObject.name;

    it('throws an error if the param is not an Object', async () => {
      expect(() => Validator.validateParams(['string'], validation)).to.throw(expectInvalidParam(0, error, 'string'));
      expect(() => Validator.validateParams([123], validation)).to.throw(expectInvalidParam(0, error, '123'));
      expect(() => Validator.validateParams([[]], validation)).to.throw(expectInvalidParam(0, error, ''));
      expect(() => Validator.validateParams([true], validation)).to.throw(expectInvalidParam(0, error, 'true'));
    });

    it('throws an error if the Transaction Object properties are the wrong type', async () => {
      expect(() => Validator.validateParams([{ from: '0x1234' }], validation)).to.throw(
        expectInvalidObject('from', Validator.ADDRESS_ERROR, object, '0x1234'),
      );
      expect(() => Validator.validateParams([{ to: '0x1234' }], validation)).to.throw(
        expectInvalidObject('to', Validator.ADDRESS_ERROR, object, '0x1234'),
      );
      expect(() => Validator.validateParams([{ gas: 123 }], validation)).to.throw(
        expectInvalidObject('gas', Validator.DEFAULT_HEX_ERROR, object, '123'),
      );
      expect(() => Validator.validateParams([{ gasPrice: 123 }], validation)).to.throw(
        expectInvalidObject('gasPrice', Validator.DEFAULT_HEX_ERROR, object, '123'),
      );
      expect(() => Validator.validateParams([{ maxPriorityFeePerGas: 123 }], validation)).to.throw(
        expectInvalidObject('maxPriorityFeePerGas', Validator.DEFAULT_HEX_ERROR, object, '123'),
      );
      expect(() => Validator.validateParams([{ maxFeePerGas: 123 }], validation)).to.throw(
        expectInvalidObject('maxFeePerGas', Validator.DEFAULT_HEX_ERROR, object, '123'),
      );
      expect(() => Validator.validateParams([{ value: '123456' }], validation)).to.throw(
        expectInvalidObject('value', Validator.DEFAULT_HEX_ERROR, object, '123456'),
      );
      expect(() => Validator.validateParams([{ data: '123456' }], validation)).to.throw(
        expectInvalidObject('data', Validator.DEFAULT_HEX_ERROR, object, '123456'),
      );
    });
  });

  describe('validates transactionHash type correctly', async () => {
    const validation = { 0: { type: 'transactionHash' } };

    it('throws an error if transactionHash is smaller than 32bytes', async () => {
      expect(() => Validator.validateParams(['0xdec54931fcfe'], validation)).to.throw(
        expectInvalidParam(0, Validator.TRANSACTION_HASH_ERROR, '0xdec54931fcfe'),
      );
    });

    it('throws an error if transactionHash is larger than 32bytes', async () => {
      expect(() =>
        Validator.validateParams(
          ['0x790673a87ac19773537b2553e1dc7c451f659e0f75d1b69a706ad42d25cbdb555555'],
          validation,
        ),
      ).to.throw(
        expectInvalidParam(
          0,
          Validator.TRANSACTION_HASH_ERROR,
          '0x790673a87ac19773537b2553e1dc7c451f659e0f75d1b69a706ad42d25cbdb555555',
        ),
      );
    });

    it('throws an error if transactionHash is NOT 0x prefixed', async () => {
      expect(() =>
        Validator.validateParams(['790673a87ac19773537b2553e1dc7c451f659e0f75d1b69a706ad42d25cbdb55'], validation),
      ).to.throw(
        expectInvalidParam(
          0,
          Validator.TRANSACTION_HASH_ERROR,
          '790673a87ac19773537b2553e1dc7c451f659e0f75d1b69a706ad42d25cbdb55',
        ),
      );
    });

    it('throws an error if transactionHash is other type', async () => {
      expect(() => Validator.validateParams(['string'], validation)).to.throw(
        expectInvalidParam(0, Validator.TRANSACTION_HASH_ERROR, 'string'),
      );
      expect(() => Validator.validateParams([123], validation)).to.throw(
        expectInvalidParam(0, Validator.TRANSACTION_HASH_ERROR, '123'),
      );
      expect(() => Validator.validateParams([[]], validation)).to.throw(
        expectInvalidParam(0, Validator.TRANSACTION_HASH_ERROR, ''),
      );
      expect(() => Validator.validateParams([{}], validation)).to.throw(
        expectInvalidParam(0, Validator.TRANSACTION_HASH_ERROR, '{}'),
      );
    });

    it('does not throw an error if transactionHash is valid', async () => {
      const result = Validator.validateParams(
        ['0x790673a87ac19773537b2553e1dc7c451f659e0f75d1b69a706ad42d25cbdb55'],
        validation,
      );

      expect(result).to.eq(undefined);
    });
  });

  describeTests('tracerType', {
    validCases: [TracerType.CallTracer, TracerType.OpcodeLogger],
    invalidCases: [
      {
        input: undefined,
        error: 'Missing value for required parameter 0',
      },
      {
        input: 'invalidType',
        error: expectInvalidParam(0, Validator.TYPES.tracerType.error, 'invalidType'),
      },
    ],
  });

  describeTests('callTracerConfig', {
    validCases: [{ onlyTopCall: true, unknownParam: true }, { onlyTopCall: true }, {}],
    invalidCases: [
      {
        input: { onlyTopCall: 'invalid' },
        error: expectInvalidParam("'onlyTopCall' for CallTracerConfig", Validator.TYPES.boolean.error, 'invalid'),
      },
    ],
  });

  describeTests('opcodeLoggerConfig', {
    validCases: [
      { enableMemory: true, disableStack: false, disableStorage: true, unknownParam: true },
      { enableMemory: true, disableStack: false, disableStorage: true },
      { enableMemory: true },
      { disableStack: false },
      { disableStorage: true },
      {},
    ],
    invalidCases: [
      {
        input: { enableMemory: 'invalid' },
        error: expectInvalidParam("'enableMemory' for OpcodeLoggerConfig", Validator.TYPES.boolean.error, 'invalid'),
      },
      {
        input: { disableStack: 'invalid' },
        error: expectInvalidParam("'disableStack' for OpcodeLoggerConfig", Validator.TYPES.boolean.error, 'invalid'),
      },
      {
        input: { disableStorage: 'invalid' },
        error: expectInvalidParam("'disableStorage' for OpcodeLoggerConfig", Validator.TYPES.boolean.error, 'invalid'),
      },
    ],
  });

  describeTests('tracerConfig', {
    validCases: [
      // OpcodeLoggerConfig
      { enableMemory: true, disableStack: false, disableStorage: true, unknownParam: true },
      { enableMemory: true, disableStack: false, disableStorage: true },
      { enableMemory: true },
      { disableStack: false },
      { disableStorage: true },
      // CallTracerConfig
      { onlyTopCall: true, unknownParam: true },
      { onlyTopCall: true },
      // Empty object
      {},
    ],
    invalidCases: [
      {
        input: { enableMemory: 'invalid' },
        error: expectInvalidParam("'enableMemory' for OpcodeLoggerConfig", Validator.TYPES.boolean.error, 'invalid'),
      },
      {
        input: { disableStack: 'invalid' },
        error: expectInvalidParam("'disableStack' for OpcodeLoggerConfig", Validator.TYPES.boolean.error, 'invalid'),
      },
      {
        input: { disableStorage: 'invalid' },
        error: expectInvalidParam("'disableStorage' for OpcodeLoggerConfig", Validator.TYPES.boolean.error, 'invalid'),
      },
      {
        input: { onlyTopCall: 'invalid' },
        error: expectInvalidParam("'onlyTopCall' for CallTracerConfig", Validator.TYPES.boolean.error, 'invalid'),
      },
    ],
  });

  describeTests('tracerConfigWrapper', {
    validCases: [
      // CallTracerConfig
      { tracer: TracerType.CallTracer, tracerConfig: { onlyTopCall: true }, unknownParam: true },
      { tracer: TracerType.CallTracer, tracerConfig: { onlyTopCall: true } },
      { tracer: TracerType.CallTracer, tracerConfig: {} },
      { tracer: TracerType.CallTracer },
      { tracerConfig: { onlyTopCall: true } },
      // OpcodeLoggerConfig
      {
        tracer: TracerType.OpcodeLogger,
        tracerConfig: { enableMemory: true, disableStack: false, disableStorage: true, unknownParam: true },
      },
      {
        tracer: TracerType.OpcodeLogger,
        tracerConfig: { enableMemory: true, disableStack: false, disableStorage: true },
      },
      { tracer: TracerType.OpcodeLogger, tracerConfig: { enableMemory: true } },
      { tracer: TracerType.OpcodeLogger, tracerConfig: { disableStack: false } },
      { tracer: TracerType.OpcodeLogger, tracerConfig: { disableStorage: true } },
      { tracer: TracerType.OpcodeLogger, tracerConfig: {} },
      { tracer: TracerType.OpcodeLogger },
      { tracerConfig: { enableMemory: true, disableStack: false, disableStorage: true } },
      // Empty object
      {},
    ],
    invalidCases: [
      {
        input: { tracer: 'invalid', tracerConfig: {} },
        error: expectInvalidParam("'tracer' for TracerConfigWrapper", Validator.TYPES.tracerType.error, 'invalid'),
      },
      {
        input: { tracer: TracerType.CallTracer, tracerConfig: { onlyTopCall: 'invalid' } },
        error: expectInvalidParam(
          "'tracerConfig' for TracerConfigWrapper",
          Validator.TYPES.tracerConfig.error,
          JSON.stringify({ onlyTopCall: 'invalid' }),
        ),
      },
      {
        input: { tracer: TracerType.OpcodeLogger, tracerConfig: { enableMemory: 'invalid' } },
        error: expectInvalidParam(
          "'tracerConfig' for TracerConfigWrapper",
          Validator.TYPES.tracerConfig.error,
          JSON.stringify({ enableMemory: 'invalid' }),
        ),
      },
      {
        input: { tracer: TracerType.OpcodeLogger, tracerConfig: { disableStack: 'invalid' } },
        error: expectInvalidParam(
          "'tracerConfig' for TracerConfigWrapper",
          Validator.TYPES.tracerConfig.error,
          JSON.stringify({ disableStack: 'invalid' }),
        ),
      },
      {
        input: { tracer: TracerType.OpcodeLogger, tracerConfig: { disableStorage: 'invalid' } },
        error: expectInvalidParam(
          "'tracerConfig' for TracerConfigWrapper",
          Validator.TYPES.tracerConfig.error,
          JSON.stringify({ disableStorage: 'invalid' }),
        ),
      },
    ],
  });

  describe('Other error cases', async () => {
    it('throws an error if validation type is wrong', async () => {
      const validation = { 0: { type: 'wrongType' } };

      expect(() => Validator.validateParams(['0x4422E9088662'], validation)).to.throw(
        "Error invoking RPC: Missing or unsupported param type 'wrongType'",
      );
    });

    it('throws an error if validation type is missing', async () => {
      const validation = { 0: { type: undefined as unknown as string } };

      expect(() => Validator.validateParams(['0x4422E9088662'], validation)).to.throw(
        "Error invoking RPC: Missing or unsupported param type 'undefined'",
      );
    });

    it('throws an error if validation type is unknown', async () => {
      const validation = { 0: { type: 'unknownType' } };

      expect(() => Validator.validateParams(['0x4422E9088662'], validation)).to.throw(
        "Error invoking RPC: Missing or unsupported param type 'unknownType'",
      );
    });

    it('throws an error if Filter Object param contains unexpected param', async () => {
      const validation = { 0: { type: 'filter' } };

      expect(() => Validator.validateParams([{ formBlock: '0x1' }], validation)).to.throw(
        expectUnknownParam('formBlock', 'FilterObject', 'Unknown parameter'),
      );
    });

    it('does NOT throw an error if Transaction Object param contains unexpected param', async () => {
      const validation = { 0: { type: 'transaction' } };

      expect(() => Validator.validateParams([{ form: '0x1' }], validation)).to.not.throw;
    });

    it('deletes unknown properties of Transaction Object param', async () => {
      const transactionParam = { form: '0x1' };
      const validation = { 0: { type: 'transaction' } };

      Validator.validateParams([transactionParam], validation);
      expect(transactionParam).not.to.haveOwnProperty('form');
    });
  });

  describe('validates validateObject with transaction object', async () => {
    const transactionFilterObject = new TransactionObject({
      from: '0xdd94180d1c8e069fc7e6760d5bf7dee477fe617b',
      gasPrice: '0x0',
      value: '0x0',
      data: null,
    });

    it('returns true when transaction data is null and is nullable is true', async () => {
      const result = Validator.validateObject(transactionFilterObject.object, {
        ...OBJECTS_VALIDATIONS.transaction,
        properties: {
          ...OBJECTS_VALIDATIONS.transaction.properties,
          data: {
            type: 'hex',
            nullable: true,
          },
        },
      });

      expect(result).to.be.true;
    });

    it('throws an error if Transaction Object data param is null and isNullable is false', async () => {
      expect(() =>
        Validator.validateObject(transactionFilterObject.object, {
          ...OBJECTS_VALIDATIONS.transaction,
          properties: {
            ...OBJECTS_VALIDATIONS.transaction.properties,
            data: {
              type: 'hex',
              nullable: false,
            },
          },
        }),
      ).to.throw(expectInvalidObject('data', 'Expected 0x prefixed hexadecimal value', 'TransactionObject', 'null'));
    });
  });

  describe('validates isValidAndNonNullableParam', async () => {
    it('returns false if transaction data is undefined and isnullable is true', async () => {
      expect(Validator.isValidAndNonNullableParam(undefined, true)).to.be.false;
    });

    it('returns false if transaction data is undefined and isnullable is false', async () => {
      expect(Validator.isValidAndNonNullableParam(undefined, false)).to.be.false;
    });

    it('returns false if transaction data is null and isnullable is true', async () => {
      expect(Validator.isValidAndNonNullableParam(null, true)).to.be.false;
    });

    it('returns false if transaction data is null and isnullable is false', async () => {
      expect(Validator.isValidAndNonNullableParam(null, false)).to.be.true;
    });

    it('returns false if transaction data is a valid 0x value and isnullable is false', async () => {
      expect(Validator.isValidAndNonNullableParam('0x', false)).to.be.true;
    });

    it('returns false if transaction data is a valid 0x value and isnullable is true', async () => {
      expect(Validator.isValidAndNonNullableParam('0x', true)).to.be.true;
    });
  });

  describe('validates ethSubscribeLogsParams Object type correctly', async () => {
    it("throws an error if 'address' is null", async () => {
      expect(() => {
        const validatorObject = new Validator.EthSubscribeLogsParamsObject({ address: null });
        validatorObject.validate();
      }).to.throw(
        `Invalid parameter 'address' for EthSubscribeLogsParamsObject: Expected 0x prefixed string representing the address (20 bytes) or an array of addresses, value: null`,
      );
    });

    it("throws an error if 'topics' values are not 0x prefixed", async () => {
      expect(() => {
        const validatorObject = new Validator.EthSubscribeLogsParamsObject({
          address: '0xea4168c4cbb733ec22dea4a4bfc5f74b6fe27816',
          topics: ['NotHEX'],
        });
        validatorObject.validate();
      }).to.throw(
<<<<<<< HEAD
        `Invalid parameter 'topics' for EthSubscribeLogsParamsObject: Expected an array or array of arrays containing 0x prefixed string representing the hash (32 bytes) of a topic, value: ["NotHEX"]`,
=======
        `Invalid parameter 'topics' for EthSubscribeLogsParamsObject: Expected an array or array of arrays containing ${Constants.HASH_ERROR} of a topic, value: NotHEX`,
>>>>>>> 76582fa7
      );
    });

    it("throws an error if 'topics' values are null", async () => {
      expect(() => {
        const validatorObject = new Validator.EthSubscribeLogsParamsObject({
          address: '0xea4168c4cbb733ec22dea4a4bfc5f74b6fe27816',
          topics: null,
        });
        validatorObject.validate();
      }).to.throw(
        `Invalid parameter 'topics' for EthSubscribeLogsParamsObject: Expected an array or array of arrays containing ${Constants.HASH_ERROR} of a topic, value: null`,
      );
    });

    it("does not throw an error if 'topics' values are 0x prefixed and 32 bytes", async () => {
      let errorOccurred = false;
      try {
        const validatorObject = new Validator.EthSubscribeLogsParamsObject({
          address: '0xea4168c4cbb733ec22dea4a4bfc5f74b6fe27816',
          topics: [
            '0xd78a0cb8bb633d06981248b816e7bd33c2a35a6089241d099fa519e361cab902',
            '0xd78a0cb8bb633d06981248b816e7bd33c2a35a6089241d099fa519e361cab902',
          ],
        });
        validatorObject.validate();
      } catch (error) {
        errorOccurred = true;
      }

      expect(errorOccurred).to.be.eq(false);
    });

    it("does not throw an error if 'topics' value is empty array", async () => {
      let errorOccurred = false;
      try {
        const validatorObject = new Validator.EthSubscribeLogsParamsObject({
          address: '0xea4168c4cbb733ec22dea4a4bfc5f74b6fe27816',
          topics: [],
        });
        validatorObject.validate();
      } catch (error) {
        errorOccurred = true;
      }

      expect(errorOccurred).to.be.eq(false);
    });

    it("does not throw an error if 'address' is valid and topics is undefined", async () => {
      let errorOccurred = false;
      try {
        const validatorObject = new Validator.EthSubscribeLogsParamsObject({
          address: '0xea4168c4cbb733ec22dea4a4bfc5f74b6fe27816',
          topics: undefined,
        });
        validatorObject.validate();
      } catch (error) {
        errorOccurred = true;
      }

      expect(errorOccurred).to.be.eq(false);
    });

    it("does not throw an error if 'address' is valid and topics is missing", async () => {
      let errorOccurred = false;
      try {
        const validatorObject = new Validator.EthSubscribeLogsParamsObject({
          address: '0xea4168c4cbb733ec22dea4a4bfc5f74b6fe27816',
        });
        validatorObject.validate();
      } catch (error) {
        errorOccurred = true;
      }

      expect(errorOccurred).to.be.eq(false);
    });

    it("does not throw an error if 'address' is valid array and topics is missing", async () => {
      let errorOccurred = false;
      try {
        const validatorObject = new Validator.EthSubscribeLogsParamsObject({
          address: ['0xea4168c4cbb733ec22dea4a4bfc5f74b6fe27816', '0xea4168c4cbb733ec22dea4a4bfc5f74b6fe27816'],
        });
        validatorObject.validate();
      } catch (error) {
        errorOccurred = true;
      }

      expect(errorOccurred).to.be.eq(false);
    });

    it("does not throw an error if 'address' is valid array and topics is valid array", async () => {
      let errorOccurred = false;
      try {
        const validatorObject = new Validator.EthSubscribeLogsParamsObject({
          address: ['0xea4168c4cbb733ec22dea4a4bfc5f74b6fe27816', '0xea4168c4cbb733ec22dea4a4bfc5f74b6fe27816'],
          topics: [
            '0xd78a0cb8bb633d06981248b816e7bd33c2a35a6089241d099fa519e361cab902',
            '0xd78a0cb8bb633d06981248b816e7bd33c2a35a6089241d099fa519e361cab902',
            '0xd78a0cb8bb633d06981248b816e7bd33c2a35a6089241d099fa519e361cab902',
          ],
        });
        validatorObject.validate();
      } catch (error) {
        errorOccurred = true;
      }

      expect(errorOccurred).to.be.eq(false);
    });
  });

  describe('validates tracerConfig type correctly', () => {
    it('returns true for an empty object', () => {
      expect(Validator.TYPES.tracerConfig.test({})).to.be.true;
    });

    it('returns true for a valid call tracer config', () => {
      expect(Validator.TYPES.tracerConfig.test({ onlyTopCall: true })).to.be.true;
      expect(Validator.TYPES.tracerConfig.test({ onlyTopCall: false })).to.be.true;
    });

    it('returns true for a valid opcode logger config', () => {
      expect(Validator.TYPES.tracerConfig.test({ disableMemory: true })).to.be.true;
      expect(Validator.TYPES.tracerConfig.test({ disableStack: true })).to.be.true;
      expect(Validator.TYPES.tracerConfig.test({ disableStorage: true })).to.be.true;
    });

    it('returns false for an invalid config', () => {
      expect(Validator.TYPES.tracerConfig.test({ invalidKey: true })).to.be.false;
      expect(() => Validator.TYPES.tracerConfig.test({ onlyTopCall: 'true' })).to.throw(
        expectInvalidParam("'onlyTopCall' for CallTracerConfig", Validator.TYPES.boolean.error, 'true'),
      );
      expect(() => Validator.TYPES.tracerConfig.test({ disableMemory: 'true' })).to.throw(
        expectInvalidParam("'disableMemory' for OpcodeLoggerConfig", Validator.TYPES.boolean.error, 'true'),
      );
    });

    it('returns false for non-object values', () => {
      expect(Validator.TYPES.tracerConfig.test(null)).to.be.false;
      expect(Validator.TYPES.tracerConfig.test(undefined)).to.be.false;
      expect(Validator.TYPES.tracerConfig.test(123)).to.be.false;
      expect(Validator.TYPES.tracerConfig.test('string')).to.be.false;
    });
  });

  function describeTests(type: string, tests: { validCases: any[]; invalidCases: { input: any; error: any }[] }) {
    describe(`validates ${type} correctly`, async () => {
      const validation = { 0: { type, required: true } };

      tests.invalidCases.forEach(({ input, error }) => {
        it(`throws an error for input: ${JSON.stringify(input)}`, async () => {
          expect(() => Validator.validateParams([input], validation)).to.throw(error);
        });
      });

      tests.validCases.forEach((input) => {
        it(`does not throw an error for input: ${JSON.stringify(input)}`, async () => {
          expect(() => Validator.validateParams([input], validation)).to.not.throw;
        });
      });
    });
  }
});<|MERGE_RESOLUTION|>--- conflicted
+++ resolved
@@ -19,12 +19,8 @@
  */
 
 import { expect } from 'chai';
-<<<<<<< HEAD
 import { OBJECTS_VALIDATIONS, TracerType, TransactionObject, Validator } from '../../src/validator';
-=======
-import { OBJECTS_VALIDATIONS, TransactionObject, Validator } from '../../src/validator';
 import * as Constants from '../../src/validator/constants';
->>>>>>> 76582fa7
 
 describe('Validator', async () => {
   function expectInvalidParam(index: number | string, message: string, paramValue?: string) {
@@ -914,11 +910,7 @@
         });
         validatorObject.validate();
       }).to.throw(
-<<<<<<< HEAD
-        `Invalid parameter 'topics' for EthSubscribeLogsParamsObject: Expected an array or array of arrays containing 0x prefixed string representing the hash (32 bytes) of a topic, value: ["NotHEX"]`,
-=======
-        `Invalid parameter 'topics' for EthSubscribeLogsParamsObject: Expected an array or array of arrays containing ${Constants.HASH_ERROR} of a topic, value: NotHEX`,
->>>>>>> 76582fa7
+        `Invalid parameter 'topics' for EthSubscribeLogsParamsObject: Expected an array or array of arrays containing ${Constants.HASH_ERROR} of a topic, value: ["NotHEX"]`,
       );
     });
 
