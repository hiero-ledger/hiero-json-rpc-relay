--- conflicted
+++ resolved
@@ -31,23 +31,15 @@
 import RelayCalls from '../../tests/helpers/constants';
 import * as Constants from '../../src/validator/constants';
 import { Utils } from '../helpers/utils';
-<<<<<<< HEAD
-import { predefined } from '@hashgraph/json-rpc-relay/dist';
-=======
 import { predefined, RelayImpl } from '@hashgraph/json-rpc-relay';
->>>>>>> afc33495
 import {
   contractAddress1,
   contractAddress2,
   contractHash1,
   contractId1,
-<<<<<<< HEAD
-} from '@hashgraph/json-rpc-relay/tests/helpers';
-=======
   overrideEnvsInMochaDescribe,
   withOverriddenEnvsInMochaTest,
 } from '../../../relay/tests/helpers';
->>>>>>> afc33495
 import { MirrorNodeClient } from '@hashgraph/json-rpc-relay/dist/lib/clients';
 import Koa from 'koa';
 
@@ -60,13 +52,9 @@
   let app: Koa<Koa.DefaultState, Koa.DefaultContext>;
 
   before(function () {
-<<<<<<< HEAD
-    testServer = app.listen(ConfigService.get('E2E_SERVER_PORT'));
-=======
     populatePreconfiguredSpendingPlansSpy = sinon.spy(RelayImpl.prototype, <any>'populatePreconfiguredSpendingPlans');
     app = require('../../src/server').default;
     testServer = app.listen(process.env.E2E_SERVER_PORT);
->>>>>>> afc33495
     testClient = BaseTest.createTestClient();
 
     // leak detection middleware
@@ -147,37 +135,6 @@
     }
   });
 
-<<<<<<< HEAD
-  xit('supports optionality of request id when configured', async function () {
-    const app2 = require('../../src/server').default;
-    const port = `1${ConfigService.get('E2E_SERVER_PORT')}`;
-    const testServer2 = app2.listen(port);
-    const testClient2 = BaseTest.createTestClient(port);
-
-    try {
-      ConfigServiceTestHelper.dynamicOverride('REQUEST_ID_IS_OPTIONAL', true);
-      const response = await testClient2.post('/', {
-        jsonrpc: '2.0',
-        method: RelayCalls.ETH_ENDPOINTS.ETH_CHAIN_ID,
-        params: [null],
-      });
-
-      expect(response.status).to.eq(200);
-      expect(response.statusText).to.eq('OK');
-      expect(response, "Default response: Should have 'data' property").to.have.property('data');
-      expect(response.data, "Default response: 'data' should have 'id' property").to.have.property('id');
-      expect(response.data, "Default response: 'data' should have 'jsonrpc' property").to.have.property('jsonrpc');
-      expect(response.data, "Default response: 'data' should have 'result' property").to.have.property('result');
-      expect(response.data.id, "Default response: 'data.id' should equal '2'").to.be.equal('2');
-      expect(response.data.jsonrpc, "Default response: 'data.jsonrpc' should equal '2.0'").to.be.equal('2.0');
-      expect(response.data.result).to.be.equal('0x' + Number(ConfigService.get('CHAIN_ID')).toString(16));
-    } catch (error: any) {
-      expect(true, `Unexpected error: ${error.message}`).to.eq(false);
-    }
-
-    ConfigServiceTestHelper.dynamicOverride('REQUEST_ID_IS_OPTIONAL', false);
-    testServer2.close();
-=======
   withOverriddenEnvsInMochaTest({ REQUEST_ID_IS_OPTIONAL: 'true' }, async function () {
     xit('supports optionality of request id when configured', async function () {
       const app2 = require('../../src/server').default;
@@ -207,7 +164,6 @@
         testServer2.close();
       }
     });
->>>>>>> afc33495
   });
 
   it('should execute "eth_accounts"', async function () {
@@ -534,19 +490,7 @@
   });
 
   describe('batchRequest Test Cases', async function () {
-<<<<<<< HEAD
-    const batchRequestEnabledValue = ConfigService.get('BATCH_REQUESTS_ENABLED');
-
-    this.beforeAll(function () {
-      ConfigServiceTestHelper.dynamicOverride('BATCH_REQUESTS_ENABLED', true);
-    });
-
-    this.afterAll(function () {
-      ConfigServiceTestHelper.dynamicOverride('BATCH_REQUESTS_ENABLED', batchRequestEnabledValue);
-    });
-=======
     overrideEnvsInMochaDescribe({ BATCH_REQUESTS_ENABLED: 'true' });
->>>>>>> afc33495
 
     function getEthChainIdRequest(id) {
       return {
@@ -712,38 +656,6 @@
       }
     });
 
-<<<<<<< HEAD
-    it('should not execute batch request when disabled', async function () {
-      // disable batch request
-      ConfigServiceTestHelper.dynamicOverride('BATCH_REQUESTS_ENABLED', false);
-
-      // do batch request
-      try {
-        await testClient.post('/', [getEthChainIdRequest(2), getEthAccountsRequest(3), getEthChainIdRequest(4)]);
-        Assertions.expectedError();
-      } catch (error: any) {
-        BaseTest.batchDisabledErrorCheck(error.response);
-      }
-
-      // enable batch request again
-      ConfigServiceTestHelper.dynamicOverride('BATCH_REQUESTS_ENABLED', true);
-    });
-
-    it('batch request be disabled by default', async function () {
-      // disable batch request
-      ConfigServiceTestHelper.remove('BATCH_REQUESTS_ENABLED');
-
-      // do batch request
-      try {
-        await testClient.post('/', [getEthChainIdRequest(2), getEthAccountsRequest(3), getEthChainIdRequest(4)]);
-        Assertions.expectedError();
-      } catch (error: any) {
-        BaseTest.batchDisabledErrorCheck(error.response);
-      }
-
-      // enable batch requests again
-      ConfigServiceTestHelper.dynamicOverride('BATCH_REQUESTS_ENABLED', true);
-=======
     withOverriddenEnvsInMochaTest({ BATCH_REQUESTS_ENABLED: 'false' }, async function () {
       it('should not execute batch request when disabled', async function () {
         try {
@@ -764,7 +676,6 @@
           BaseTest.batchDisabledErrorCheck(error.response);
         }
       });
->>>>>>> afc33495
     });
   });
 
