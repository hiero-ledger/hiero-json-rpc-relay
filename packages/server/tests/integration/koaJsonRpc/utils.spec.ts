--- conflicted
+++ resolved
@@ -23,11 +23,8 @@
 import { Server } from 'http';
 import * as utils from '../../../src/koaJsonRpc/lib/utils';
 import constants from '@hashgraph/json-rpc-relay/dist/lib/constants';
-<<<<<<< HEAD
 import { ConfigServiceTestHelper } from '../../../../config-service/tests/configServiceTestHelper';
-=======
 import { withOverriddenEnvsInMochaTest } from '../../../../relay/tests/helpers';
->>>>>>> afc33495
 
 describe('utils.ts', () => {
   describe('hasOwnProperty', () => {
@@ -56,20 +53,6 @@
       sinon.restore();
     });
 
-<<<<<<< HEAD
-    it('should set server timeout from environment variable', () => {
-      ConfigServiceTestHelper.dynamicOverride('SERVER_REQUEST_TIMEOUT_MS', '30000');
-
-      utils.setServerTimeout(server);
-      expect(spy.calledWith(30000)).to.eq(true);
-    });
-
-    it('should set server timeout to default value when environment variable is not set', () => {
-      ConfigServiceTestHelper.remove('SERVER_REQUEST_TIMEOUT_MS');
-
-      utils.setServerTimeout(server);
-      expect(spy.calledWith(60000)).to.eq(true);
-=======
     withOverriddenEnvsInMochaTest({ SERVER_REQUEST_TIMEOUT_MS: '30000' }, () => {
       it('should set server timeout from environment variable', () => {
         utils.setServerTimeout(server);
@@ -82,25 +65,10 @@
         utils.setServerTimeout(server);
         expect(spy.calledWith(60000)).to.eq(true);
       });
->>>>>>> afc33495
     });
   });
 
   describe('getBatchRequestsMaxSize', () => {
-<<<<<<< HEAD
-    it('should return the batch request max size from environment variable', () => {
-      ConfigServiceTestHelper.dynamicOverride('BATCH_REQUESTS_MAX_SIZE', '150');
-
-      const result = utils.getBatchRequestsMaxSize();
-      expect(result).to.equal(150);
-    });
-
-    it('should return default batch request max size when environment variable is not set', () => {
-      ConfigServiceTestHelper.remove('BATCH_REQUESTS_MAX_SIZE');
-
-      const result = utils.getBatchRequestsMaxSize();
-      expect(result).to.equal(100);
-=======
     withOverriddenEnvsInMochaTest({ BATCH_REQUESTS_MAX_SIZE: '150' }, () => {
       it('should return the batch request max size from environment variable', () => {
         const result = utils.getBatchRequestsMaxSize();
@@ -113,25 +81,10 @@
         const result = utils.getBatchRequestsMaxSize();
         expect(result).to.equal(100);
       });
->>>>>>> afc33495
     });
   });
 
   describe('getLimitDuration', () => {
-<<<<<<< HEAD
-    it('should return the limit duration from environment variable', () => {
-      ConfigServiceTestHelper.dynamicOverride('LIMIT_DURATION', '500');
-
-      const result = utils.getLimitDuration();
-      expect(result).to.equal(500);
-    });
-
-    it('should return the default limit duration when environment variable is not set', () => {
-      ConfigServiceTestHelper.remove('LIMIT_DURATION');
-
-      const result = utils.getLimitDuration();
-      expect(result).to.equal(constants.DEFAULT_RATE_LIMIT.DURATION);
-=======
     withOverriddenEnvsInMochaTest({ LIMIT_DURATION: '500' }, () => {
       it('should return the limit duration from environment variable', () => {
         const result = utils.getLimitDuration();
@@ -144,25 +97,10 @@
         const result = utils.getLimitDuration();
         expect(result).to.equal(constants.DEFAULT_RATE_LIMIT.DURATION);
       });
->>>>>>> afc33495
     });
   });
 
   describe('getDefaultRateLimit', () => {
-<<<<<<< HEAD
-    it('should return the default rate limit from environment variable', () => {
-      ConfigServiceTestHelper.dynamicOverride('DEFAULT_RATE_LIMIT', '250');
-
-      const result = utils.getDefaultRateLimit();
-      expect(result).to.equal(250);
-    });
-
-    it('should return the default rate limit when environment variable is not set', () => {
-      ConfigServiceTestHelper.remove('DEFAULT_RATE_LIMIT');
-
-      const result = utils.getDefaultRateLimit();
-      expect(result).to.equal(200);
-=======
     withOverriddenEnvsInMochaTest({ DEFAULT_RATE_LIMIT: '250' }, () => {
       it('should return the default rate limit from environment variable', () => {
         const result = utils.getDefaultRateLimit();
@@ -175,25 +113,10 @@
         const result = utils.getDefaultRateLimit();
         expect(result).to.equal(200);
       });
->>>>>>> afc33495
     });
   });
 
   describe('getRequestIdIsOptional', () => {
-<<<<<<< HEAD
-    it('should return true when REQUEST_ID_IS_OPTIONAL is set to true', () => {
-      ConfigServiceTestHelper.dynamicOverride('REQUEST_ID_IS_OPTIONAL', true);
-
-      const result = utils.getRequestIdIsOptional();
-      expect(result).to.be.true;
-    });
-
-    it('should return false when REQUEST_ID_IS_OPTIONAL is not set to true', () => {
-      ConfigServiceTestHelper.dynamicOverride('REQUEST_ID_IS_OPTIONAL', false);
-
-      const result = utils.getRequestIdIsOptional();
-      expect(result).to.be.false;
-=======
     withOverriddenEnvsInMochaTest({ REQUEST_ID_IS_OPTIONAL: 'true' }, () => {
       it('should return true when REQUEST_ID_IS_OPTIONAL is set to true', () => {
         const result = utils.getRequestIdIsOptional();
@@ -206,25 +129,10 @@
         const result = utils.getRequestIdIsOptional();
         expect(result).to.be.false;
       });
->>>>>>> afc33495
     });
   });
 
   describe('getBatchRequestsEnabled', () => {
-<<<<<<< HEAD
-    it('should return true when BATCH_REQUESTS_ENABLED is set to true', () => {
-      ConfigServiceTestHelper.dynamicOverride('BATCH_REQUESTS_ENABLED', true);
-
-      const result = utils.getBatchRequestsEnabled();
-      expect(result).to.be.true;
-    });
-
-    it('should return false when BATCH_REQUESTS_ENABLED is not set to true', () => {
-      ConfigServiceTestHelper.dynamicOverride('BATCH_REQUESTS_ENABLED', false);
-
-      const result = utils.getBatchRequestsEnabled();
-      expect(result).to.be.false;
-=======
     withOverriddenEnvsInMochaTest({ BATCH_REQUESTS_ENABLED: 'true' }, () => {
       it('should return true when BATCH_REQUESTS_ENABLED is set to true', () => {
         const result = utils.getBatchRequestsEnabled();
@@ -237,7 +145,6 @@
         const result = utils.getBatchRequestsEnabled();
         expect(result).to.be.false;
       });
->>>>>>> afc33495
     });
   });
 });