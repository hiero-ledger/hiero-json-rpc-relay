--- conflicted
+++ resolved
@@ -556,7 +556,6 @@
         (responseCode) = success ? abi.decode(result, (int32)) : HederaResponseCodes.UNKNOWN;
     }
 
-<<<<<<< HEAD
     /// Query if valid token found for the given address
     /// @param token The token address
     /// @return responseCode The response code for the status of the request. SUCCESS is 22.
@@ -575,7 +574,8 @@
         (bool success, bytes memory result) = precompileAddress.call(
             abi.encodeWithSelector(IHederaTokenService.getTokenType.selector, token));
         (responseCode, tokenType) = success ? abi.decode(result, (int32, int32)) : (HederaResponseCodes.UNKNOWN, - 1);
-=======
+    }
+
     /// Operation to get token expiry info
     /// @param token The token address
     /// @return responseCode The response code for the status of the request. SUCCESS is 22.
@@ -594,6 +594,5 @@
         (bool success, bytes memory result) = precompileAddress.call(
             abi.encodeWithSelector(IHederaTokenService.updateTokenExpiryInfo.selector, token, expiryInfo));
         (responseCode) = success ? abi.decode(result, (int32)) : HederaResponseCodes.UNKNOWN;
->>>>>>> c85f1876
     }
 }