// SPDX-License-Identifier: Apache-2.0
pragma solidity >=0.5.0 <0.9.0;
pragma experimental ABIEncoderV2;

import "./HederaResponseCodes.sol";
import "./IHederaTokenService.sol";

abstract contract HederaTokenService is HederaResponseCodes {

    address constant precompileAddress = address(0x167);
    // 90 days in seconds
    uint32 constant defaultAutoRenewPeriod = 7776000;

    uint constant ADMIN_KEY_TYPE = 1;
    uint constant KYC_KEY_TYPE = 2;
    uint constant FREEZE_KEY_TYPE = 4;
    uint constant WIPE_KEY_TYPE = 8;
    uint constant SUPPLY_KEY_TYPE = 16;
    uint constant FEE_SCHEDULE_KEY_TYPE = 32;
    uint constant PAUSE_KEY_TYPE = 64;

    modifier nonEmptyExpiry(IHederaTokenService.HederaToken memory token)
    {
        if (token.expiry.second == 0 && token.expiry.autoRenewPeriod == 0) {
            token.expiry.autoRenewPeriod = defaultAutoRenewPeriod;
        }
        _;
    }

    /// Initiates a Token Transfer
    /// @param tokenTransfers the list of transfers to do
    /// @return responseCode The response code for the status of the request. SUCCESS is 22.
    function cryptoTransfer(IHederaTokenService.TokenTransferList[] memory tokenTransfers) internal
    returns (int responseCode)
    {
        (bool success, bytes memory result) = precompileAddress.call(
            abi.encodeWithSelector(IHederaTokenService.cryptoTransfer.selector, tokenTransfers));
        responseCode = success ? abi.decode(result, (int32)) : HederaResponseCodes.UNKNOWN;
    }

    /// Mints an amount of the token to the defined treasury account
    /// @param token The token for which to mint tokens. If token does not exist, transaction results in
    ///              INVALID_TOKEN_ID
    /// @param amount Applicable to tokens of type FUNGIBLE_COMMON. The amount to mint to the Treasury Account.
    ///               Amount must be a positive non-zero number represented in the lowest denomination of the
    ///               token. The new supply must be lower than 2^63.
    /// @param metadata Applicable to tokens of type NON_FUNGIBLE_UNIQUE. A list of metadata that are being created.
    ///                 Maximum allowed size of each metadata is 100 bytes
    /// @return responseCode The response code for the status of the request. SUCCESS is 22.
    /// @return newTotalSupply The new supply of tokens. For NFTs it is the total count of NFTs
    /// @return serialNumbers If the token is an NFT the newly generate serial numbers, otherwise empty.
    function mintToken(address token, uint64 amount, bytes[] memory metadata) internal
    returns (int responseCode, uint64 newTotalSupply, int64[] memory serialNumbers)
    {
        (bool success, bytes memory result) = precompileAddress.call(
            abi.encodeWithSelector(IHederaTokenService.mintToken.selector,
            token, amount, metadata));
        (responseCode, newTotalSupply, serialNumbers) =
        success
        ? abi.decode(result, (int32, uint64, int64[]))
        : (HederaResponseCodes.UNKNOWN, 0, new int64[](0));
    }

    /// Burns an amount of the token from the defined treasury account
    /// @param token The token for which to burn tokens. If token does not exist, transaction results in
    ///              INVALID_TOKEN_ID
    /// @param amount  Applicable to tokens of type FUNGIBLE_COMMON. The amount to burn from the Treasury Account.
    ///                Amount must be a positive non-zero number, not bigger than the token balance of the treasury
    ///                account (0; balance], represented in the lowest denomination.
    /// @param serialNumbers Applicable to tokens of type NON_FUNGIBLE_UNIQUE. The list of serial numbers to be burned.
    /// @return responseCode The response code for the status of the request. SUCCESS is 22.
    /// @return newTotalSupply The new supply of tokens. For NFTs it is the total count of NFTs
    function burnToken(address token, uint64 amount, int64[] memory serialNumbers) internal
    returns (int responseCode, uint64 newTotalSupply)
    {
        (bool success, bytes memory result) = precompileAddress.call(
            abi.encodeWithSelector(IHederaTokenService.burnToken.selector,
            token, amount, serialNumbers));
        (responseCode, newTotalSupply) =
        success
        ? abi.decode(result, (int32, uint64))
        : (HederaResponseCodes.UNKNOWN, 0);
    }

    ///  Associates the provided account with the provided tokens. Must be signed by the provided
    ///  Account's key or called from the accounts contract key
    ///  If the provided account is not found, the transaction will resolve to INVALID_ACCOUNT_ID.
    ///  If the provided account has been deleted, the transaction will resolve to ACCOUNT_DELETED.
    ///  If any of the provided tokens is not found, the transaction will resolve to INVALID_TOKEN_REF.
    ///  If any of the provided tokens has been deleted, the transaction will resolve to TOKEN_WAS_DELETED.
    ///  If an association between the provided account and any of the tokens already exists, the
    ///  transaction will resolve to TOKEN_ALREADY_ASSOCIATED_TO_ACCOUNT.
    ///  If the provided account's associations count exceed the constraint of maximum token associations
    ///    per account, the transaction will resolve to TOKENS_PER_ACCOUNT_LIMIT_EXCEEDED.
    ///  On success, associations between the provided account and tokens are made and the account is
    ///    ready to interact with the tokens.
    /// @param account The account to be associated with the provided tokens
    /// @param tokens The tokens to be associated with the provided account. In the case of NON_FUNGIBLE_UNIQUE
    ///               Type, once an account is associated, it can hold any number of NFTs (serial numbers) of that
    ///               token type
    /// @return responseCode The response code for the status of the request. SUCCESS is 22.
    function associateTokens(address account, address[] memory tokens) internal returns (int responseCode) {
        (bool success, bytes memory result) = precompileAddress.call(
            abi.encodeWithSelector(IHederaTokenService.associateTokens.selector,
            account, tokens));
        responseCode = success ? abi.decode(result, (int32)) : HederaResponseCodes.UNKNOWN;
    }

    function associateToken(address account, address token) internal returns (int responseCode) {
        (bool success, bytes memory result) = precompileAddress.call(
            abi.encodeWithSelector(IHederaTokenService.associateToken.selector,
            account, token));
        responseCode = success ? abi.decode(result, (int32)) : HederaResponseCodes.UNKNOWN;
    }

    /// Dissociates the provided account with the provided tokens. Must be signed by the provided
    /// Account's key.
    /// If the provided account is not found, the transaction will resolve to INVALID_ACCOUNT_ID.
    /// If the provided account has been deleted, the transaction will resolve to ACCOUNT_DELETED.
    /// If any of the provided tokens is not found, the transaction will resolve to INVALID_TOKEN_REF.
    /// If any of the provided tokens has been deleted, the transaction will resolve to TOKEN_WAS_DELETED.
    /// If an association between the provided account and any of the tokens does not exist, the
    /// transaction will resolve to TOKEN_NOT_ASSOCIATED_TO_ACCOUNT.
    /// If a token has not been deleted and has not expired, and the user has a nonzero balance, the
    /// transaction will resolve to TRANSACTION_REQUIRES_ZERO_TOKEN_BALANCES.
    /// If a <b>fungible token</b> has expired, the user can disassociate even if their token balance is
    /// not zero.
    /// If a <b>non fungible token</b> has expired, the user can <b>not</b> disassociate if their token
    /// balance is not zero. The transaction will resolve to TRANSACTION_REQUIRED_ZERO_TOKEN_BALANCES.
    /// On success, associations between the provided account and tokens are removed.
    /// @param account The account to be dissociated from the provided tokens
    /// @param tokens The tokens to be dissociated from the provided account.
    /// @return responseCode The response code for the status of the request. SUCCESS is 22.
    function dissociateTokens(address account, address[] memory tokens) internal returns (int responseCode) {
        (bool success, bytes memory result) = precompileAddress.call(
            abi.encodeWithSelector(IHederaTokenService.dissociateTokens.selector,
            account, tokens));
        responseCode = success ? abi.decode(result, (int32)) : HederaResponseCodes.UNKNOWN;
    }

    function dissociateToken(address account, address token) internal returns (int responseCode) {
        (bool success, bytes memory result) = precompileAddress.call(
            abi.encodeWithSelector(IHederaTokenService.dissociateToken.selector,
            account, token));
        responseCode = success ? abi.decode(result, (int32)) : HederaResponseCodes.UNKNOWN;
    }

    /// Creates a Fungible Token with the specified properties
    /// @param token the basic properties of the token being created
    /// @param initialTotalSupply Specifies the initial supply of tokens to be put in circulation. The
    /// initial supply is sent to the Treasury Account. The supply is in the lowest denomination possible.
    /// @param decimals the number of decimal places a token is divisible by
    /// @return responseCode The response code for the status of the request. SUCCESS is 22.
    /// @return tokenAddress the created token's address
    function createFungibleToken(
        IHederaTokenService.HederaToken memory token,
        uint64 initialTotalSupply,
        uint32 decimals) nonEmptyExpiry(token)
    internal returns (int responseCode, address tokenAddress) {
        (bool success, bytes memory result) = precompileAddress.call{value : msg.value}(
            abi.encodeWithSelector(IHederaTokenService.createFungibleToken.selector,
            token, initialTotalSupply, decimals));


        (responseCode, tokenAddress) = success ? abi.decode(result, (int32, address)) : (HederaResponseCodes.UNKNOWN, address(0));
    }

    /// Creates a Fungible Token with the specified properties
    /// @param token the basic properties of the token being created
    /// @param initialTotalSupply Specifies the initial supply of tokens to be put in circulation. The
    /// initial supply is sent to the Treasury Account. The supply is in the lowest denomination possible.
    /// @param decimals the number of decimal places a token is divisible by
    /// @param fixedFees list of fixed fees to apply to the token
    /// @param fractionalFees list of fractional fees to apply to the token
    /// @return responseCode The response code for the status of the request. SUCCESS is 22.
    /// @return tokenAddress the created token's address
    function createFungibleTokenWithCustomFees(
        IHederaTokenService.HederaToken memory token,
        uint64 initialTotalSupply,
        uint32 decimals,
        IHederaTokenService.FixedFee[] memory fixedFees,
        IHederaTokenService.FractionalFee[] memory fractionalFees) nonEmptyExpiry(token)
    internal returns (int responseCode, address tokenAddress) {
        (bool success, bytes memory result) = precompileAddress.call{value : msg.value}(
            abi.encodeWithSelector(IHederaTokenService.createFungibleTokenWithCustomFees.selector,
            token, initialTotalSupply, decimals, fixedFees, fractionalFees));
        (responseCode, tokenAddress) = success ? abi.decode(result, (int32, address)) : (HederaResponseCodes.UNKNOWN, address(0));
    }

    /// Creates an Non Fungible Unique Token with the specified properties
    /// @param token the basic properties of the token being created
    /// @return responseCode The response code for the status of the request. SUCCESS is 22.
    /// @return tokenAddress the created token's address
    function createNonFungibleToken(IHederaTokenService.HederaToken memory token) nonEmptyExpiry(token)
    internal returns (int responseCode, address tokenAddress) {
        (bool success, bytes memory result) = precompileAddress.call{value : msg.value}(
            abi.encodeWithSelector(IHederaTokenService.createNonFungibleToken.selector, token));
        (responseCode, tokenAddress) = success ? abi.decode(result, (int32, address)) : (HederaResponseCodes.UNKNOWN, address(0));
    }

    /// Creates an Non Fungible Unique Token with the specified properties
    /// @param token the basic properties of the token being created
    /// @param fixedFees list of fixed fees to apply to the token
    /// @param royaltyFees list of royalty fees to apply to the token
    /// @return responseCode The response code for the status of the request. SUCCESS is 22.
    /// @return tokenAddress the created token's address
    function createNonFungibleTokenWithCustomFees(
        IHederaTokenService.HederaToken memory token,
        IHederaTokenService.FixedFee[] memory fixedFees,
        IHederaTokenService.RoyaltyFee[] memory royaltyFees) nonEmptyExpiry(token)
    internal returns (int responseCode, address tokenAddress) {
        (bool success, bytes memory result) = precompileAddress.call{value : msg.value}(
            abi.encodeWithSelector(IHederaTokenService.createNonFungibleTokenWithCustomFees.selector,
            token, fixedFees, royaltyFees));
        (responseCode, tokenAddress) = success ? abi.decode(result, (int32, address)) : (HederaResponseCodes.UNKNOWN, address(0));
    }

    /// Retrieves fungible specific token info for a fungible token
    /// @param token The ID of the token as a solidity address
    function getFungibleTokenInfo(address token) internal returns (int responseCode, IHederaTokenService.FungibleTokenInfo memory tokenInfo) {
        (bool success, bytes memory result) = precompileAddress.call(
            abi.encodeWithSelector(IHederaTokenService.getFungibleTokenInfo.selector, token));
        IHederaTokenService.FungibleTokenInfo memory defaultTokenInfo;
        (responseCode, tokenInfo) = success ? abi.decode(result, (int32, IHederaTokenService.FungibleTokenInfo)) : (HederaResponseCodes.UNKNOWN, defaultTokenInfo);
    }

    /// Retrieves general token info for a given token
    /// @param token The ID of the token as a solidity address
    function getTokenInfo(address token) internal returns (int responseCode, IHederaTokenService.TokenInfo memory tokenInfo) {
        (bool success, bytes memory result) = precompileAddress.call(
            abi.encodeWithSelector(IHederaTokenService.getTokenInfo.selector, token));
        IHederaTokenService.TokenInfo memory defaultTokenInfo;
        (responseCode, tokenInfo) = success ? abi.decode(result, (int32, IHederaTokenService.TokenInfo)) : (HederaResponseCodes.UNKNOWN, defaultTokenInfo);
    }

    /// Retrieves non-fungible specific token info for a given NFT
    /// @param token The ID of the token as a solidity address
    function getNonFungibleTokenInfo(address token, int64 serialNumber) internal returns (int responseCode, IHederaTokenService.NonFungibleTokenInfo memory tokenInfo) {
        (bool success, bytes memory result) = precompileAddress.call(
            abi.encodeWithSelector(IHederaTokenService.getNonFungibleTokenInfo.selector, token, serialNumber));
        IHederaTokenService.NonFungibleTokenInfo memory defaultTokenInfo;
        (responseCode, tokenInfo) = success ? abi.decode(result, (int32, IHederaTokenService.NonFungibleTokenInfo)) : (HederaResponseCodes.UNKNOWN, defaultTokenInfo);
    }

    /// Query token custom fees
    /// @param token The token address to check
    /// @return responseCode The response code for the status of the request. SUCCESS is 22.
    /// @return fixedFees Set of fixed fees for `token`
    /// @return fractionalFees Set of fractional fees for `token`
    /// @return royaltyFees Set of royalty fees for `token`
    function getTokenCustomFees(address token) internal returns (int64 responseCode,
        IHederaTokenService.FixedFee[] memory fixedFees,
        IHederaTokenService.FractionalFee[] memory fractionalFees,
        IHederaTokenService.RoyaltyFee[] memory royaltyFees) {
        (bool success, bytes memory result) = precompileAddress.call(
            abi.encodeWithSelector(IHederaTokenService.getTokenCustomFees.selector, token));
        IHederaTokenService.FixedFee[] memory defaultFixedFees;
        IHederaTokenService.FractionalFee[] memory defaultFractionalFees;
        IHederaTokenService.RoyaltyFee[] memory defaultRoyaltyFees;
        (responseCode, fixedFees, fractionalFees, royaltyFees) =
        success ? abi.decode
        (result, (int32, IHederaTokenService.FixedFee[], IHederaTokenService.FractionalFee[], IHederaTokenService.RoyaltyFee[]))
        : (HederaResponseCodes.UNKNOWN, defaultFixedFees, defaultFractionalFees, defaultRoyaltyFees);
    }

    /// Allows spender to withdraw from your account multiple times, up to the value amount. If this function is called
    /// again it overwrites the current allowance with value.
    /// Only Applicable to Fungible Tokens
    /// @param token The hedera token address to approve
    /// @param spender the account authorized to spend
    /// @param amount the amount of tokens authorized to spend.
    /// @return responseCode The response code for the status of the request. SUCCESS is 22.
    function approve(address token, address spender, uint256 amount) internal returns (int responseCode)
    {
        (bool success, bytes memory result) = precompileAddress.call(
            abi.encodeWithSelector(IHederaTokenService.approve.selector,
            token, spender, amount));
        responseCode = success ? abi.decode(result, (int32)) : HederaResponseCodes.UNKNOWN;
    }

    /// Returns the amount which spender is still allowed to withdraw from owner.
    /// Only Applicable to Fungible Tokens
    /// @param token The Hedera token address to check the allowance of
    /// @param owner the owner of the tokens to be spent
    /// @param spender the spender of the tokens
    /// @return responseCode The response code for the status of the request. SUCCESS is 22.
    function allowance(address token, address owner, address spender) internal returns (int responseCode, uint256 amount)
    {
        (bool success, bytes memory result) = precompileAddress.call(
            abi.encodeWithSelector(IHederaTokenService.allowance.selector,
            token, owner, spender));
        (responseCode, amount) = success ? abi.decode(result, (int32, uint256)) : (HederaResponseCodes.UNKNOWN, 0);
    }

    /// Allow or reaffirm the approved address to transfer an NFT the approved address does not own.
    /// Only Applicable to NFT Tokens
    /// @param token The Hedera NFT token address to approve
    /// @param approved The new approved NFT controller.  To revoke approvals pass in the zero address.
    /// @param serialNumber The NFT serial number  to approve
    /// @return responseCode The response code for the status of the request. SUCCESS is 22.
    function approveNFT(address token, address approved, uint256 serialNumber) internal returns (int responseCode)
    {
        (bool success, bytes memory result) = precompileAddress.call(
            abi.encodeWithSelector(IHederaTokenService.approveNFT.selector,
            token, approved, serialNumber));
        responseCode = success ? abi.decode(result, (int32)) : HederaResponseCodes.UNKNOWN;
    }

    /// Get the approved address for a single NFT
    /// Only Applicable to NFT Tokens
    /// @param token The Hedera NFT token address to check approval
    /// @param serialNumber The NFT to find the approved address for
    /// @return responseCode The response code for the status of the request. SUCCESS is 22.
    /// @return approved The approved address for this NFT, or the zero address if there is none
    function getApproved(address token, uint256 serialNumber) internal returns (int responseCode, address approved)
    {
        (bool success, bytes memory result) = precompileAddress.call(
            abi.encodeWithSelector(IHederaTokenService.getApproved.selector,
            token, serialNumber));
        (responseCode, approved) =
        success
        ? abi.decode(result, (int32, address))
        : (HederaResponseCodes.UNKNOWN, address(0));
    }

    /// Query if token account is frozen
    /// @param token The token address to check
    /// @param account The account address associated with the token
    /// @return responseCode The response code for the status of the request. SUCCESS is 22.
    /// @return frozen True if `account` is frozen for `token`
    function isFrozen(address token, address account) internal returns (int64 responseCode, bool frozen){
        (bool success, bytes memory result) = precompileAddress.call(
            abi.encodeWithSelector(IHederaTokenService.isFrozen.selector, token, account));
        (responseCode, frozen) = success ? abi.decode(result, (int32, bool)) : (HederaResponseCodes.UNKNOWN, false);
    }

    /// Query if token account has kyc granted
    /// @param token The token address to check
    /// @param account The account address associated with the token
    /// @return responseCode The response code for the status of the request. SUCCESS is 22.
    /// @return kycGranted True if `account` has kyc granted for `token`
    function isKyc(address token, address account) external returns (int64 responseCode, bool kycGranted){
        (bool success, bytes memory result) = precompileAddress.call(
            abi.encodeWithSelector(IHederaTokenService.isKyc.selector, token, account));
        (responseCode, kycGranted) = success ? abi.decode(result, (int32, bool)) : (HederaResponseCodes.UNKNOWN, false);
    }

    /// Operation to freeze token account
    /// @param token The token address
    /// @param account The account address to be frozen
    /// @return responseCode The response code for the status of the request. SUCCESS is 22.
    function freezeToken(address token, address account) internal returns (int64 responseCode){
        (bool success, bytes memory result) = precompileAddress.call(
            abi.encodeWithSelector(IHederaTokenService.freezeToken.selector, token, account));
        (responseCode) = success ? abi.decode(result, (int32)) : HederaResponseCodes.UNKNOWN;
    }

    /// Operation to unfreeze token account
    /// @param token The token address
    /// @param account The account address to be unfrozen
    /// @return responseCode The response code for the status of the request. SUCCESS is 22.
    function unfreezeToken(address token, address account) internal returns (int64 responseCode){
        (bool success, bytes memory result) = precompileAddress.call(
            abi.encodeWithSelector(IHederaTokenService.unfreezeToken.selector, token, account));
        (responseCode) = success ? abi.decode(result, (int32)) : HederaResponseCodes.UNKNOWN;
    }

    /// Operation to grant kyc to token account
    /// @param token The token address
    /// @param account The account address to grant kyc
    /// @return responseCode The response code for the status of the request. SUCCESS is 22.
    function grantTokenKyc(address token, address account) external returns (int64 responseCode){
        (bool success, bytes memory result) = precompileAddress.call(
            abi.encodeWithSelector(IHederaTokenService.grantTokenKyc.selector, token, account));
        (responseCode) = success ? abi.decode(result, (int32)) : HederaResponseCodes.UNKNOWN;
    }

    /// Operation to revoke kyc to token account
    /// @param token The token address
    /// @param account The account address to revoke kyc
    /// @return responseCode The response code for the status of the request. SUCCESS is 22.
    function revokeTokenKyc(address token, address account) external returns (int64 responseCode){
        (bool success, bytes memory result) = precompileAddress.call(
            abi.encodeWithSelector(IHederaTokenService.revokeTokenKyc.selector, token, account));
        (responseCode) = success ? abi.decode(result, (int32)) : HederaResponseCodes.UNKNOWN;
    }

    /// Enable or disable approval for a third party ("operator") to manage
    ///  all of `msg.sender`'s assets
    /// @param token The Hedera NFT token address to approve
    /// @param operator Address to add to the set of authorized operators
    /// @param approved True if the operator is approved, false to revoke approval
    /// @return responseCode The response code for the status of the request. SUCCESS is 22.
    function setApprovalForAll(address token, address operator, bool approved) internal returns (int responseCode)
    {
        (bool success, bytes memory result) = precompileAddress.call(
            abi.encodeWithSelector(IHederaTokenService.setApprovalForAll.selector,
            token, operator, approved));
        responseCode = success ? abi.decode(result, (int32)) : HederaResponseCodes.UNKNOWN;
    }


    /// Query if an address is an authorized operator for another address
    /// Only Applicable to NFT Tokens
    /// @param token The Hedera NFT token address to approve
    /// @param owner The address that owns the NFTs
    /// @param operator The address that acts on behalf of the owner
    /// @return responseCode The response code for the status of the request. SUCCESS is 22.
    /// @return approved True if `operator` is an approved operator for `owner`, false otherwise
    function isApprovedForAll(address token, address owner, address operator) internal returns (int responseCode, bool approved)
    {
        (bool success, bytes memory result) = precompileAddress.call(
            abi.encodeWithSelector(IHederaTokenService.isApprovedForAll.selector,
            token, owner, operator));
        (responseCode, approved) =
        success
        ? abi.decode(result, (int32, bool))
        : (HederaResponseCodes.UNKNOWN, false);
    }

    /// Query token default freeze status
    /// @param token The token address to check
    /// @return responseCode The response code for the status of the request. SUCCESS is 22.
    /// @return defaultFreezeStatus True if `token` default freeze status is frozen.
    function getTokenDefaultFreezeStatus(address token) internal returns (int responseCode, bool defaultFreezeStatus) {
        (bool success, bytes memory result) = precompileAddress.call(
            abi.encodeWithSelector(IHederaTokenService.getTokenDefaultFreezeStatus.selector, token));
        (responseCode, defaultFreezeStatus) = success ? abi.decode(result, (int32, bool)) : (HederaResponseCodes.UNKNOWN, false);
    }

    /// Query token default kyc status
    /// @param token The token address to check
    /// @return responseCode The response code for the status of the request. SUCCESS is 22.
    /// @return defaultKycStatus True if `token` default kyc status is KycNotApplicable and false if Revoked.
    function getTokenDefaultKycStatus(address token) internal returns (int responseCode, bool defaultKycStatus) {
        (bool success, bytes memory result) = precompileAddress.call(
            abi.encodeWithSelector(IHederaTokenService.getTokenDefaultKycStatus.selector, token));
        (responseCode, defaultKycStatus) = success ? abi.decode(result, (int32, bool)) : (HederaResponseCodes.UNKNOWN, false);
    }

    /**********************
     * ABI v1 calls       *
     **********************/

    /// Initiates a Fungible Token Transfer
    /// @param token The ID of the token as a solidity address
    /// @param accountIds account to do a transfer to/from
    /// @param amounts The amount from the accountId at the same index
    function transferTokens(address token, address[] memory accountIds, int64[] memory amounts) internal
    returns (int responseCode)
    {
        (bool success, bytes memory result) = precompileAddress.call(
            abi.encodeWithSelector(IHederaTokenService.transferTokens.selector,
            token, accountIds, amounts));
        responseCode = success ? abi.decode(result, (int32)) : HederaResponseCodes.UNKNOWN;
    }

    /// Initiates a Non-Fungable Token Transfer
    /// @param token The ID of the token as a solidity address
    /// @param sender the sender of an nft
    /// @param receiver the receiver of the nft sent by the same index at sender
    /// @param serialNumber the serial number of the nft sent by the same index at sender
    function transferNFTs(address token, address[] memory sender, address[] memory receiver, int64[] memory serialNumber)
    internal returns (int responseCode)
    {
        (bool success, bytes memory result) = precompileAddress.call(
            abi.encodeWithSelector(IHederaTokenService.transferNFTs.selector,
            token, sender, receiver, serialNumber));
        responseCode = success ? abi.decode(result, (int32)) : HederaResponseCodes.UNKNOWN;
    }

    /// Transfers tokens where the calling account/contract is implicitly the first entry in the token transfer list,
    /// where the amount is the value needed to zero balance the transfers. Regular signing rules apply for sending
    /// (positive amount) or receiving (negative amount)
    /// @param token The token to transfer to/from
    /// @param sender The sender for the transaction
    /// @param receiver The receiver of the transaction
    /// @param amount Non-negative value to send. a negative value will result in a failure.
    function transferToken(address token, address sender, address receiver, int64 amount) internal
    returns (int responseCode)
    {
        (bool success, bytes memory result) = precompileAddress.call(
            abi.encodeWithSelector(IHederaTokenService.transferToken.selector,
            token, sender, receiver, amount));
        responseCode = success ? abi.decode(result, (int32)) : HederaResponseCodes.UNKNOWN;
    }

    /// Transfers tokens where the calling account/contract is implicitly the first entry in the token transfer list,
    /// where the amount is the value needed to zero balance the transfers. Regular signing rules apply for sending
    /// (positive amount) or receiving (negative amount)
    /// @param token The token to transfer to/from
    /// @param sender The sender for the transaction
    /// @param receiver The receiver of the transaction
    /// @param serialNumber The serial number of the NFT to transfer.
    function transferNFT(address token, address sender, address receiver, int64 serialNumber) internal
    returns (int responseCode)
    {
        (bool success, bytes memory result) = precompileAddress.call(
            abi.encodeWithSelector(IHederaTokenService.transferNFT.selector,
            token, sender, receiver, serialNumber));
        responseCode = success ? abi.decode(result, (int32)) : HederaResponseCodes.UNKNOWN;
    }

    /// Operation to pause token
    /// @param token The token address to be paused
    /// @return responseCode The response code for the status of the request. SUCCESS is 22.
    function pauseToken(address token) external returns (int responseCode)
    {
        (bool success, bytes memory result) = precompileAddress.call(
            abi.encodeWithSelector(IHederaTokenService.pauseToken.selector, token));
        (responseCode) = success ? abi.decode(result, (int32)) : HederaResponseCodes.UNKNOWN;
    }

    /// Operation to unpause token
    /// @param token The token address to be unpaused
    /// @return responseCode The response code for the status of the request. SUCCESS is 22.
    function unpauseToken(address token) external returns (int responseCode)
    {
        (bool success, bytes memory result) = precompileAddress.call(
            abi.encodeWithSelector(IHederaTokenService.unpauseToken.selector, token));
        (responseCode) = success ? abi.decode(result, (int32)) : HederaResponseCodes.UNKNOWN;
    }

    /// Operation to wipe fungible tokens from account
    /// @param token The token address
    /// @param account The account address to revoke kyc
    /// @param amount The number of tokens to wipe
    /// @return responseCode The response code for the status of the request. SUCCESS is 22.
    function wipeTokenAccount(address token, address account, uint32 amount) internal returns (int responseCode)
    {
        (bool success, bytes memory result) = precompileAddress.call(
            abi.encodeWithSelector(IHederaTokenService.wipeTokenAccount.selector, token, account, amount));
        (responseCode) = success ? abi.decode(result, (int32)) : HederaResponseCodes.UNKNOWN;
    }

    /// Operation to wipe non fungible tokens from account
    /// @param token The token address
    /// @param account The account address to revoke kyc
    /// @param  serialNumbers The serial numbers of token to wipe
    /// @return responseCode The response code for the status of the request. SUCCESS is 22.
    function wipeTokenAccountNFT(address token, address account, int64[] memory serialNumbers) internal
    returns (int responseCode)
    {
        (bool success, bytes memory result) = precompileAddress.call(
            abi.encodeWithSelector(IHederaTokenService.wipeTokenAccountNFT.selector, token, account, serialNumbers));
        (responseCode) = success ? abi.decode(result, (int32)) : HederaResponseCodes.UNKNOWN;
    }

    /// Operation to delete token
    /// @param token The token address
    /// @return responseCode The response code for the status of the request. SUCCESS is 22.
    function deleteToken(address token) internal returns (int responseCode)
    {
        (bool success, bytes memory result) = precompileAddress.call(
            abi.encodeWithSelector(IHederaTokenService.deleteToken.selector, token));
        (responseCode) = success ? abi.decode(result, (int32)) : HederaResponseCodes.UNKNOWN;
    }

<<<<<<< HEAD
    /// Operation to update token expiry info
    /// @param token The token address
    /// @param keys The token keys
    /// @return responseCode The response code for the status of the request. SUCCESS is 22.
    function updateTokenKeys(address token, IHederaTokenService.TokenKey[] memory keys)
    internal returns (int64 responseCode){
        (bool success, bytes memory result) = precompileAddress.call(
            abi.encodeWithSelector(IHederaTokenService.updateTokenKeys.selector, token, keys));
        (responseCode) = success ? abi.decode(result, (int32)) : HederaResponseCodes.UNKNOWN;
    }

    /// Query token KeyValue
    /// @param token The token address to check
    /// @param keyType The keyType of the desired KeyValue
    /// @return responseCode The response code for the status of the request. SUCCESS is 22.
    /// @return key KeyValue info for key of type `keyType`
    function getTokenKey(address token, uint keyType)
    internal returns (int64 responseCode, IHederaTokenService.KeyValue memory key){
        (bool success, bytes memory result) = precompileAddress.call(
            abi.encodeWithSelector(IHederaTokenService.getTokenKey.selector, token, keyType));
        IHederaTokenService.KeyValue memory defaultKeyValueInfo;
        (responseCode, key) = success ? abi.decode(result, (int32,IHederaTokenService.KeyValue) ) : (HederaResponseCodes.UNKNOWN, defaultKeyValueInfo);
    }


=======
    /// Query if valid token found for the given address
    /// @param token The token address
    /// @return responseCode The response code for the status of the request. SUCCESS is 22.
    /// @return isTokenFlag True if valid token found for the given address
    function isToken(address token) internal returns (int64 responseCode, bool isTokenFlag) {
        (bool success, bytes memory result) = precompileAddress.call(
            abi.encodeWithSelector(IHederaTokenService.isToken.selector, token));
        (responseCode, isTokenFlag) = success ? abi.decode(result, (int32, bool)) : (HederaResponseCodes.UNKNOWN, false);
    }

    /// Query to return the token type for a given address
    /// @param token The token address
    /// @return responseCode The response code for the status of the request. SUCCESS is 22.
    /// @return tokenType the token type. 0 is FUNGIBLE_COMMON, 1 is NON_FUNGIBLE_UNIQUE, -1 is UNRECOGNIZED
    function getTokenType(address token) internal returns (int64 responseCode, int32 tokenType) {
        (bool success, bytes memory result) = precompileAddress.call(
            abi.encodeWithSelector(IHederaTokenService.getTokenType.selector, token));
        (responseCode, tokenType) = success ? abi.decode(result, (int32, int32)) : (HederaResponseCodes.UNKNOWN, - 1);
    }

>>>>>>> 400a1e72
    /// Operation to get token expiry info
    /// @param token The token address
    /// @return responseCode The response code for the status of the request. SUCCESS is 22.
    /// @return expiryInfo The expiry info of the token
    function getTokenExpiryInfo(address token) external returns (int responseCode, IHederaTokenService.Expiry memory expiryInfo){
        (bool success, bytes memory result) = precompileAddress.call(
            abi.encodeWithSelector(IHederaTokenService.getTokenExpiryInfo.selector, token));
        IHederaTokenService.Expiry memory defaultExpiryInfo;
        (responseCode, expiryInfo) = success ? abi.decode(result, (int32, IHederaTokenService.Expiry)) : (HederaResponseCodes.UNKNOWN, defaultExpiryInfo);
    }

    /// Operation to update token expiry info
    /// @param token The token address
    /// @return responseCode The response code for the status of the request. SUCCESS is 22.
    function updateTokenExpiryInfo(address token, IHederaTokenService.Expiry memory expiryInfo) external returns (int responseCode){
        (bool success, bytes memory result) = precompileAddress.call(
            abi.encodeWithSelector(IHederaTokenService.updateTokenExpiryInfo.selector, token, expiryInfo));
        (responseCode) = success ? abi.decode(result, (int32)) : HederaResponseCodes.UNKNOWN;
    }
}<|MERGE_RESOLUTION|>--- conflicted
+++ resolved
@@ -556,7 +556,6 @@
         (responseCode) = success ? abi.decode(result, (int32)) : HederaResponseCodes.UNKNOWN;
     }
 
-<<<<<<< HEAD
     /// Operation to update token expiry info
     /// @param token The token address
     /// @param keys The token keys
@@ -582,7 +581,6 @@
     }
 
 
-=======
     /// Query if valid token found for the given address
     /// @param token The token address
     /// @return responseCode The response code for the status of the request. SUCCESS is 22.
@@ -603,7 +601,6 @@
         (responseCode, tokenType) = success ? abi.decode(result, (int32, int32)) : (HederaResponseCodes.UNKNOWN, - 1);
     }
 
->>>>>>> 400a1e72
     /// Operation to get token expiry info
     /// @param token The token address
     /// @return responseCode The response code for the status of the request. SUCCESS is 22.
