--- conflicted
+++ resolved
@@ -607,7 +607,17 @@
     /// @return responseCode The response code for the status of the request. SUCCESS is 22.
     function deleteToken(address token) external returns (int responseCode);
 
-<<<<<<< HEAD
+    /// Operation to get token expiry info
+    /// @param token The token address
+    /// @return responseCode The response code for the status of the request. SUCCESS is 22.
+    /// @return expiryInfo The expiry info of the token
+    function getTokenExpiryInfo(address token) external returns (int responseCode, Expiry memory expiryInfo);
+
+    /// Operation to update token expiry info
+    /// @param token The token address
+    /// @return responseCode The response code for the status of the request. SUCCESS is 22.
+    function updateTokenExpiryInfo(address token, Expiry memory expiryInfo) external returns (int responseCode);
+
     /// Query if valid token found for the given address
     /// @param token The token address
     /// @return responseCode The response code for the status of the request. SUCCESS is 22.
@@ -619,16 +629,4 @@
     /// @return responseCode The response code for the status of the request. SUCCESS is 22.
     /// @return tokenType the token type. 0 is FUNGIBLE_COMMON, 1 is NON_FUNGIBLE_UNIQUE, -1 is UNRECOGNIZED
     function getTokenType(address token) external returns (int64 responseCode, int32 tokenType);
-=======
-    /// Operation to get token expiry info
-    /// @param token The token address
-    /// @return responseCode The response code for the status of the request. SUCCESS is 22.
-    /// @return expiryInfo The expiry info of the token
-    function getTokenExpiryInfo(address token) external returns (int responseCode, Expiry memory expiryInfo);
-
-    /// Operation to update token expiry info
-    /// @param token The token address
-    /// @return responseCode The response code for the status of the request. SUCCESS is 22.
-    function updateTokenExpiryInfo(address token, Expiry memory expiryInfo) external returns (int responseCode);
->>>>>>> c85f1876
 }