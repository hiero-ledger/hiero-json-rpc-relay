--- conflicted
+++ resolved
@@ -22,13 +22,10 @@
     event TokenInfo(IHederaTokenService.TokenInfo tokenInfo);
     event NonFungibleTokenInfo(IHederaTokenService.NonFungibleTokenInfo tokenInfo);
     event MintedToken(uint64 newTotalSupply, int64[] serialNumbers);
-<<<<<<< HEAD
-    event TokenCustomFees(IHederaTokenService.FixedFee[] fixedFees, IHederaTokenService.FractionalFee[] fractionalFees, IHederaTokenService.RoyaltyFee[] royaltyFees);
-=======
     event Frozen(bool frozen);
     event PausedToken(bool paused);
     event UnpausedToken(bool unpaused);
->>>>>>> 36146c0f
+    event TokenCustomFees(IHederaTokenService.FixedFee[] fixedFees, IHederaTokenService.FractionalFee[] fractionalFees, IHederaTokenService.RoyaltyFee[] royaltyFees);
 
     function createFungibleTokenPublic(
         address treasury
@@ -174,7 +171,91 @@
         emit Approved(approved);
     }
 
-<<<<<<< HEAD
+    function getFungibleTokenInfoPublic(address token) public returns (int responseCode, IHederaTokenService.FungibleTokenInfo memory tokenInfo) {
+        (responseCode, tokenInfo) = HederaTokenService.getFungibleTokenInfo(token);
+
+        emit ResponseCode(responseCode);
+
+        if (responseCode != HederaResponseCodes.SUCCESS) {
+            revert();
+        }
+
+        emit FungibleTokenInfo(tokenInfo);
+    }
+
+    function getTokenInfoPublic(address token) public returns (int responseCode, IHederaTokenService.TokenInfo memory tokenInfo) {
+        (responseCode, tokenInfo) = HederaTokenService.getTokenInfo(token);
+
+        emit ResponseCode(responseCode);
+
+        if (responseCode != HederaResponseCodes.SUCCESS) {
+            revert();
+        }
+
+        emit TokenInfo(tokenInfo);
+    }
+
+    function getNonFungibleTokenInfoPublic(address token, int64 serialNumber) public returns (int responseCode, IHederaTokenService.NonFungibleTokenInfo memory tokenInfo) {
+        (responseCode, tokenInfo) = HederaTokenService.getNonFungibleTokenInfo(token, serialNumber);
+
+        emit ResponseCode(responseCode);
+
+        if (responseCode != HederaResponseCodes.SUCCESS) {
+            revert();
+        }
+
+        emit NonFungibleTokenInfo(tokenInfo);
+    }
+
+    function freezeTokenPublic(address token, address account) public returns (int responseCode) {
+        responseCode = HederaTokenService.freezeToken(token, account);
+        emit ResponseCode(responseCode);
+        if(responseCode != HederaResponseCodes.SUCCESS) {
+            revert();
+        }
+    }
+
+    function unfreezeTokenPublic(address token, address account) public returns (int responseCode) {
+        responseCode = HederaTokenService.unfreezeToken(token, account);
+        emit ResponseCode(responseCode);
+        if(responseCode != HederaResponseCodes.SUCCESS) {
+            revert();
+        }
+    }
+
+    function isFrozenPublic(address token, address account) public returns (int responseCode, bool frozen) {
+        (responseCode, frozen) = HederaTokenService.isFrozen(token, account);
+        emit ResponseCode(responseCode);
+        if(responseCode != HederaResponseCodes.SUCCESS) {
+            revert();
+        }
+        emit Frozen(frozen);
+    }
+
+    function pauseTokenPublic(address token) public returns (int responseCode) {
+        responseCode = this.pauseToken(token);
+
+        emit ResponseCode(responseCode);
+
+        if (responseCode != HederaResponseCodes.SUCCESS) {
+            revert();
+        }
+
+        emit PausedToken(true);
+    }
+
+    function unpauseTokenPublic(address token) public returns (int responseCode) {
+        responseCode = this.unpauseToken(token);
+
+        emit ResponseCode(responseCode);
+
+        if (responseCode != HederaResponseCodes.SUCCESS) {
+            revert();
+        }
+
+        emit UnpausedToken(true);
+    }
+
     function createFungibleTokenWithCustomFeesPublic(
         address treasury,
         address fixedFeeTokenAddress
@@ -213,94 +294,12 @@
         IHederaTokenService.FractionalFee[] memory fractionalFees,
         IHederaTokenService.RoyaltyFee[] memory royaltyFees) {
         (responseCode, fixedFees, fractionalFees, royaltyFees) = HederaTokenService.getTokenCustomFees(token);
-=======
-    function getFungibleTokenInfoPublic(address token) public returns (int responseCode, IHederaTokenService.FungibleTokenInfo memory tokenInfo) {
-        (responseCode, tokenInfo) = HederaTokenService.getFungibleTokenInfo(token);
-
-        emit ResponseCode(responseCode);
-
-        if (responseCode != HederaResponseCodes.SUCCESS) {
-            revert();
-        }
-
-        emit FungibleTokenInfo(tokenInfo);
-    }
-
-    function getTokenInfoPublic(address token) public returns (int responseCode, IHederaTokenService.TokenInfo memory tokenInfo) {
-        (responseCode, tokenInfo) = HederaTokenService.getTokenInfo(token);
-
-        emit ResponseCode(responseCode);
-
-        if (responseCode != HederaResponseCodes.SUCCESS) {
-            revert();
-        }
-
-        emit TokenInfo(tokenInfo);
-    }
-
-    function getNonFungibleTokenInfoPublic(address token, int64 serialNumber) public returns (int responseCode, IHederaTokenService.NonFungibleTokenInfo memory tokenInfo) {
-        (responseCode, tokenInfo) = HederaTokenService.getNonFungibleTokenInfo(token, serialNumber);
-
-        emit ResponseCode(responseCode);
-
-        if (responseCode != HederaResponseCodes.SUCCESS) {
-            revert();
-        }
-
-        emit NonFungibleTokenInfo(tokenInfo);
-    }
-
-    function freezeTokenPublic(address token, address account) public returns (int responseCode) {
-        responseCode = HederaTokenService.freezeToken(token, account);
-        emit ResponseCode(responseCode);
-        if(responseCode != HederaResponseCodes.SUCCESS) {
-            revert();
-        }
-    }
-
-    function unfreezeTokenPublic(address token, address account) public returns (int responseCode) {
-        responseCode = HederaTokenService.unfreezeToken(token, account);
-        emit ResponseCode(responseCode);
-        if(responseCode != HederaResponseCodes.SUCCESS) {
-            revert();
-        }
-    }
-
-    function isFrozenPublic(address token, address account) public returns (int responseCode, bool frozen) {
-        (responseCode, frozen) = HederaTokenService.isFrozen(token, account);
-        emit ResponseCode(responseCode);
-        if(responseCode != HederaResponseCodes.SUCCESS) {
-            revert();
-        }
-        emit Frozen(frozen);
-    }
-
-    function pauseTokenPublic(address token) public returns (int responseCode) {
-        responseCode = this.pauseToken(token);
-
-        emit ResponseCode(responseCode);
-
-        if (responseCode != HederaResponseCodes.SUCCESS) {
-            revert();
-        }
-
-        emit PausedToken(true);
-    }
-
-    function unpauseTokenPublic(address token) public returns (int responseCode) {
-        responseCode = this.unpauseToken(token);
-
->>>>>>> 36146c0f
-        emit ResponseCode(responseCode);
-
-        if (responseCode != HederaResponseCodes.SUCCESS) {
-            revert();
-        }
-
-<<<<<<< HEAD
+        emit ResponseCode(responseCode);
+
+        if (responseCode != HederaResponseCodes.SUCCESS) {
+            revert();
+        }
+
         emit TokenCustomFees(fixedFees, fractionalFees, royaltyFees);
-=======
-        emit UnpausedToken(true);
->>>>>>> 36146c0f
     }
 }