--- conflicted
+++ resolved
@@ -86,10 +86,10 @@
 
     function setFreezeDefaultStatus(bool newFreezeStatus) public {
         freezeDefaultStatus = newFreezeStatus;
-        
+
         emit DefaultFreezeStatusChanged(freezeDefaultStatus);
     }
-    
+
     function associateTokenPublic(address account, address token) public returns (int responseCode) {
         responseCode = HederaTokenService.associateToken(account, token);
         emit ResponseCode(responseCode);
@@ -344,7 +344,18 @@
         emit TokenCustomFees(fixedFees, fractionalFees, royaltyFees);
     }
 
-<<<<<<< HEAD
+    function getTokenDefaultFreezeStatusPublic(address token) public returns (int responseCode, bool defaultFreezeStatus) {
+        (responseCode, defaultFreezeStatus) = HederaTokenService.getTokenDefaultFreezeStatus(token);
+
+        emit ResponseCode(responseCode);
+
+        if(responseCode != HederaResponseCodes.SUCCESS) {
+            revert();
+        }
+
+        emit TokenDefaultFreezeStatus(defaultFreezeStatus);
+    }
+
     function deleteTokenPublic(address token) public returns (int responseCode) {
         responseCode = HederaTokenService.deleteToken(token);
         emit ResponseCode(responseCode);
@@ -352,17 +363,6 @@
         if (responseCode != HederaResponseCodes.SUCCESS) {
             revert();
         }
-=======
-    function getTokenDefaultFreezeStatusPublic(address token) public returns (int responseCode, bool defaultFreezeStatus) {
-        (responseCode, defaultFreezeStatus) = HederaTokenService.getTokenDefaultFreezeStatus(token);
-
-        emit ResponseCode(responseCode);
-
-        if(responseCode != HederaResponseCodes.SUCCESS) {
-            revert();
-        }
-
-        emit TokenDefaultFreezeStatus(defaultFreezeStatus);
     }
 
     function getTokenDefaultKycStatusPublic(address token) public returns (int responseCode, bool defaultKycStatus) {
@@ -375,6 +375,5 @@
         }
 
         emit TokenDefaultKycStatus(defaultKycStatus);
->>>>>>> 3dd499a2
     }
 }