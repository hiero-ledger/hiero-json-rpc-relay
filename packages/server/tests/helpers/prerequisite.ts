--- conflicted
+++ resolved
@@ -13,13 +13,8 @@
   if (USE_LOCAL_NODE) {
     process.env['NETWORK_NODE_IMAGE_TAG'] = '0.32.0';
     process.env['HAVEGED_IMAGE_TAG'] = '0.32.0';
-<<<<<<< HEAD
-    process.env['MIRROR_IMAGE_TAG'] = '0.70.0';
+    process.env['MIRROR_IMAGE_TAG'] = '0.70.1';
 
-=======
-    process.env['MIRROR_IMAGE_TAG'] = '0.70.1';
-    
->>>>>>> 0aa3c5a3
     console.log(`Docker container versions, services: ${process.env['NETWORK_NODE_IMAGE_TAG']}, mirror: ${process.env['MIRROR_IMAGE_TAG']}`);
 
     console.log('Installing local node...');
