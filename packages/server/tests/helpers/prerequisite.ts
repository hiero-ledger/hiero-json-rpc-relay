import app from '../../src/server';
import shell from 'shelljs';
import dotenv from 'dotenv';
import path from 'path';

dotenv.config({ path: path.resolve(__dirname, '../../../.env') });

const USE_LOCAL_NODE = process.env.LOCAL_NODE || 'true';
const LOCAL_RELAY_URL = 'http://localhost:7546';
const RELAY_URL = process.env.E2E_RELAY_HOST || LOCAL_RELAY_URL;

(function () {
  if (USE_LOCAL_NODE) {
<<<<<<< HEAD
    process.env['NETWORK_NODE_IMAGE_TAG'] = '0.36.0-alpha.2';
    process.env['HAVEGED_IMAGE_TAG'] = '0.36.0-alpha.2';
    process.env['MIRROR_IMAGE_TAG'] = '0.78.0-SNAPSHOT';
=======
    process.env['NETWORK_NODE_IMAGE_TAG'] = '0.37.0-alpha.0';
    process.env['HAVEGED_IMAGE_TAG'] = '0.37.0-alpha.0';
    process.env['MIRROR_IMAGE_TAG'] = '0.78.0-beta1';
>>>>>>> 915a6412

    console.log(`Docker container versions, services: ${process.env['NETWORK_NODE_IMAGE_TAG']}, mirror: ${process.env['MIRROR_IMAGE_TAG']}`);

    console.log('Installing local node...');
    shell.exec(`npm install @hashgraph/hedera-local -g`);

    console.log('Starting local node...');
    shell.exec(`hedera start -d`);
    console.log('Hedera Hashgraph local node env started');
  }

  if (RELAY_URL === LOCAL_RELAY_URL) {
    shell.exec('docker stop json-rpc-relay');
    console.log(`Start relay on port ${process.env.SERVER_PORT}`);
    app.listen({ port: process.env.SERVER_PORT });
  }
})();<|MERGE_RESOLUTION|>--- conflicted
+++ resolved
@@ -11,15 +11,9 @@
 
 (function () {
   if (USE_LOCAL_NODE) {
-<<<<<<< HEAD
-    process.env['NETWORK_NODE_IMAGE_TAG'] = '0.36.0-alpha.2';
-    process.env['HAVEGED_IMAGE_TAG'] = '0.36.0-alpha.2';
-    process.env['MIRROR_IMAGE_TAG'] = '0.78.0-SNAPSHOT';
-=======
     process.env['NETWORK_NODE_IMAGE_TAG'] = '0.37.0-alpha.0';
     process.env['HAVEGED_IMAGE_TAG'] = '0.37.0-alpha.0';
     process.env['MIRROR_IMAGE_TAG'] = '0.78.0-beta1';
->>>>>>> 915a6412
 
     console.log(`Docker container versions, services: ${process.env['NETWORK_NODE_IMAGE_TAG']}, mirror: ${process.env['MIRROR_IMAGE_TAG']}`);
 
