/*-
 *
 * Hedera JSON RPC Relay
 *
 * Copyright (C) 2022 Hedera Hashgraph, LLC
 *
 * Licensed under the Apache License, Version 2.0 (the "License");
 * you may not use this file except in compliance with the License.
 * You may obtain a copy of the License at
 *
 *      http://www.apache.org/licenses/LICENSE-2.0
 *
 * Unless required by applicable law or agreed to in writing, software
 * distributed under the License is distributed on an "AS IS" BASIS,
 * WITHOUT WARRANTIES OR CONDITIONS OF ANY KIND, either express or implied.
 * See the License for the specific language governing permissions and
 * limitations under the License.
 *
 */
import { expect } from 'chai';
import { ethers, BigNumber } from 'ethers';
import { JsonRpcError, predefined } from '../../../relay/src/lib/errors';
import { Utils } from './utils';

export default class Assertions {
    static emptyHex = '0x';
    static zeroHex32Byte = '0x0000000000000000000000000000000000000000000000000000000000000000';
    static zeroHex8Byte = '0x0000000000000000';
    static emptyArrayHex = '0x1dcc4de8dec75d7aab85b567b6ccd41ad312451b948a7413f0a142fd40d49347';
    static emptyBloom = "0x00000000000000000000000000000000000000000000000000000000000000000000000000000000000000000000000000000000000000000000000000000000000000000000000000000000000000000000000000000000000000000000000000000000000000000000000000000000000000000000000000000000000000000000000000000000000000000000000000000000000000000000000000000000000000000000000000000000000000000000000000000000000000000000000000000000000000000000000000000000000000000000000000000000000000000000000000000000000000000000000000000000000000000000000000000000";
    static ethEmptyTrie = '0x56e81f171bcc55a6ff8345e692c0f86e5b48e01b996cadc001622fb5e363b421';
    static defaultGasPrice = 720_000_000_000;
    static datedGasPrice = 570_000_000_000;
    static updatedGasPrice = 640_000_000_000;
    static defaultGasUsed = 0.5;

    static assertId = (id) => {
        const [shard, realm, num] = id.split('.');
        expect(shard).to.not.be.null;
        expect(realm).to.not.be.null;
        expect(num).to.not.be.null;
    };

    static unsupportedResponse = (resp: any) => {
        expect(resp.error.code).to.eq(-32601);
        expect(resp.error.message).to.eq('Unsupported JSON-RPC method');
    };

    static expectedError = () => {
        expect(true).to.eq(false);
    };

    /**
     *
     * @param relayResponse
     * @param mirrorNodeResponse
     * @param mirrorTransactions
     * @param hydratedTransactions - aka showDetails flag
     */
    public static block(relayResponse, mirrorNodeResponse, mirrorTransactions, hydratedTransactions = false) {
        // Assert static values
        expect(relayResponse.baseFeePerGas).to.exist;

        if (process.env.LOCAL_NODE) {
            expect(relayResponse.baseFeePerGas).to.be.equal(ethers.utils.hexValue(this.defaultGasPrice));
        }
        else {
            expect(Number(relayResponse.baseFeePerGas)).to.be.gt(0);
        }

        expect(relayResponse.difficulty).to.be.equal(ethers.utils.hexValue(0));
        expect(relayResponse.extraData).to.be.equal(Assertions.emptyHex);
        expect(relayResponse.miner).to.be.equal(ethers.constants.AddressZero);
        expect(relayResponse.mixHash).to.be.equal(Assertions.zeroHex32Byte);
        expect(relayResponse.nonce).to.be.equal(Assertions.zeroHex8Byte);
        expect(relayResponse.receiptsRoot).to.be.equal(Assertions.zeroHex32Byte);
        expect(relayResponse.sha3Uncles).to.be.equal(Assertions.emptyArrayHex);
        expect(relayResponse.stateRoot).to.be.equal(Assertions.zeroHex32Byte);
        expect(relayResponse.totalDifficulty).to.be.equal(ethers.utils.hexValue(0));
        expect(relayResponse.uncles).to.be.exist;
        expect(relayResponse.uncles.length).to.eq(0);
        expect(relayResponse.logsBloom).to.eq(Assertions.emptyBloom);

        // Assert dynamic values
        expect(relayResponse.hash).to.be.equal(mirrorNodeResponse.hash.slice(0, 66));
        expect(relayResponse.number).to.be.equal(ethers.utils.hexValue(mirrorNodeResponse.number));
        expect(relayResponse.transactions.length).to.equal(mirrorTransactions.length);
        expect(relayResponse.parentHash).to.equal(mirrorNodeResponse.previous_hash.slice(0, 66));
        expect(relayResponse.size).to.equal(ethers.utils.hexValue(mirrorNodeResponse.size | 0));

        let maxGasLimit = 0;
        let gasUsed = 0;
        let timestamp = 0;

        for (const result of mirrorTransactions) {
            maxGasLimit = result.gas_limit > maxGasLimit ? result.gas_limit : maxGasLimit;
            gasUsed += result.gas_used;
            if (timestamp === 0) {
                timestamp = result.timestamp.substring(0, result.timestamp.indexOf('.'));
            }
        }

        expect(relayResponse.gasLimit).to.equal(ethers.utils.hexValue(maxGasLimit));
        expect(relayResponse.gasUsed).to.equal(ethers.utils.hexValue(gasUsed));
        expect(relayResponse.timestamp).to.equal(ethers.utils.hexValue(Number(timestamp)));

        if (relayResponse.transactions.length) {
            expect(relayResponse.transactionsRoot).to.equal(mirrorNodeResponse.hash.slice(0, 66));
        }
        else {
            expect(relayResponse.transactionsRoot).to.equal(Assertions.ethEmptyTrie);
        }

        // Assert transactions
        for (const i in relayResponse.transactions) {
            const tx = relayResponse.transactions[i];
            const mirrorTx = mirrorTransactions[i];
            if ( hydratedTransactions ) {
                Assertions.transaction(tx, mirrorTx);
            }
            else {
                expect(tx).to.eq(mirrorTx.hash.slice(0, 66));
            }
        }
    }

    public static transaction(relayResponse, mirrorNodeResponse) {
        expect(relayResponse.blockHash).to.eq(mirrorNodeResponse.block_hash.slice(0, 66));
        expect(relayResponse.blockNumber).to.eq(ethers.utils.hexValue(mirrorNodeResponse.block_number));
        // expect(relayResponse.chainId).to.eq(mirrorNodeResponse.chain_id); // FIXME must not be null!
        expect(relayResponse.from).to.eq(mirrorNodeResponse.from);
        expect(relayResponse.gas).to.eq(ethers.utils.hexValue(mirrorNodeResponse.gas_used));
        // expect(relayResponse.gasPrice).to.eq(mirrorNodeResponse.gas_price); // FIXME must not be null!
        expect(relayResponse.hash).to.eq(mirrorNodeResponse.hash.slice(0, 66));
        expect(relayResponse.input).to.eq(mirrorNodeResponse.function_parameters);
<<<<<<< HEAD
        if (relayResponse.to || mirrorNodeResponse.to) {
            expect(relayResponse.to).to.eq(mirrorNodeResponse.to);
        }
        expect(relayResponse.transactionIndex).to.eq(mirrorNodeResponse.transaction_index);
        expect(relayResponse.value).to.eq(mirrorNodeResponse.amount);
=======
        expect(relayResponse.to).to.eq(mirrorNodeResponse.to);
        expect(relayResponse.transactionIndex).to.eq(ethers.utils.hexValue(mirrorNodeResponse.transaction_index));
        expect(relayResponse.value).to.eq(ethers.utils.hexValue(mirrorNodeResponse.amount));
>>>>>>> cc9ba381
    }

    static transactionReceipt = (transactionReceipt, mirrorResult) => {
        expect(transactionReceipt.blockHash).to.exist;
        expect(transactionReceipt.blockHash).to.not.eq('0x0');
        expect(transactionReceipt.blockHash).to.eq(mirrorResult.block_hash.slice(0, 66));

        expect(transactionReceipt.blockNumber).to.exist;
        expect(Number(transactionReceipt.blockNumber)).to.gt(0);
        expect(transactionReceipt.blockNumber).to.eq(ethers.utils.hexValue(mirrorResult.block_number));

        expect(transactionReceipt.cumulativeGasUsed).to.exist;
        expect(Number(transactionReceipt.cumulativeGasUsed)).to.gt(0);
        expect(Number(transactionReceipt.cumulativeGasUsed)).to.eq(mirrorResult.block_gas_used);

        expect(transactionReceipt.gasUsed).to.exist;
        expect(Number(transactionReceipt.gasUsed)).to.gt(0);
        expect(Number(transactionReceipt.gasUsed)).to.eq(mirrorResult.gas_used);

        expect(transactionReceipt.logsBloom).to.exist;
        expect(transactionReceipt.logsBloom).to.not.eq('0x0');
        expect(transactionReceipt.logsBloom).to.eq(mirrorResult.bloom);

        expect(transactionReceipt.transactionHash).to.exist;
        expect(transactionReceipt.transactionHash).to.not.eq('0x0');
        expect(transactionReceipt.transactionHash).to.eq(mirrorResult.hash);

        expect(transactionReceipt.transactionIndex).to.exist;
        expect(Number(transactionReceipt.transactionIndex)).to.eq(mirrorResult.transaction_index);

        expect(transactionReceipt.effectiveGasPrice).to.exist;
        expect(Number(transactionReceipt.effectiveGasPrice)).to.gt(0);
        const effectiveGas = mirrorResult.max_fee_per_gas === undefined || mirrorResult.max_fee_per_gas == '0x'
            ? mirrorResult.gas_price
            : mirrorResult.max_fee_per_gas;
        const mirrorEffectiveGasPrice = Utils.tinyBarsToWeibars(effectiveGas);
        expect(BigNumber.from(transactionReceipt.effectiveGasPrice).toString()).to.eq(mirrorEffectiveGasPrice.toString());

        expect(transactionReceipt.status).to.exist;
        expect(transactionReceipt.status).to.eq(mirrorResult.status);

        expect(transactionReceipt.logs).to.exist;
        expect(transactionReceipt.logs.length).to.eq(mirrorResult.logs.length);
        expect(transactionReceipt.logs).to.deep.eq(mirrorResult.logs);

        expect(transactionReceipt.from).to.eq(mirrorResult.from);

        expect(transactionReceipt.to).to.eq(mirrorResult.to);
    };

    public static feeHistory(res: any, expected: any) {
        expect(res.baseFeePerGas).to.exist.to.be.an('Array');
        expect(res.gasUsedRatio).to.exist.to.be.an('Array');
        expect(res.oldestBlock).to.exist;
        expect(res.baseFeePerGas.length).to.equal(expected.resultCount + 1);
        expect(res.gasUsedRatio.length).to.equal(expected.resultCount);
        
        expect(res.oldestBlock).to.equal(expected.oldestBlock);

        res.gasUsedRatio.map((gasRatio: string) => expect(gasRatio).to.equal(`0x${Assertions.defaultGasUsed.toString(16)}`))

        if (expected.checkReward) {
            expect(res.reward).to.exist.to.be.an('Array');
            expect(res.reward.length).to.equal(expected.resultCount);
        }
    }

    static unknownResponse(err) {
        Assertions.jsonRpcError(err, predefined.INTERNAL_ERROR);
    }

    static jsonRpcError(err: any, expectedError: JsonRpcError) {
        expect(err).to.exist;
        expect(err).to.have.property('body');

        const parsedError = JSON.parse(err.body);
        expect(parsedError.error.message).to.be.equal(expectedError.message);
        expect(parsedError.error.code).to.be.equal(expectedError.code);
    }
}<|MERGE_RESOLUTION|>--- conflicted
+++ resolved
@@ -133,17 +133,11 @@
         // expect(relayResponse.gasPrice).to.eq(mirrorNodeResponse.gas_price); // FIXME must not be null!
         expect(relayResponse.hash).to.eq(mirrorNodeResponse.hash.slice(0, 66));
         expect(relayResponse.input).to.eq(mirrorNodeResponse.function_parameters);
-<<<<<<< HEAD
         if (relayResponse.to || mirrorNodeResponse.to) {
             expect(relayResponse.to).to.eq(mirrorNodeResponse.to);
         }
-        expect(relayResponse.transactionIndex).to.eq(mirrorNodeResponse.transaction_index);
-        expect(relayResponse.value).to.eq(mirrorNodeResponse.amount);
-=======
-        expect(relayResponse.to).to.eq(mirrorNodeResponse.to);
         expect(relayResponse.transactionIndex).to.eq(ethers.utils.hexValue(mirrorNodeResponse.transaction_index));
         expect(relayResponse.value).to.eq(ethers.utils.hexValue(mirrorNodeResponse.amount));
->>>>>>> cc9ba381
     }
 
     static transactionReceipt = (transactionReceipt, mirrorResult) => {
