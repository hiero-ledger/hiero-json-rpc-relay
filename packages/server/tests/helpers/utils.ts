/*-
 *
 * Hedera JSON RPC Relay
 *
 * Copyright (C) 2023 Hedera Hashgraph, LLC
 *
 * Licensed under the Apache License, Version 2.0 (the "License");
 * you may not use this file except in compliance with the License.
 * You may obtain a copy of the License at
 *
 *      http://www.apache.org/licenses/LICENSE-2.0
 *
 * Unless required by applicable law or agreed to in writing, software
 * distributed under the License is distributed on an "AS IS" BASIS,
 * WITHOUT WARRANTIES OR CONDITIONS OF ANY KIND, either express or implied.
 * See the License for the specific language governing permissions and
 * limitations under the License.
 *
 */

import { ethers } from 'ethers';
import Assertions from './assertions';
import crypto from 'crypto';
import RelayClient from '../clients/relayClient';
import { numberTo0x } from '../../../relay/src/formatters';
import RelayCall from '../../tests/helpers/constants';
import { AccountId, KeyList, PrivateKey } from '@hashgraph/sdk';
import { AliasAccount } from '../types/AliasAccount';
import ServicesClient from '../clients/servicesClient';
import http from 'http';

export class Utils {
  /**
   * Converts a number to its hexadecimal representation.
   *
   * @param {number} num The number to convert to hexadecimal.
   * @returns {string} The hexadecimal representation of the number.
   */
  static toHex = (num) => {
    return parseInt(num).toString(16);
  };

  /**
   * Converts a given Hedera account ID to an EVM compatible address.
   *
   * @param {string} id The Hedera account ID to convert.
   * @returns {string} The EVM compatible address.
   */
  static idToEvmAddress = (id): string => {
    Assertions.assertId(id);
    const [shard, realm, num] = id.split('.');

    return [
      '0x',
      this.toHex(shard).padStart(8, '0'),
      this.toHex(realm).padStart(16, '0'),
      this.toHex(num).padStart(16, '0'),
    ].join('');
  };

  /**
   * Converts a value from tinybars to weibars.
   *
   * @param {number} value The value in tinybars to convert.
   * @returns {ethers.BigNumber} The value converted to weibars.
   */
  static tinyBarsToWeibars = (value) => {
    return ethers.parseUnits(Number(value).toString(), 10);
  };

  /**
   * Generates a random string of the specified length.
   *
   * @param {number} length The length of the random string to generate.
   * @returns {string} The generated random string.
   */
  static randomString(length) {
    let result = '';
    const chars = 'ABCDEFGHIJKLMNOPQRSTUVWXYZabcdefghijklmnopqrstuvwxyz';
    for (let i = 0; i < length; i++) {
      result += chars.charAt(Math.floor(Math.random() * chars.length));
    }
    return result;
  }

  /**
   * Generates a random trace ID for requests.
   *
   * @returns {string} The generated random trace ID.
   */
  static generateRequestId = (): string => {
    return crypto.randomUUID();
  };

  /**
   * Format message prefix for logger.
   */
  static formatRequestIdMessage = (requestId?: string): string => {
    return requestId ? `[Request ID: ${requestId}]` : '';
  };

  static deployContractWithEthers = async (constructorArgs: any[] = [], contractJson, wallet, relay) => {
    const factory = new ethers.ContractFactory(contractJson.abi, contractJson.bytecode, wallet);
    let contract = await factory.deploy(...constructorArgs);
    await contract.waitForDeployment();

    // re-init the contract with the deployed address
    const receipt = await relay.provider.getTransactionReceipt(contract.deploymentTransaction()?.hash);
    contract = new ethers.Contract(receipt.to, contractJson.abi, wallet);

    return contract;
  };

  // The main difference between this and deployContractWithEthers is that this does not re-init the contract with the deployed address
  // and that results in the contract address coming in EVM Format instead of LongZero format
  static deployContractWithEthersV2 = async (constructorArgs: any[] = [], contractJson, wallet) => {
    const factory = new ethers.ContractFactory(contractJson.abi, contractJson.bytecode, wallet);
    const contract = await factory.deploy(...constructorArgs);
    await contract.waitForDeployment();
    // no need to re-init the contract with the deployed address
    return contract;
  };

  static createHTS = async (
    tokenName,
    symbol,
    adminAccount,
    initialSupply,
    abi,
    associatedAccounts,
    owner,
    servicesNode,
    requestId,
  ) => {
    const htsResult = await servicesNode.createHTS({
      tokenName,
      symbol,
      treasuryAccountId: adminAccount.accountId.toString(),
      initialSupply,
      adminPrivateKey: adminAccount.privateKey,
    });

    // Associate and approve token for all accounts
    for (const account of associatedAccounts) {
      await servicesNode.associateHTSToken(
        account.accountId,
        htsResult.receipt.tokenId,
        account.privateKey,
        htsResult.client,
        requestId,
      );
      await servicesNode.approveHTSToken(account.accountId, htsResult.receipt.tokenId, htsResult.client, requestId);
    }

    // Setup initial balance of token owner account
    await servicesNode.transferHTSToken(
      owner.accountId,
      htsResult.receipt.tokenId,
      initialSupply,
      htsResult.client,
      requestId,
    );
    const evmAddress = Utils.idToEvmAddress(htsResult.receipt.tokenId.toString());
    return new ethers.Contract(evmAddress, abi, owner.wallet);
  };

  static add0xPrefix = (num) => {
    return num.startsWith('0x') ? num : '0x' + num;
  };

  static gasOptions = async (requestId, gasLimit = 1_500_000) => {
    return {
      gasLimit: gasLimit,
      gasPrice: await global.relay.gasPrice(requestId),
    };
  };

  static convertEthersResultIntoStringsArray = (res) => {
    if (typeof res === 'object') {
      return res.toArray().map((e) => Utils.convertEthersResultIntoStringsArray(e));
    }
    return res.toString();
  };

  static ethCallWRetries = async (
    relay: RelayClient,
    callData: { from: string; to: any; gas: string; data: string },
    blockNumber: string,
    requestId: string,
  ): Promise<string> => {
    let numberOfCalls = 0;
    let res = await relay.call(RelayCall.ETH_ENDPOINTS.ETH_CALL, [callData, blockNumber], requestId);
    while (res === '0x' && numberOfCalls < 3) {
      await new Promise((r) => setTimeout(r, 2000));
      res = await relay.call(RelayCall.ETH_ENDPOINTS.ETH_CALL, [callData, blockNumber], requestId);
      numberOfCalls++;
    }
    return res;
  };

  /**
   * Deploys a contract using the provided ABI and bytecode.
   *
   * @param {ethers.InterfaceAbi} abi The ABI of the contract.
   * @param {string} bytecode The bytecode of the contract.
   * @param {ethers.Wallet} signer The wallet used to sign the deployment transaction.
   * @returns {Promise<ethers.Contract>} A promise resolving to the deployed contract.
   */
  static readonly deployContract = async (
    abi: ethers.InterfaceAbi,
    bytecode: string,
    signer: ethers.Wallet,
  ): Promise<ethers.Contract> => {
    const factory = new ethers.ContractFactory(abi, bytecode, signer);
    const contract = await factory.deploy();
    await contract.waitForDeployment();

    return contract as ethers.Contract;
  };

  static sendTransaction = async (
    ONE_TINYBAR: any,
    CHAIN_ID: string | number,
    accounts: AliasAccount[],
    rpcServer: any,
    requestId: any,
    mirrorNodeServer: any,
  ) => {
    const transaction = {
      value: ONE_TINYBAR,
      gasLimit: numberTo0x(30000),
      chainId: Number(CHAIN_ID),
      to: accounts[1].address,
      nonce: await rpcServer.getAccountNonce(accounts[0].address, requestId),
      maxFeePerGas: await rpcServer.gasPrice(requestId),
    };

    const signedTx = await accounts[0].wallet.signTransaction(transaction);
    const transactionHash = await rpcServer.sendRawTransaction(signedTx, requestId);

    await mirrorNodeServer.get(`/contracts/results/${transactionHash}`, requestId);

    return await rpcServer.call(RelayCall.ETH_ENDPOINTS.ETH_GET_TRANSACTION_RECEIPT, [transactionHash], requestId);
  };
  /**
   * Creates an alias account on the mirror node with the provided details.
   *
   * @param {MirrorClient} mirrorNode The mirror node client.
   * @param {AliasAccount} creator The creator account for the alias.
   * @param {string} requestId The unique identifier for the request.
   * @param {string} balanceInWeiBars The initial balance for the alias account in wei bars. Defaults to 10 HBAR (10,000,000,000,000,000,000 wei).
   * @returns {Promise<AliasAccount>} A promise resolving to the created alias account.
   */
  static readonly createAliasAccount = async (
    mirrorNode,
    creator: AliasAccount,
    requestId: string,
    balanceInTinyBar: string = '1000000000', //10 HBAR
  ): Promise<AliasAccount> => {
    const signer = creator.wallet;
    const accountBalance = Utils.tinyBarsToWeibars(balanceInTinyBar);
    const privateKey = PrivateKey.generateECDSA();
    const wallet = new ethers.Wallet(privateKey.toStringRaw(), signer.provider);
    const address = wallet.address;

    // create hollow account
    await signer.sendTransaction({
      to: wallet.address,
      value: accountBalance,
    });

    const mirrorNodeAccount = (await mirrorNode.get(`/accounts/${address}`, requestId)).account;
    const accountId = AccountId.fromString(mirrorNodeAccount);
    const client: ServicesClient = new ServicesClient(
      process.env.HEDERA_NETWORK!,
      accountId.toString(),
      privateKey.toStringDer(),
      creator.client.getLogger(),
    );

    const account: AliasAccount = {
      alias: accountId,
      accountId,
      address: wallet.address,
      client: client,
      privateKey,
      wallet,
      keyList: KeyList.from([privateKey]),
    };

    return account;
  };

  static async createMultipleAliasAccounts(
    mirrorNode,
    initialAccount: AliasAccount,
    neededAccounts: number,
    initialAmountInTinyBar: string,
    requestId: string,
  ): Promise<AliasAccount[]> {
    const requestIdPrefix = Utils.formatRequestIdMessage(requestId);
    const accounts: AliasAccount[] = [];
    for (let i = 0; i < neededAccounts; i++) {
      const account = await Utils.createAliasAccount(mirrorNode, initialAccount, requestId, initialAmountInTinyBar);
      global.logger.trace(
        `${requestIdPrefix} Create new Eth compatible account w privateKey: ${account.privateKey}, alias: ${account.address} and balance ~${initialAmountInTinyBar} wei`,
      );
      accounts.push(account);
    }
    return accounts;
  }

<<<<<<< HEAD
  static async wait(time: number): Promise<void> {
    await new Promise((r) => setTimeout(r, time));
=======
  static sendJsonRpcRequestWithDelay(
    host: string,
    port: number,
    method: string,
    params: any[],
    delayMs: number,
  ): Promise<any> {
    const requestData = JSON.stringify({
      jsonrpc: '2.0',
      method: method,
      params: params,
      id: 1,
    });

    const options = {
      hostname: host,
      port: port,
      path: '/',
      method: 'POST',
      headers: {
        'Content-Type': 'application/json',
        'Content-Length': Buffer.byteLength(requestData),
      },
      timeout: delayMs,
    };

    return new Promise((resolve, reject) => {
      // setup the request
      const req = http.request(options, (res) => {
        let data = '';

        res.on('data', (chunk) => {
          data += chunk;
        });

        res.on('end', () => {
          resolve(JSON.parse(data));
        });
      });

      // handle request errors for testing purposes
      req.on('timeout', () => {
        req.destroy();
        reject(new Error(`Request timed out after ${delayMs}ms`));
      });

      req.on('error', (err) => {
        reject(err);
      });

      // Introduce a delay with inactivity, before sending the request
      setTimeout(async () => {
        req.write(requestData);
        req.end();
        await new Promise((r) => setTimeout(r, delayMs + 1000));
      }, delayMs);
    });
>>>>>>> e8b83595
  }
}<|MERGE_RESOLUTION|>--- conflicted
+++ resolved
@@ -310,10 +310,6 @@
     return accounts;
   }
 
-<<<<<<< HEAD
-  static async wait(time: number): Promise<void> {
-    await new Promise((r) => setTimeout(r, time));
-=======
   static sendJsonRpcRequestWithDelay(
     host: string,
     port: number,
@@ -371,6 +367,9 @@
         await new Promise((r) => setTimeout(r, delayMs + 1000));
       }, delayMs);
     });
->>>>>>> e8b83595
+  }
+
+  static async wait(time: number): Promise<void> {
+    await new Promise((r) => setTimeout(r, time));
   }
 }