--- conflicted
+++ resolved
@@ -123,6 +123,8 @@
                 return retryCount * 1000;
             },
             retryCondition: (error) => {
+                logger.error(error, `Request failed`);
+
                 // if retry condition is not specified, by default idempotent requests are retried
                 return error.response.status === 400 || error.response.status === 404;
             }
@@ -200,35 +202,6 @@
         await utils.sendFileClosingCryptoTransfer(primaryAccountInfo.accountId, client);
         await utils.sendFileClosingCryptoTransfer(secondaryAccountInfo.accountId, client);
 
-<<<<<<< HEAD
-=======
-        logger.info(`Setting up Mirror Node Client for ${process.env['MIRROR_NODE_URL']} env`);
-        const mirrorNodeClient = Axios.create({
-            baseURL: `${process.env['MIRROR_NODE_URL']}/api/v1`,
-            responseType: 'json' as const,
-            headers: {
-                'Content-Type': 'application/json'
-            },
-            method: 'GET',
-            timeout: 5 * 1000
-        });
-
-        // allow retries given mirror node waits for consensus, record stream serialization, export and import before parsing and exposing
-        axiosRetry(mirrorNodeClient, {
-            retries: 5,
-            retryDelay: (retryCount) => {
-                logger.info(`Retry delay ${retryCount * 1000} s`);
-                return retryCount * 1000;
-            },
-            retryCondition: (error) => {
-                logger.error(error, `Request failed`);
-
-                // if retry condition is not specified, by default idempotent requests are retried
-                return error.response.status === 400 || error.response.status === 404;
-            }
-        });
-
->>>>>>> 3468d65c
         // get contract details
         const mirrorContractResponse = await utils.callMirrorNode(`/contracts/${contractId}`);
         mirrorContract = mirrorContractResponse.data;
@@ -392,16 +365,7 @@
     });
 
     it('should not support "eth_submitHashrate"', async function () {
-<<<<<<< HEAD
         await utils.callUnsupportedRelayMethod('eth_submitHashrate', []);
-=======
-        await utils.callUnsupportedRelayMethod(this.relayClient, 'eth_submitHashrate', []);
-    });
-
-    it('should execute "eth_getBalance" for primary account', async function () {
-        const res = await utils.callSupportedRelayMethod(this.relayClient, 'eth_getBalance', [mirrorPrimaryAccount.evm_address, 'latest']);
-        expect(res.data.result).to.contain('0x1095793487'); // at least 4894697646681780912128 wei bars
->>>>>>> 3468d65c
     });
 
     it('should execute "eth_getBalance" for newly created account with 5000 HBAR', async function () {
@@ -423,7 +387,6 @@
     });
 
     it('should execute "eth_getBalance" for account with id converted to evm_address', async function () {
-<<<<<<< HEAD
         const { accountInfo } = await utils.createEthCompatibleAccount(client, null, 5000);
         const accountId = accountInfo.accountId.toString();
         const evmAddress = utils.idToEvmAddress(accountId);
@@ -432,10 +395,6 @@
         await utils.callMirrorNode(`accounts/${accountId}`);
         const res = await utils.callSupportedRelayMethod('eth_getBalance', [evmAddress, 'latest']);
         expect(res.data.result).to.eq('0x10f0777f464e77a2400');
-=======
-        const res = await utils.callSupportedRelayMethod(this.relayClient, 'eth_getBalance', [utils.idToEvmAddress(mirrorPrimaryAccount.account), 'latest']);
-        expect(res.data.result).to.contain('0x1095793487'); // at least 4894697646681780912128 wei bars
->>>>>>> 3468d65c
     });
 
     it('should execute "eth_getBalance" for contract with id converted to evm_address', async function () {
