--- conflicted
+++ resolved
@@ -143,14 +143,9 @@
             it('@release should deploy a contract', async () => {
 
                 //empty params for get logs defaults to latest block, which doesn't have required logs, that's why we fetch the last 10
-<<<<<<< HEAD
-                const logs = await relay.call('eth_getLogs', [{
+                const logs = await relay.call(RelayCalls.ETH_ENDPOINTS.ETH_GET_LOGS, [{
                     fromBlock: EthImpl.numberTo0x(tenBlocksBehindLatest),
                     'address': [contractAddress, contractAddress2]
-=======
-                const logs = await relay.call(RelayCalls.ETH_ENDPOINTS.ETH_GET_LOGS, [{
-                    fromBlock: EthImpl.numberTo0x(tenBlocksBehindLatest)
->>>>>>> 960803f7
                 }], requestId);
 
                 expect(logs.length).to.be.greaterThan(0);
@@ -167,34 +162,21 @@
                 );
                 expect(txIndexLogIndexMapping.length).to.equal(uniqueTxIndexLogIndexMapping.length);
 
-<<<<<<< HEAD
-                log0Block = await relay.call('eth_getTransactionByHash', [logs[0].transactionHash], requestId);
+                log0Block = await relay.call(RelayCalls.ETH_ENDPOINTS.ETH_GET_TRANSACTION_BY_HASH, [logs[0].transactionHash], requestId);
                 expect(log0Block).to.exist;
                 expect(log0Block).to.have.property('blockNumber');
                 expect(log0Block.nonce).to.equal('0x0');
 
-                log4Block = await relay.call('eth_getTransactionByHash', [logs[4].transactionHash], requestId);
+                log4Block = await relay.call(RelayCalls.ETH_ENDPOINTS.ETH_GET_TRANSACTION_BY_HASH, [logs[4].transactionHash], requestId);
                 expect(log4Block).to.exist;
-=======
-                log0Block = await relay.call(RelayCalls.ETH_ENDPOINTS.ETH_GET_TRANSACTION_BY_HASH, [logs[0].transactionHash], requestId);
-                expect(log0Block).to.have.property('blockNumber');
-                expect(log0Block.nonce).to.equal('0x0');
-
-                log4Block = await relay.call(RelayCalls.ETH_ENDPOINTS.ETH_GET_TRANSACTION_BY_HASH, [logs[4].transactionHash], requestId);
->>>>>>> 960803f7
                 expect(log4Block).to.have.property('blockNumber');
                 expect(log4Block.nonce).to.equal('0x0');
             });
 
             it('should be able to use `fromBlock` param', async () => {
-<<<<<<< HEAD
-                const logs = await relay.call('eth_getLogs', [{
+                const logs = await relay.call(RelayCalls.ETH_ENDPOINTS.ETH_GET_LOGS, [{
                     'fromBlock': log0Block.blockNumber,
                     'address': [contractAddress, contractAddress2]
-=======
-                const logs = await relay.call(RelayCalls.ETH_ENDPOINTS.ETH_GET_LOGS, [{
-                    'fromBlock': log0Block.blockNumber
->>>>>>> 960803f7
                 }], requestId);
                 expect(logs.length).to.be.greaterThan(0);
 
@@ -256,14 +238,9 @@
 
 
             it('should be able to use `blockHash` param', async () => {
-<<<<<<< HEAD
-                const logs = await relay.call('eth_getLogs', [{
+                const logs = await relay.call(RelayCalls.ETH_ENDPOINTS.ETH_GET_LOGS, [{
                     'blockHash': log0Block.blockHash,
                     'address': [contractAddress, contractAddress2]
-=======
-                const logs = await relay.call(RelayCalls.ETH_ENDPOINTS.ETH_GET_LOGS, [{
-                    'blockHash': log0Block.blockHash
->>>>>>> 960803f7
                 }], requestId);
                 expect(logs.length).to.be.greaterThan(0);
 
@@ -273,14 +250,9 @@
             });
 
             it('should return empty result for  non-existing `blockHash`', async () => {
-<<<<<<< HEAD
-                const logs = await relay.call('eth_getLogs', [{
-                    'blockHash': NON_EXISTING_BLOCK_HASH,
+                const logs = await relay.call(RelayCalls.ETH_ENDPOINTS.ETH_GET_LOGS, [{
+                    'blockHash': Address.NON_EXISTING_BLOCK_HASH,
                     'address': [contractAddress, contractAddress2]
-=======
-                const logs = await relay.call(RelayCalls.ETH_ENDPOINTS.ETH_GET_LOGS, [{
-                    'blockHash': Address.NON_EXISTING_BLOCK_HASH
->>>>>>> 960803f7
                 }], requestId);
                 expect(logs).to.exist;
                 expect(logs.length).to.be.eq(0);
