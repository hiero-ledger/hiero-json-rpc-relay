/*-
 *
 * Hedera JSON RPC Relay
 *
 * Copyright (C) 2022-2024 Hedera Hashgraph, LLC
 *
 * Licensed under the Apache License, Version 2.0 (the "License");
 * you may not use this file except in compliance with the License.
 * You may obtain a copy of the License at
 *
 *      http://www.apache.org/licenses/LICENSE-2.0
 *
 * Unless required by applicable law or agreed to in writing, software
 * distributed under the License is distributed on an "AS IS" BASIS,
 * WITHOUT WARRANTIES OR CONDITIONS OF ANY KIND, either express or implied.
 * See the License for the specific language governing permissions and
 * limitations under the License.
 *
 */

// External resources
import { expect } from 'chai';
import { ethers } from 'ethers';
import { AliasAccount } from '../types/AliasAccount';
import { Utils } from '../helpers/utils';
import { FileInfo, FileInfoQuery, Hbar, TransferTransaction } from '@hashgraph/sdk';

// Assertions from local resources
import Assertions from '../helpers/assertions';

// Local resources from contracts directory
import parentContractJson from '../contracts/Parent.json';
import logsContractJson from '../contracts/Logs.json';
import basicContract from '../../tests/contracts/Basic.json';

// Errors and constants from local resources
<<<<<<< HEAD
import { predefined } from '@hashgraph/json-rpc-relay/dist/lib/errors/JsonRpcError';
import { ConfigService } from '@hashgraph/json-rpc-config-service/dist/services';
import { configServiceTestHelper } from '../../../config-service/tests/configServiceTestHelper';
import Constants from '@hashgraph/json-rpc-relay/dist/lib/constants';
import RelayCalls from '../../tests/helpers/constants';

// Other imports
import { numberTo0x, prepend0x } from '@hashgraph/json-rpc-relay/dist/formatters';
=======
import { predefined } from '../../../relay/src/lib/errors/JsonRpcError';
import Constants from '../../../relay/src/lib/constants';
import constants from '../../../relay/src/lib/constants';
import RelayCalls from '../../tests/helpers/constants';

// Other imports
import { numberTo0x, prepend0x } from '../../../../packages/relay/src/formatters';
import { RequestDetails } from '@hashgraph/json-rpc-relay/dist/lib/types';
import RelayClient from '../clients/relayClient';
import ServicesClient from '../clients/servicesClient';
import MirrorClient from '../clients/mirrorClient';

>>>>>>> f1794d8b
const Address = RelayCalls;

describe('@api-batch-1 RPC Server Acceptance Tests', function () {
  this.timeout(240 * 1000); // 240 seconds

  const accounts: AliasAccount[] = [];

  // @ts-ignore
  const {
    servicesNode,
    mirrorNode,
    relay,
    initialBalance,
  }: { servicesNode: ServicesClient; mirrorNode: MirrorClient; relay: RelayClient; initialBalance: string } = global;

  // cached entities
  let parentContractAddress: string;
  let mirrorContractDetails;
  let account2Address: string;
  let expectedGasPrice: string;

<<<<<<< HEAD
  const CHAIN_ID = ConfigService.get('CHAIN_ID') || '0x12a';
=======
  const requestId = 'rpc_batch1Test';
  const requestIdPrefix = Utils.formatRequestIdMessage(requestId);
  const requestDetails = new RequestDetails({ requestId: 'rpc_batch1Test', ipAddress: '0.0.0.0' });
  const CHAIN_ID = process.env.CHAIN_ID || '0x12a';
>>>>>>> f1794d8b
  const INCORRECT_CHAIN_ID = 999;
  const GAS_PRICE_TOO_LOW = '0x1';
  const GAS_PRICE_REF = '0x123456';
  const ONE_TINYBAR = Utils.add0xPrefix(Utils.toHex(Constants.TINYBAR_TO_WEIBAR_COEF));
  const TEN_HBAR = Utils.add0xPrefix(
    (BigInt(new Hbar(10).toTinybars().toString()) * BigInt(Constants.TINYBAR_TO_WEIBAR_COEF)).toString(16),
  );
  const sendRawTransaction = relay.sendRawTransaction;

  /**
   * resolves long zero addresses to EVM addresses by querying mirror node
   * @param tx - supposedly a proper transaction that has `from` and `to` fields
   * @returns Promise<{from: any|null, to: any|null}>
   */
  const resolveAccountEvmAddresses = async (tx: any) => {
    const fromAccountInfo = await mirrorNode.get(`/accounts/${tx.from}`, requestId);
    const toAccountInfo = await mirrorNode.get(`/accounts/${tx.to}`, requestId);
    return {
      from: fromAccountInfo?.evm_address ?? tx.from,
      to: toAccountInfo?.evm_address ?? tx.to,
    };
  };

  describe('RPC Server Acceptance Tests', function () {
    this.timeout(240 * 1000); // 240 seconds

    this.beforeAll(async () => {
      expectedGasPrice = await relay.call(RelayCalls.ETH_ENDPOINTS.ETH_GAS_PRICE, [], requestIdPrefix);

      const initialAccount: AliasAccount = global.accounts[0];
      const neededAccounts: number = 3;
      accounts.push(
        ...(await Utils.createMultipleAliasAccounts(
          mirrorNode,
          initialAccount,
          neededAccounts,
          initialBalance,
          requestDetails,
        )),
      );
      global.accounts.push(...accounts);

      const parentContract = await Utils.deployContract(
        parentContractJson.abi,
        parentContractJson.bytecode,
        accounts[0].wallet,
      );
      parentContractAddress = parentContract.target as string;
      global.logger.trace(
        `${requestDetails.formattedRequestId} Deploy parent contract on address ${parentContractAddress}`,
      );

      await accounts[0].wallet.sendTransaction({
        to: parentContractAddress,
        value: ethers.parseEther('1'),
      });

      // @ts-ignore
      const createChildTx: ethers.ContractTransactionResponse = await parentContract.createChild(1);

      global.logger.trace(
        `${requestDetails.formattedRequestId} Contract call createChild on parentContract results in tx hash: ${createChildTx.hash}`,
      );
      // get contract result details
      mirrorContractDetails = await mirrorNode.get(`/contracts/results/${createChildTx.hash}`, requestId);

      mirrorContractDetails.from = accounts[0].address;
      account2Address = accounts[2].address;
    });

    describe('eth_getLogs', () => {
      let log0Block, log4Block, contractAddress: string, contractAddress2: string, latestBlock, previousBlock;

      before(async () => {
        const logsContract = await Utils.deployContract(
          logsContractJson.abi,
          logsContractJson.bytecode,
          accounts[2].wallet,
        );
        const logsContract2 = await Utils.deployContract(
          logsContractJson.abi,
          logsContractJson.bytecode,
          accounts[2].wallet,
        );
        contractAddress = logsContract.target.toString();
        contractAddress2 = logsContract2.target.toString();

        previousBlock = Number(await relay.call(RelayCalls.ETH_ENDPOINTS.ETH_BLOCK_NUMBER, [], requestIdPrefix));

        // @ts-ignore
        await (await logsContract.connect(accounts[1].wallet).log0(1)).wait();
        // @ts-ignore
        await (await logsContract.connect(accounts[1].wallet).log1(1)).wait();
        // @ts-ignore
        await (await logsContract.connect(accounts[1].wallet).log2(1, 1)).wait();
        // @ts-ignore
        await (await logsContract.connect(accounts[1].wallet).log3(1, 1, 1)).wait();
        // @ts-ignore
        await (await logsContract.connect(accounts[1].wallet).log4(1, 1, 1, 1)).wait();
        // @ts-ignore
        await (await logsContract2.connect(accounts[1].wallet).log4(1, 1, 1, 1)).wait();

        latestBlock = Number(await relay.call(RelayCalls.ETH_ENDPOINTS.ETH_BLOCK_NUMBER, [], requestIdPrefix));
      });

      it('@release should deploy a contract', async () => {
        //empty params for get logs defaults to latest block, which doesn't have required logs, that's why we fetch the last 12
        const logs = await relay.call(
          RelayCalls.ETH_ENDPOINTS.ETH_GET_LOGS,
          [
            {
              fromBlock: numberTo0x(previousBlock),
              address: [contractAddress, contractAddress2],
            },
          ],
          requestIdPrefix,
        );

        expect(logs.length).to.be.greaterThan(0);
        const txIndexLogIndexMapping: any[] = [];
        for (const i in logs) {
          expect(logs[i]).to.have.property('address');
          expect(logs[i]).to.have.property('logIndex');

          const key = `${logs[i].transactionHash}---${logs[i].logIndex}`;
          txIndexLogIndexMapping.push(key);
        }
        const uniqueTxIndexLogIndexMapping = txIndexLogIndexMapping.filter(
          (value, index, self) => self.indexOf(value) === index,
        );
        expect(txIndexLogIndexMapping.length).to.equal(uniqueTxIndexLogIndexMapping.length);

        log0Block = await relay.call(
          RelayCalls.ETH_ENDPOINTS.ETH_GET_TRANSACTION_BY_HASH,
          [logs[0].transactionHash],
          requestIdPrefix,
        );
        const transactionCountLog0Block = await relay.provider.getTransactionCount(
          log0Block.from,
          log0Block.blockNumber,
        );

        log4Block = await relay.call(
          RelayCalls.ETH_ENDPOINTS.ETH_GET_TRANSACTION_BY_HASH,
          [logs[logs.length - 1].transactionHash],
          requestIdPrefix,
        );
        const transactionCountLog4Block = await relay.provider.getTransactionCount(
          log4Block.from,
          log4Block.blockNumber,
        );

        expect(log0Block).to.exist;
        expect(log0Block).to.have.property('blockNumber');

        // nonce is zero based, so we need to subtract 1
        expect(parseInt(log0Block.nonce, 16)).to.equal(transactionCountLog0Block - 1);

        expect(log4Block).to.exist;
        expect(log4Block).to.have.property('blockNumber');

        // nonce is zero based, so we need to subtract 1
        expect(parseInt(log4Block.nonce, 16)).to.equal(transactionCountLog4Block - 1);
      });

      it('should be able to use `fromBlock` param', async () => {
        const logs = await relay.call(
          RelayCalls.ETH_ENDPOINTS.ETH_GET_LOGS,
          [
            {
              fromBlock: log0Block.blockNumber,
              address: [contractAddress, contractAddress2],
            },
          ],
          requestIdPrefix,
        );
        expect(logs.length).to.be.greaterThan(0);

        const log0BlockInt = parseInt(log0Block.blockNumber);
        for (const i in logs) {
          expect(parseInt(logs[i].blockNumber, 16)).to.be.greaterThanOrEqual(log0BlockInt);
        }
      });

      it('should not be able to use `toBlock` without `fromBlock` param if `toBlock` is not latest', async () => {
        await relay.callFailing(
          RelayCalls.ETH_ENDPOINTS.ETH_GET_LOGS,
          [
            {
              toBlock: log0Block.blockNumber,
            },
          ],
          predefined.MISSING_FROM_BLOCK_PARAM,
          requestIdPrefix,
        );
      });

      it('should be able to use range of `fromBlock` and `toBlock` params', async () => {
        const logs = await relay.call(
          RelayCalls.ETH_ENDPOINTS.ETH_GET_LOGS,
          [
            {
              fromBlock: log0Block.blockNumber,
              toBlock: log4Block.blockNumber,
              address: [contractAddress, contractAddress2],
            },
          ],
          requestIdPrefix,
        );
        expect(logs.length).to.be.greaterThan(0);

        const log0BlockInt = parseInt(log0Block.blockNumber);
        const log4BlockInt = parseInt(log4Block.blockNumber);
        for (const i in logs) {
          expect(parseInt(logs[i].blockNumber, 16)).to.be.greaterThanOrEqual(log0BlockInt);
          expect(parseInt(logs[i].blockNumber, 16)).to.be.lessThanOrEqual(log4BlockInt);
        }
      });

      it('should be able to use `address` param', async () => {
        //when we pass only address, it defaults to the latest block
        const logs = await relay.call(
          RelayCalls.ETH_ENDPOINTS.ETH_GET_LOGS,
          [
            {
              fromBlock: numberTo0x(previousBlock),
              address: contractAddress,
            },
          ],
          requestIdPrefix,
        );
        expect(logs.length).to.be.greaterThan(0);

        for (const i in logs) {
          expect(logs[i].address.toLowerCase()).to.equal(contractAddress.toLowerCase());
        }
      });

      it('should be able to use `address` param with a large block range', async () => {
        const blockRangeLimit = Constants.DEFAULT_ETH_GET_LOGS_BLOCK_RANGE_LIMIT;
        Constants.DEFAULT_ETH_GET_LOGS_BLOCK_RANGE_LIMIT = 10;
        try {
          //when we pass only address, it defaults to the latest block
          const logs = await relay.call(
            RelayCalls.ETH_ENDPOINTS.ETH_GET_LOGS,
            [
              {
                fromBlock: numberTo0x(latestBlock - Constants.DEFAULT_ETH_GET_LOGS_BLOCK_RANGE_LIMIT - 1),
                address: contractAddress,
              },
            ],
            requestIdPrefix,
          );
          expect(logs.length).to.be.greaterThan(0);

          for (const i in logs) {
            expect(logs[i].address.toLowerCase()).to.equal(contractAddress.toLowerCase());
          }
        } finally {
          Constants.DEFAULT_ETH_GET_LOGS_BLOCK_RANGE_LIMIT = blockRangeLimit;
        }
      });

      it('should be able to use `address` param with multiple addresses', async () => {
        const logs = await relay.call(
          RelayCalls.ETH_ENDPOINTS.ETH_GET_LOGS,
          [
            {
              fromBlock: numberTo0x(previousBlock),
              address: [contractAddress, contractAddress2, Address.NON_EXISTING_ADDRESS],
            },
          ],
          requestIdPrefix,
        );
        expect(logs.length).to.be.greaterThan(0);
        expect(logs.length).to.be.eq(6);

        for (let i = 0; i < 5; i++) {
          expect(logs[i].address.toLowerCase()).to.equal(contractAddress.toLowerCase());
        }

        expect(logs[5].address.toLowerCase()).to.equal(contractAddress2.toLowerCase());
      });

      it('should be able to use `blockHash` param', async () => {
        const logs = await relay.call(
          RelayCalls.ETH_ENDPOINTS.ETH_GET_LOGS,
          [
            {
              blockHash: log0Block.blockHash,
              address: [contractAddress, contractAddress2],
            },
          ],
          requestIdPrefix,
        );
        expect(logs.length).to.be.greaterThan(0);

        for (const i in logs) {
          expect(logs[i].blockHash).to.equal(log0Block.blockHash);
        }
      });

      it('should return empty result for  non-existing `blockHash`', async () => {
        const logs = await relay.call(
          RelayCalls.ETH_ENDPOINTS.ETH_GET_LOGS,
          [
            {
              blockHash: Address.NON_EXISTING_BLOCK_HASH,
              address: [contractAddress, contractAddress2],
            },
          ],
          requestIdPrefix,
        );
        expect(logs).to.exist;
        expect(logs.length).to.be.eq(0);
      });

      it('should be able to use `topics` param', async () => {
        const logs = await relay.call(
          RelayCalls.ETH_ENDPOINTS.ETH_GET_LOGS,
          [
            {
              fromBlock: log0Block.blockNumber,
              toBlock: log4Block.blockNumber,
              address: [contractAddress, contractAddress2],
            },
          ],
          requestIdPrefix,
        );
        expect(logs.length).to.be.greaterThan(0);
        //using second log in array, because the first doesn't contain any topics
        const topic = logs[1].topics[0];

        const logsWithTopic = await relay.call(
          RelayCalls.ETH_ENDPOINTS.ETH_GET_LOGS,
          [
            {
              fromBlock: log0Block.blockNumber,
              toBlock: log4Block.blockNumber,
              topics: [topic],
            },
          ],
          requestIdPrefix,
        );
        expect(logsWithTopic.length).to.be.greaterThan(0);

        for (const i in logsWithTopic) {
          expect(logsWithTopic[i].topics.length).to.be.greaterThan(0);
          expect(logsWithTopic[i].topics[0]).to.be.equal(topic);
        }
      });

      it('should be able to return more than 2 logs with limit of 2 logs per request', async () => {
        //for the purpose of the test, we are settings limit to 2, and fetching all.
        //setting mirror node limit to 2 for this test only
        configServiceTestHelper.dynamicOverride('MIRROR_NODE_LIMIT_PARAM', '2');
        // calculate blocks behind latest, so we can fetch logs from the past.
        // if current block is less than 10, we will fetch logs from the beginning otherwise we will fetch logs from 10 blocks behind latest
        const currentBlock = Number(await relay.call(RelayCalls.ETH_ENDPOINTS.ETH_BLOCK_NUMBER, [], requestIdPrefix));
        let blocksBehindLatest = 0;
        if (currentBlock > 10) {
          blocksBehindLatest = currentBlock - 10;
        }
        const logs = await relay.call(
          RelayCalls.ETH_ENDPOINTS.ETH_GET_LOGS,
          [
            {
              fromBlock: numberTo0x(blocksBehindLatest),
              toBlock: 'latest',
              address: [contractAddress, contractAddress2],
            },
          ],
          requestIdPrefix,
        );
        expect(logs.length).to.be.greaterThan(2);
      });

      it('should return empty logs if address = ZeroAddress', async () => {
        const logs = await relay.call(
          RelayCalls.ETH_ENDPOINTS.ETH_GET_LOGS,
          [
            {
              fromBlock: '0x0',
              toBlock: 'latest',
              address: ethers.ZeroAddress,
            },
          ],
          requestIdPrefix,
        );
        expect(logs.length).to.eq(0);
      });

      it('should return only logs of non-zero addresses', async () => {
        const currentBlock = Number(await relay.call(RelayCalls.ETH_ENDPOINTS.ETH_BLOCK_NUMBER, [], requestIdPrefix));
        let blocksBehindLatest = 0;
        if (currentBlock > 10) {
          blocksBehindLatest = currentBlock - 10;
        }
        const logs = await relay.call(
          RelayCalls.ETH_ENDPOINTS.ETH_GET_LOGS,
          [
            {
              fromBlock: numberTo0x(blocksBehindLatest),
              toBlock: 'latest',
              address: [ethers.ZeroAddress, contractAddress2],
            },
          ],
          requestIdPrefix,
        );
        expect(logs.length).to.eq(1);
      });
    });

    describe('Block related RPC calls', () => {
      let mirrorBlock;
      let mirrorContractResults;
      const mirrorTransactions: any[] = [];

      before(async () => {
        mirrorBlock = (await mirrorNode.get(`/blocks?block.number=${mirrorContractDetails.block_number}`, requestId))
          .blocks[0];
        const timestampQuery = `timestamp=gte:${mirrorBlock.timestamp.from}&timestamp=lte:${mirrorBlock.timestamp.to}`;
        mirrorContractResults = (await mirrorNode.get(`/contracts/results?${timestampQuery}`, requestId)).results;

        for (const res of mirrorContractResults) {
          mirrorTransactions.push(
            await mirrorNode.get(`/contracts/${res.contract_id}/results/${res.timestamp}`, requestId),
          );
        }

        // resolve EVM address for `from` and `to`
        for (const mirrorTx of mirrorTransactions) {
          const resolvedAddresses = await resolveAccountEvmAddresses(mirrorTx);

          mirrorTx.from = resolvedAddresses.from;
          mirrorTx.to = resolvedAddresses.to;
        }
      });

      it('should execute "eth_getBlockByHash", hydrated transactions = false', async function () {
        const blockResult = await relay.call(
          RelayCalls.ETH_ENDPOINTS.ETH_GET_BLOCK_BY_HASH,
          [mirrorBlock.hash.substring(0, 66), false],
          requestIdPrefix,
        );
        Assertions.block(blockResult, mirrorBlock, mirrorTransactions, expectedGasPrice, false);
      });

      it('@release should execute "eth_getBlockByHash", hydrated transactions = true', async function () {
        const blockResult = await relay.call(
          RelayCalls.ETH_ENDPOINTS.ETH_GET_BLOCK_BY_HASH,
          [mirrorBlock.hash.substring(0, 66), true],
          requestIdPrefix,
        );
        // Remove synthetic transactions
        blockResult.transactions = blockResult.transactions.filter((transaction) => transaction.value !== '0x1234');
        Assertions.block(blockResult, mirrorBlock, mirrorTransactions, expectedGasPrice, true);
      });

      it('should execute "eth_getBlockByHash" for non-existing block hash and hydrated transactions = false', async function () {
        const blockResult = await relay.call(
          RelayCalls.ETH_ENDPOINTS.ETH_GET_BLOCK_BY_HASH,
          [Address.NON_EXISTING_BLOCK_HASH, false],
          requestIdPrefix,
        );
        expect(blockResult).to.be.null;
      });

      it('should execute "eth_getBlockByHash" for non-existing block hash and hydrated transactions = true', async function () {
        const blockResult = await relay.call(
          RelayCalls.ETH_ENDPOINTS.ETH_GET_BLOCK_BY_HASH,
          [Address.NON_EXISTING_BLOCK_HASH, true],
          requestIdPrefix,
        );
        expect(blockResult).to.be.null;
      });

      it('should execute "eth_getBlockByNumber", hydrated transactions = false', async function () {
        const blockResult = await relay.call(
          RelayCalls.ETH_ENDPOINTS.ETH_GET_BLOCK_BY_NUMBER,
          [numberTo0x(mirrorBlock.number), false],
          requestIdPrefix,
        );
        // Remove synthetic transactions
        blockResult.transactions = blockResult.transactions.filter((transaction) => transaction.value !== '0x1234');
        Assertions.block(blockResult, mirrorBlock, mirrorTransactions, expectedGasPrice, false);
      });

      it('should not cache "latest" block in "eth_getBlockByNumber" ', async function () {
        const blockResult = await relay.call(
          RelayCalls.ETH_ENDPOINTS.ETH_GET_BLOCK_BY_NUMBER,
          ['latest', false],
          requestIdPrefix,
        );
        await Utils.wait(1000);

        const blockResult2 = await relay.call(
          RelayCalls.ETH_ENDPOINTS.ETH_GET_BLOCK_BY_NUMBER,
          ['latest', false],
          requestIdPrefix,
        );
        expect(blockResult).to.not.deep.equal(blockResult2);
      });

      it('should not cache "finalized" block in "eth_getBlockByNumber" ', async function () {
        const blockResult = await relay.call(
          RelayCalls.ETH_ENDPOINTS.ETH_GET_BLOCK_BY_NUMBER,
          ['finalized', false],
          requestIdPrefix,
        );
        await Utils.wait(1000);

        const blockResult2 = await relay.call(
          RelayCalls.ETH_ENDPOINTS.ETH_GET_BLOCK_BY_NUMBER,
          ['finalized', false],
          requestIdPrefix,
        );
        expect(blockResult).to.not.deep.equal(blockResult2);
      });

      it('should not cache "safe" block in "eth_getBlockByNumber" ', async function () {
        const blockResult = await relay.call(
          RelayCalls.ETH_ENDPOINTS.ETH_GET_BLOCK_BY_NUMBER,
          ['safe', false],
          requestIdPrefix,
        );
        await Utils.wait(1000);

        const blockResult2 = await relay.call(
          RelayCalls.ETH_ENDPOINTS.ETH_GET_BLOCK_BY_NUMBER,
          ['safe', false],
          requestIdPrefix,
        );
        expect(blockResult).to.not.deep.equal(blockResult2);
      });

      it('should not cache "pending" block in "eth_getBlockByNumber" ', async function () {
        const blockResult = await relay.call(
          RelayCalls.ETH_ENDPOINTS.ETH_GET_BLOCK_BY_NUMBER,
          ['pending', false],
          requestIdPrefix,
        );
        await Utils.wait(1000);

        const blockResult2 = await relay.call(
          RelayCalls.ETH_ENDPOINTS.ETH_GET_BLOCK_BY_NUMBER,
          ['pending', false],
          requestIdPrefix,
        );
        expect(blockResult).to.not.deep.equal(blockResult2);
      });

      it('@release should execute "eth_getBlockByNumber", hydrated transactions = true', async function () {
        const blockResult = await relay.call(
          RelayCalls.ETH_ENDPOINTS.ETH_GET_BLOCK_BY_NUMBER,
          [numberTo0x(mirrorBlock.number), true],
          requestIdPrefix,
        );
        // Remove synthetic transactions
        blockResult.transactions = blockResult.transactions.filter((transaction) => transaction.value !== '0x1234');
        Assertions.block(blockResult, mirrorBlock, mirrorTransactions, expectedGasPrice, true);
      });

      it('should execute "eth_getBlockByNumber" for non existing block number and hydrated transactions = true', async function () {
        const blockResult = await relay.call(
          RelayCalls.ETH_ENDPOINTS.ETH_GET_BLOCK_BY_NUMBER,
          [Address.NON_EXISTING_BLOCK_NUMBER, true],
          requestIdPrefix,
        );
        expect(blockResult).to.be.null;
      });

      it('should execute "eth_getBlockByNumber" for non existing block number and hydrated transactions = false', async function () {
        const blockResult = await relay.call(
          RelayCalls.ETH_ENDPOINTS.ETH_GET_BLOCK_BY_NUMBER,
          [Address.NON_EXISTING_BLOCK_NUMBER, false],
          requestIdPrefix,
        );
        expect(blockResult).to.be.null;
      });

      it('@release should execute "eth_getBlockTransactionCountByNumber"', async function () {
        const res = await relay.call(
          RelayCalls.ETH_ENDPOINTS.ETH_GET_BLOCK_TRANSACTION_COUNT_BY_NUMBER,
          [numberTo0x(mirrorBlock.number)],
          requestIdPrefix,
        );
        expect(res).to.be.equal(ethers.toQuantity(mirrorBlock.count));
      });

      it('should execute "eth_getBlockTransactionCountByNumber" for non-existing block number', async function () {
        const res = await relay.call(
          RelayCalls.ETH_ENDPOINTS.ETH_GET_BLOCK_TRANSACTION_COUNT_BY_NUMBER,
          [Address.NON_EXISTING_BLOCK_NUMBER],
          requestIdPrefix,
        );
        expect(res).to.be.null;
      });

      it('@release should execute "eth_getBlockTransactionCountByHash"', async function () {
        const res = await relay.call(
          RelayCalls.ETH_ENDPOINTS.ETH_GET_BLOCK_TRANSACTION_COUNT_BY_HASH,
          [mirrorBlock.hash.substring(0, 66)],
          requestIdPrefix,
        );
        expect(res).to.be.equal(ethers.toQuantity(mirrorBlock.count));
      });

      it('should execute "eth_getBlockTransactionCountByHash" for non-existing block hash', async function () {
        const res = await relay.call(
          RelayCalls.ETH_ENDPOINTS.ETH_GET_BLOCK_TRANSACTION_COUNT_BY_HASH,
          [Address.NON_EXISTING_BLOCK_HASH],
          requestIdPrefix,
        );
        expect(res).to.be.null;
      });

      it('should execute "eth_getBlockTransactionCountByNumber"', async function () {
        it('@release should execute "eth_blockNumber"', async function () {
          const mirrorBlocks = await mirrorNode.get(`blocks`, requestId);
          expect(mirrorBlocks).to.have.property('blocks');
          expect(mirrorBlocks.blocks.length).to.gt(0);
          const mirrorBlockNumber = mirrorBlocks.blocks[0].number;

          const res = await relay.call(RelayCalls.ETH_ENDPOINTS.ETH_BLOCK_NUMBER, [], requestIdPrefix);
          const blockNumber = Number(res);
          expect(blockNumber).to.exist;

          // In some rare occasions, the relay block might be equal to the mirror node block + 1
          // due to the mirror node block updating after it was retrieved and before the relay.call completes
          expect(blockNumber).to.be.oneOf([mirrorBlockNumber, mirrorBlockNumber + 1]);
        });
      });
    });

    describe('Transaction related RPC Calls', () => {
      const defaultGasPrice = numberTo0x(Assertions.defaultGasPrice);
      const defaultGasLimit = numberTo0x(3_000_000);
      const defaultLegacyTransactionData = {
        value: ONE_TINYBAR,
        gasPrice: defaultGasPrice,
        gasLimit: defaultGasLimit,
      };

      const default155TransactionData = {
        ...defaultLegacyTransactionData,
        chainId: Number(CHAIN_ID),
      };

      const defaultLondonTransactionData = {
        value: ONE_TINYBAR,
        chainId: Number(CHAIN_ID),
        maxPriorityFeePerGas: defaultGasPrice,
        maxFeePerGas: defaultGasPrice,
        gasLimit: defaultGasLimit,
        type: 2,
      };

      const defaultLegacy2930TransactionData = {
        value: ONE_TINYBAR,
        chainId: Number(CHAIN_ID),
        gasPrice: defaultGasPrice,
        gasLimit: defaultGasLimit,
        type: 1,
      };

      const gasPriceDeviation = parseFloat(ConfigService.get('TEST_GAS_PRICE_DEVIATION') ?? '0.2');

      it('@release should execute "eth_getTransactionByBlockHashAndIndex"', async function () {
        const response = await relay.call(
          RelayCalls.ETH_ENDPOINTS.ETH_GET_TRANSACTION_BY_BLOCK_HASH_AND_INDEX,
          [mirrorContractDetails.block_hash.substring(0, 66), numberTo0x(mirrorContractDetails.transaction_index)],
          requestIdPrefix,
        );
        Assertions.transaction(response, mirrorContractDetails);
      });

      it('should execute "eth_getTransactionByBlockHashAndIndex" for invalid block hash', async function () {
        const response = await relay.call(
          RelayCalls.ETH_ENDPOINTS.ETH_GET_TRANSACTION_BY_BLOCK_HASH_AND_INDEX,
          [Address.NON_EXISTING_BLOCK_HASH, numberTo0x(mirrorContractDetails.transaction_index)],
          requestIdPrefix,
        );
        expect(response).to.be.null;
      });

      it('should execute "eth_getTransactionByBlockHashAndIndex" for invalid index', async function () {
        const response = await relay.call(
          RelayCalls.ETH_ENDPOINTS.ETH_GET_TRANSACTION_BY_BLOCK_HASH_AND_INDEX,
          [mirrorContractDetails.block_hash.substring(0, 66), Address.NON_EXISTING_INDEX],
          requestIdPrefix,
        );
        expect(response).to.be.null;
      });

      it('@release should execute "eth_getTransactionByBlockNumberAndIndex"', async function () {
        const response = await relay.call(
          RelayCalls.ETH_ENDPOINTS.ETH_GET_TRANSACTION_BY_BLOCK_NUMBER_AND_INDEX,
          [numberTo0x(mirrorContractDetails.block_number), numberTo0x(mirrorContractDetails.transaction_index)],
          requestIdPrefix,
        );
        Assertions.transaction(response, mirrorContractDetails);
      });

      it('should execute "eth_getTransactionByBlockNumberAndIndex" for invalid index', async function () {
        const response = await relay.call(
          RelayCalls.ETH_ENDPOINTS.ETH_GET_TRANSACTION_BY_BLOCK_NUMBER_AND_INDEX,
          [numberTo0x(mirrorContractDetails.block_number), Address.NON_EXISTING_INDEX],
          requestIdPrefix,
        );
        expect(response).to.be.null;
      });

      it('should execute "eth_getTransactionByBlockNumberAndIndex" for non-exising block number', async function () {
        const response = await relay.call(
          RelayCalls.ETH_ENDPOINTS.ETH_GET_TRANSACTION_BY_BLOCK_NUMBER_AND_INDEX,
          [Address.NON_EXISTING_BLOCK_NUMBER, numberTo0x(mirrorContractDetails.transaction_index)],
          requestIdPrefix,
        );
        expect(response).to.be.null;
      });

      it('@release-light, @release should execute "eth_getTransactionReceipt" for hash of legacy transaction', async function () {
        const transaction = {
          ...default155TransactionData,
          to: parentContractAddress,
          nonce: await relay.getAccountNonce(accounts[2].address, requestId),
          gasPrice: await relay.gasPrice(requestId),
          type: 0,
        };

        const signedTx = await accounts[2].wallet.signTransaction(transaction);
        const legacyTxHash = await relay.sendRawTransaction(signedTx, requestId);
        // Since the transactionId is not available in this context
        // Wait for the transaction to be processed and imported in the mirror node with axios-retry
        const mirrorResult = await mirrorNode.get(`/contracts/results/${legacyTxHash}`, requestId);
        mirrorResult.from = accounts[2].wallet.address;
        mirrorResult.to = parentContractAddress;

        const res = await relay.call(
          RelayCalls.ETH_ENDPOINTS.ETH_GET_TRANSACTION_RECEIPT,
          [legacyTxHash],
          requestIdPrefix,
        );
        const currentPrice = await relay.gasPrice(requestId);

        Assertions.transactionReceipt(res, mirrorResult, currentPrice);
      });

      it('@release-light, @release should execute "eth_getTransactionReceipt" for hash of London transaction', async function () {
        const gasPrice = await relay.gasPrice(requestDetails);
        const transaction = {
          ...defaultLondonTransactionData,
          to: parentContractAddress,
          nonce: await relay.getAccountNonce(accounts[2].address, requestId),
          maxFeePerGas: gasPrice,
          maxPriorityFeePerGas: gasPrice,
        };

        const signedTx = await accounts[2].wallet.signTransaction(transaction);
        const transactionHash = await relay.sendRawTransaction(signedTx, requestId);
        // Since the transactionId is not available in this context
        // Wait for the transaction to be processed and imported in the mirror node with axios-retry
        const mirrorResult = await mirrorNode.get(`/contracts/results/${transactionHash}`, requestId);
        mirrorResult.from = accounts[2].wallet.address;
        mirrorResult.to = parentContractAddress;

        const res = await relay.call(
          RelayCalls.ETH_ENDPOINTS.ETH_GET_TRANSACTION_RECEIPT,
          [transactionHash],
          requestIdPrefix,
        );
        const currentPrice = await relay.gasPrice(requestId);

        Assertions.transactionReceipt(res, mirrorResult, currentPrice);
      });

      it('@release-light, @release should execute "eth_getTransactionReceipt" for hash of 2930 transaction', async function () {
        const transaction = {
          ...defaultLegacy2930TransactionData,
          to: parentContractAddress,
          nonce: await relay.getAccountNonce(accounts[2].address, requestId),
          gasPrice: await relay.gasPrice(requestId),
        };

        const signedTx = await accounts[2].wallet.signTransaction(transaction);
        const transactionHash = await relay.sendRawTransaction(signedTx, requestId);
        // Since the transactionId is not available in this context
        // Wait for the transaction to be processed and imported in the mirror node with axios-retry
        const mirrorResult = await mirrorNode.get(`/contracts/results/${transactionHash}`, requestId);
        mirrorResult.from = accounts[2].wallet.address;
        mirrorResult.to = parentContractAddress;

        const res = await relay.call(
          RelayCalls.ETH_ENDPOINTS.ETH_GET_TRANSACTION_RECEIPT,
          [transactionHash],
          requestIdPrefix,
        );
        const currentPrice = await relay.gasPrice(requestId);

        Assertions.transactionReceipt(res, mirrorResult, currentPrice);
      });

      it('@release should fail to execute "eth_getTransactionReceipt" for hash of London transaction', async function () {
        const gasPrice = await relay.gasPrice(requestId);
        const transaction = {
          ...defaultLondonTransactionData,
          to: parentContractAddress,
          nonce: await relay.getAccountNonce(accounts[2].address, requestId),
          maxFeePerGas: gasPrice,
          maxPriorityFeePerGas: gasPrice,
        };

        const signedTx = await accounts[2].wallet.signTransaction(transaction);
        const error = predefined.INTERNAL_ERROR();

        await Assertions.assertPredefinedRpcError(error, sendRawTransaction, false, relay, [
          signedTx + '11',
          requestDetails,
        ]);
      });

      it('@release should return the right "effectiveGasPrice" for SYNTHETIC HTS transaction', async function () {
        const tokenId = await servicesNode.createToken(1000, requestId);
        await accounts[2].client.associateToken(tokenId, requestId);
        const currentPrice = await relay.gasPrice(requestId);
        const transaction = new TransferTransaction()
          .addTokenTransfer(tokenId, servicesNode._thisAccountId(), -10)
          .addTokenTransfer(tokenId, accounts[2].accountId, 10)
          .setTransactionMemo('Relay test token transfer');
        const resp = await transaction.execute(servicesNode.client);
        await resp.getRecord(servicesNode.client);
        await Utils.wait(1000);
        const logsRes = await mirrorNode.get(`/contracts/results/logs?limit=1`, requestId);
        const blockNumber = logsRes.logs[0].block_number;
        const formattedBlockNumber = prepend0x(blockNumber.toString(16));
        const contractId = logsRes.logs[0].contract_id;
        const transactionHash = logsRes.logs[0].transaction_hash;
        if (contractId !== tokenId.toString()) {
          return;
        }

        // load the block in cache
        await relay.call(
          RelayCalls.ETH_ENDPOINTS.ETH_GET_BLOCK_BY_NUMBER,
          [formattedBlockNumber, true],
          requestIdPrefix,
        );
        const receiptFromRelay = await relay.call(
          RelayCalls.ETH_ENDPOINTS.ETH_GET_TRANSACTION_RECEIPT,
          [transactionHash],
          requestIdPrefix,
        );

        // handle deviation in gas price
        expect(parseInt(receiptFromRelay.effectiveGasPrice)).to.be.lessThan(currentPrice * (1 + gasPriceDeviation));
        expect(parseInt(receiptFromRelay.effectiveGasPrice)).to.be.greaterThan(currentPrice * (1 - gasPriceDeviation));
      });

      it('@release should return the right "effectiveGasPrice" for SYNTHETIC Contract Call transaction', async function () {
        const currentPrice = await relay.gasPrice(requestId);
        const transactionHash = mirrorContractDetails.hash;
        const formattedBlockNumber = prepend0x(mirrorContractDetails.block_number.toString(16));

        // load the block in cache
        await relay.call(
          RelayCalls.ETH_ENDPOINTS.ETH_GET_BLOCK_BY_NUMBER,
          [formattedBlockNumber, true],
          requestIdPrefix,
        );
        const receiptFromRelay = await relay.call(
          RelayCalls.ETH_ENDPOINTS.ETH_GET_TRANSACTION_RECEIPT,
          [transactionHash],
          requestIdPrefix,
        );

        // handle deviation in gas price
        expect(parseInt(receiptFromRelay.effectiveGasPrice)).to.be.lessThan(currentPrice * (1 + gasPriceDeviation));
        expect(parseInt(receiptFromRelay.effectiveGasPrice)).to.be.greaterThan(currentPrice * (1 - gasPriceDeviation));
      });

      it('should execute "eth_getTransactionReceipt" for non-existing hash', async function () {
        const res = await relay.call(
          RelayCalls.ETH_ENDPOINTS.ETH_GET_TRANSACTION_RECEIPT,
          [Address.NON_EXISTING_TX_HASH],
          requestIdPrefix,
        );
        expect(res).to.be.null;
      });

      it('should fail "eth_sendRawTransaction" for transaction with incorrect chain_id', async function () {
        const transaction = {
          ...default155TransactionData,
          to: parentContractAddress,
          nonce: await relay.getAccountNonce(accounts[2].address, requestId),
          chainId: INCORRECT_CHAIN_ID,
        };
        const signedTx = await accounts[2].wallet.signTransaction(transaction);
        const error = predefined.UNSUPPORTED_CHAIN_ID(ethers.toQuantity(INCORRECT_CHAIN_ID), CHAIN_ID);

        await Assertions.assertPredefinedRpcError(error, sendRawTransaction, true, relay, [signedTx, requestDetails]);
      });

      it('should execute "eth_sendRawTransaction" for deterministic deployment transaction', async function () {
        // send gas money to the proxy deployer
        const sendHbarTx = {
          ...defaultLegacyTransactionData,
<<<<<<< HEAD
          value: (10 * ONE_TINYBAR * 10 ** 8).toString(), // 10hbar - the gasPrice to deploy the deterministic proxy contract
          to: Constants.DETERMINISTIC_DEPLOYMENT_SIGNER,
=======
          value: TEN_HBAR, // 10hbar - the gasPrice to deploy the deterministic proxy contract
          to: constants.DETERMINISTIC_DEPLOYMENT_SIGNER,
>>>>>>> f1794d8b
          nonce: await relay.getAccountNonce(accounts[0].address, requestId),
          gasPrice: await relay.gasPrice(requestId),
        };
        const signedSendHbarTx = await accounts[0].wallet.signTransaction(sendHbarTx);
        await relay.sendRawTransaction(signedSendHbarTx, requestId);
        await Utils.wait(5000); // wait for signer's account to propagate accross the network
        const deployerBalance = await global.relay.getBalance(Constants.DETERMINISTIC_DEPLOYMENT_SIGNER, 'latest');
        expect(deployerBalance).to.not.eq(0);

        // @logic: since the DETERMINISTIC_DEPLOYER_TRANSACTION is a deterministic transaction hash which is signed
        //          by the DETERMINISTIC_DEPLOYMENT_SIGNER with tx.nonce = 0. With that reason, if the current nonce of the signer
        //          is not 0, it means the DETERMINISTIC_DEPLOYER_TRANSACTION has already been submitted, and the DETERMINISTIC_PROXY_CONTRACT
        //          has already been deployed to the network. Therefore, it only matters to test this flow once.
        const signerNonce = await relay.getAccountNonce(Constants.DETERMINISTIC_DEPLOYMENT_SIGNER, requestId);

        if (signerNonce === 0) {
          const deployerBalance = await relay.getBalance(
            Constants.DETERMINISTIC_DEPLOYMENT_SIGNER,
            'latest',
            requestId,
          );
          expect(deployerBalance).to.not.eq(0);

          // send transaction to deploy proxy transaction
          const deterministicDeployTransactionHash = await relay.sendRawTransaction(
            Constants.DETERMINISTIC_DEPLOYER_TRANSACTION,
            requestId,
          );

          const receipt = await mirrorNode.get(`/contracts/results/${deterministicDeployTransactionHash}`, requestId);
          const fromAccountInfo = await global.mirrorNode.get(`/accounts/${receipt.from}`, requestId);
          const toAccountInfo = await global.mirrorNode.get(`/accounts/${receipt.to}`, requestId);

          expect(receipt).to.exist;
          expect(fromAccountInfo.evm_address).to.eq(Constants.DETERMINISTIC_DEPLOYMENT_SIGNER);
          expect(toAccountInfo.evm_address).to.eq(Constants.DETERMINISTIC_PROXY_CONTRACT);
          expect(receipt.address).to.eq(Constants.DETERMINISTIC_PROXY_CONTRACT);
        } else {
          try {
            await relay.sendRawTransaction(Constants.DETERMINISTIC_DEPLOYER_TRANSACTION, requestId);
            expect(true).to.be.false;
          } catch (error: any) {
            const expectedNonceTooLowError = predefined.NONCE_TOO_LOW(0, signerNonce);
            const errObj = JSON.parse(error.info.responseBody).error;
            expect(errObj.code).to.eq(expectedNonceTooLowError.code);
            expect(errObj.message).to.contain(expectedNonceTooLowError.message);
          }
        }
      });

      it('@release-light, @release should execute "eth_sendRawTransaction" for legacy EIP 155 transactions', async function () {
        const receiverInitialBalance = await relay.getBalance(parentContractAddress, 'latest', requestDetails);
        const transaction = {
          ...default155TransactionData,
          to: parentContractAddress,
          nonce: await relay.getAccountNonce(accounts[2].address, requestId),
          gasPrice: await relay.gasPrice(requestId),
        };
        const signedTx = await accounts[2].wallet.signTransaction(transaction);
        const transactionHash = await relay.sendRawTransaction(signedTx, requestId);
        // Since the transactionId is not available in this context
        // Wait for the transaction to be processed and imported in the mirror node with axios-retry
        await Utils.wait(5000);
        await mirrorNode.get(`/contracts/results/${transactionHash}`, requestId);

        const receiverEndBalance = await relay.getBalance(parentContractAddress, 'latest', requestId);
        const balanceChange = receiverEndBalance - receiverInitialBalance;
        expect(balanceChange.toString()).to.eq(Number(ONE_TINYBAR).toString());
      });

      it('should fail "eth_sendRawTransaction" for legacy EIP 155 transactions (with insufficient balance)', async function () {
        const balanceInWeiBars = await relay.getBalance(account2Address, 'latest', requestId);
        const transaction = {
          ...default155TransactionData,
          to: parentContractAddress,
          value: balanceInWeiBars,
          nonce: await relay.getAccountNonce(accounts[2].address, requestId),
          gasPrice: await relay.gasPrice(requestId),
        };
        const signedTx = await accounts[2].wallet.signTransaction(transaction);
        const error = predefined.INSUFFICIENT_ACCOUNT_BALANCE;

        await Assertions.assertPredefinedRpcError(error, sendRawTransaction, true, relay, [signedTx, requestDetails]);
      });

      it('should execute "eth_sendRawTransaction" for legacy transactions (with no chainId i.e. chainId=0x0)', async function () {
        const receiverInitialBalance = await relay.getBalance(parentContractAddress, 'latest', requestId);
        const transaction = {
          ...defaultLegacyTransactionData,
          to: parentContractAddress,
          nonce: await relay.getAccountNonce(accounts[2].address, requestId),
          gasPrice: await relay.gasPrice(requestId),
        };
        const signedTx = await accounts[2].wallet.signTransaction(transaction);
        const transactionHash = await relay.sendRawTransaction(signedTx, requestId);
        // Since the transactionId is not available in this context
        // Wait for the transaction to be processed and imported in the mirror node with axios-retry
        await Utils.wait(5000);
        await mirrorNode.get(`/contracts/results/${transactionHash}`, requestId);

        const receiverEndBalance = await relay.getBalance(parentContractAddress, 'latest', requestId);
        const balanceChange = receiverEndBalance - receiverInitialBalance;
        expect(balanceChange.toString()).to.eq(Number(ONE_TINYBAR).toString());
      });

      it('should return transaction result with no chainId field for legacy EIP155 transactions  (with no chainId i.e. chainId=0x0)', async function () {
        const transaction = {
          ...defaultLegacyTransactionData,
          to: parentContractAddress,
          nonce: await relay.getAccountNonce(accounts[1].address, requestId),
          gasPrice: await relay.gasPrice(requestId),
        };
        const signedTx = await accounts[1].wallet.signTransaction(transaction);
        const transactionHash = await relay.sendRawTransaction(signedTx, requestId);

        const transactionResult = await relay.call(
          RelayCalls.ETH_ENDPOINTS.ETH_GET_TRANSACTION_BY_HASH,
          [transactionHash],
          requestIdPrefix,
        );

        const result = Object.prototype.hasOwnProperty.call(transactionResult, 'chainId');
        expect(result).to.be.false;
      });

      it('should fail "eth_sendRawTransaction" for Legacy transactions (with gas price too low)', async function () {
        const transaction = {
          ...defaultLegacyTransactionData,
          chainId: Number(CHAIN_ID),
          gasPrice: GAS_PRICE_TOO_LOW,
          to: parentContractAddress,
          nonce: await relay.getAccountNonce(accounts[2].address, requestId),
        };
        const signedTx = await accounts[2].wallet.signTransaction(transaction);
        const error = predefined.GAS_PRICE_TOO_LOW(GAS_PRICE_TOO_LOW, GAS_PRICE_REF);

        await Assertions.assertPredefinedRpcError(error, sendRawTransaction, false, relay, [signedTx, requestDetails]);
      });

      it('should not fail "eth_sendRawTransactxion" for Legacy 2930 transactions', async function () {
        const transaction = {
          ...defaultLegacy2930TransactionData,
          to: parentContractAddress,
          nonce: await relay.getAccountNonce(accounts[2].address, requestId),
          gasPrice: await relay.gasPrice(requestId),
        };
        const signedTx = await accounts[2].wallet.signTransaction(transaction);
        const transactionHash = await relay.sendRawTransaction(signedTx, requestId);
        const info = await mirrorNode.get(`/contracts/results/${transactionHash}`, requestId);
        expect(info).to.exist;
        expect(info.result).to.equal('SUCCESS');
      });

      it('should fail "eth_sendRawTransaction" for Legacy 2930 transactions (with gas price too low)', async function () {
        const transaction = {
          ...defaultLegacy2930TransactionData,
          gasPrice: GAS_PRICE_TOO_LOW,
          to: parentContractAddress,
          nonce: await relay.getAccountNonce(accounts[2].address, requestId),
        };
        const signedTx = await accounts[2].wallet.signTransaction(transaction);
        const error = predefined.GAS_PRICE_TOO_LOW(GAS_PRICE_TOO_LOW, GAS_PRICE_REF);

        await Assertions.assertPredefinedRpcError(error, sendRawTransaction, false, relay, [signedTx, requestDetails]);
      });

      it('should fail "eth_sendRawTransaction" for Legacy 2930 transactions (with insufficient balance)', async function () {
        const balanceInWeiBars = await relay.getBalance(account2Address, 'latest', requestId);
        const transaction = {
          ...defaultLegacy2930TransactionData,
          value: balanceInWeiBars,
          to: parentContractAddress,
          nonce: await relay.getAccountNonce(accounts[2].address, requestId),
          gasPrice: await relay.gasPrice(requestId),
        };
        const signedTx = await accounts[2].wallet.signTransaction(transaction);
        const error = predefined.INSUFFICIENT_ACCOUNT_BALANCE;

        await Assertions.assertPredefinedRpcError(error, sendRawTransaction, true, relay, [signedTx, requestDetails]);
      });

      it('should fail "eth_sendRawTransaction" for London transactions (with gas price too low)', async function () {
        const transaction = {
          ...defaultLondonTransactionData,
          maxPriorityFeePerGas: GAS_PRICE_TOO_LOW,
          maxFeePerGas: GAS_PRICE_TOO_LOW,
          to: parentContractAddress,
          nonce: await relay.getAccountNonce(accounts[2].address, requestId),
        };
        const signedTx = await accounts[2].wallet.signTransaction(transaction);
        const error = predefined.GAS_PRICE_TOO_LOW(GAS_PRICE_TOO_LOW, GAS_PRICE_REF);

        await Assertions.assertPredefinedRpcError(error, sendRawTransaction, false, relay, [signedTx, requestDetails]);
      });

      it('should fail "eth_sendRawTransaction" for London transactions (with insufficient balance)', async function () {
        const balanceInWeiBars = await relay.getBalance(account2Address, 'latest', requestId);
        const gasPrice = await relay.gasPrice(requestId);

        const transaction = {
          ...defaultLondonTransactionData,
          value: balanceInWeiBars,
          to: parentContractAddress,
          nonce: await relay.getAccountNonce(accounts[2].address, requestId),
          maxPriorityFeePerGas: gasPrice,
          maxFeePerGas: gasPrice,
        };
        const signedTx = await accounts[2].wallet.signTransaction(transaction);
        const error = predefined.INSUFFICIENT_ACCOUNT_BALANCE;

        await Assertions.assertPredefinedRpcError(error, sendRawTransaction, true, relay, [signedTx, requestDetails]);
      });

      it('should execute "eth_sendRawTransaction" for London transactions', async function () {
        const receiverInitialBalance = await relay.getBalance(parentContractAddress, 'latest', requestId);
        const gasPrice = await relay.gasPrice(requestId);

        const transaction = {
          ...defaultLondonTransactionData,
          to: parentContractAddress,
          nonce: await relay.getAccountNonce(accounts[2].address, requestId),
          maxPriorityFeePerGas: gasPrice,
          maxFeePerGas: gasPrice,
        };
        const signedTx = await accounts[2].wallet.signTransaction(transaction);
        const transactionHash = await relay.sendRawTransaction(signedTx, requestId);

        // Since the transactionId is not available in this context
        // Wait for the transaction to be processed and imported in the mirror node with axios-retry
        await Utils.wait(5000);

        await mirrorNode.get(`/contracts/results/${transactionHash}`, requestId);
        const receiverEndBalance = await relay.getBalance(parentContractAddress, 'latest', requestId);
        const balanceChange = receiverEndBalance - receiverInitialBalance;
        expect(balanceChange.toString()).to.eq(Number(ONE_TINYBAR).toString());
      });

      it('should execute "eth_sendRawTransaction" and deploy a large contract', async function () {
        const gasPrice = await relay.gasPrice(requestId);
        const transaction = {
          type: 2,
          chainId: Number(CHAIN_ID),
          nonce: await relay.getAccountNonce(accounts[2].address, requestId),
          maxPriorityFeePerGas: gasPrice,
          maxFeePerGas: gasPrice,
          gasLimit: defaultGasLimit,
          data: '0x' + '00'.repeat(5121),
        };

        const signedTx = await accounts[2].wallet.signTransaction(transaction);
        const transactionHash = await relay.sendRawTransaction(signedTx, requestId);
        const info = await mirrorNode.get(`/contracts/results/${transactionHash}`, requestId);
        expect(info).to.have.property('contract_id');
        expect(info.contract_id).to.not.be.null;
        expect(info).to.have.property('created_contract_ids');
        expect(info.created_contract_ids.length).to.be.equal(1);
      });

      // note: according to this ticket https://github.com/hashgraph/hedera-json-rpc-relay/issues/2563,
      //      if calldata's size fails into the range of [2568 bytes, 5217 bytes], the request fails and throw
      //      `Null Entity ID` error. This unit test makes sure that with the new fix, requests should work with all case scenarios.
      it('should execute "eth_sendRawTransaction" and deploy a contract with any arbitrary calldata size', async () => {
        const gasPrice = await relay.gasPrice(requestId);

        const randomBytes = [2566, 2568, 3600, 5217, 7200];

        for (const bytes of randomBytes) {
          const transaction = {
            type: 2,
            chainId: Number(CHAIN_ID),
            nonce: await relay.getAccountNonce(accounts[0].address, requestId),
            maxPriorityFeePerGas: gasPrice,
            maxFeePerGas: gasPrice,
            gasLimit: defaultGasLimit,
            data: '0x' + '00'.repeat(bytes),
          };
          const signedTx = await accounts[0].wallet.signTransaction(transaction);
          const transactionHash = await relay.sendRawTransaction(signedTx, requestId);
          const info = await mirrorNode.get(`/contracts/results/${transactionHash}`, requestId);
          expect(info).to.have.property('contract_id');
          expect(info.contract_id).to.not.be.null;
          expect(info).to.have.property('created_contract_ids');
          expect(info.created_contract_ids.length).to.be.equal(1);
          await new Promise((r) => setTimeout(r, 3000));
        }
      });

      it('should delete the file created while execute "eth_sendRawTransaction" to deploy a large contract', async function () {
        const gasPrice = await relay.gasPrice(requestId);
        const transaction = {
          type: 2,
          chainId: Number(CHAIN_ID),
          nonce: await relay.getAccountNonce(accounts[2].address, requestId),
          maxPriorityFeePerGas: gasPrice,
          maxFeePerGas: gasPrice,
          gasLimit: defaultGasLimit,
          data: '0x' + '00'.repeat(5121),
        };

        const signedTx = await accounts[2].wallet.signTransaction(transaction);
        const transactionHash = await relay.sendRawTransaction(signedTx, requestId);

        await Utils.wait(1000);
        const txInfo = await mirrorNode.get(`/contracts/results/${transactionHash}`, requestId);

        const contractResult = await mirrorNode.get(`/contracts/${txInfo.contract_id}`, requestId);
        const fileInfo = await new FileInfoQuery().setFileId(contractResult.file_id).execute(servicesNode.client);
        expect(fileInfo).to.exist;
        expect(fileInfo instanceof FileInfo).to.be.true;
        expect(fileInfo.isDeleted).to.be.true;
        expect(fileInfo.size.toNumber()).to.eq(0);
      });

      it('should execute "eth_sendRawTransaction" and fail when deploying too large contract', async function () {
        const gasPrice = await relay.gasPrice(requestId);
        const transaction = {
          type: 2,
          chainId: Number(CHAIN_ID),
          nonce: await relay.getAccountNonce(accounts[1].address, requestId),
          maxPriorityFeePerGas: gasPrice,
          maxFeePerGas: gasPrice,
          gasLimit: defaultGasLimit,
          data: '0x' + '00'.repeat(132221),
        };

        const signedTx = await accounts[1].wallet.signTransaction(transaction);
        const error = predefined.TRANSACTION_SIZE_TOO_BIG('132320', String(Constants.SEND_RAW_TRANSACTION_SIZE_LIMIT));

        await Assertions.assertPredefinedRpcError(error, sendRawTransaction, true, relay, [signedTx, requestDetails]);
      });

      it('should execute "eth_sendRawTransaction" of type 1 and deploy a real contract', async function () {
        //omitting the "to" and "nonce" fields when creating a new contract
        const transaction = {
          ...defaultLegacy2930TransactionData,
          value: 0,
          data: basicContract.bytecode,
          nonce: await relay.getAccountNonce(accounts[2].address, requestId),
        };

        const signedTx = await accounts[2].wallet.signTransaction(transaction);
        const transactionHash = await relay.sendRawTransaction(signedTx, requestId);
        const info = await mirrorNode.get(`/contracts/results/${transactionHash}`, requestId);
        expect(info).to.have.property('contract_id');
        expect(info.contract_id).to.not.be.null;
        expect(info).to.have.property('created_contract_ids');
        expect(info.created_contract_ids.length).to.be.equal(1);
        expect(info.max_fee_per_gas).to.eq('0x');
        expect(info.max_priority_fee_per_gas).to.eq('0x');
        expect(info).to.have.property('access_list');
      });

      it('should execute "eth_sendRawTransaction" of type 2 and deploy a real contract', async function () {
        //omitting the "to" and "nonce" fields when creating a new contract
        const transaction = {
          ...defaultLondonTransactionData,
          value: 0,
          data: basicContract.bytecode,
          nonce: await relay.getAccountNonce(accounts[2].address, requestId),
        };

        const signedTx = await accounts[2].wallet.signTransaction(transaction);
        const transactionHash = await relay.sendRawTransaction(signedTx, requestId);
        const info = await mirrorNode.get(`/contracts/results/${transactionHash}`, requestId);
        expect(info).to.have.property('contract_id');
        expect(info.contract_id).to.not.be.null;
        expect(info).to.have.property('max_fee_per_gas');
        expect(info).to.have.property('max_priority_fee_per_gas');
        expect(info).to.have.property('created_contract_ids');
        expect(info.created_contract_ids.length).to.be.equal(1);
        expect(info).to.have.property('type');
        expect(info.type).to.be.equal(2);
        expect(info).to.have.property('access_list');
      });

      it('should execute "eth_sendRawTransaction" and deploy a contract with more than 2 HBAR transaction fee and less than max transaction fee', async function () {
        const balanceBefore = await relay.getBalance(accounts[2].wallet.address, 'latest', requestId);

        const gasPrice = await relay.gasPrice(requestId);
        const transaction = {
          type: 2,
          chainId: Number(CHAIN_ID),
          nonce: await relay.getAccountNonce(accounts[2].address, requestId),
          maxPriorityFeePerGas: gasPrice,
          maxFeePerGas: gasPrice,
          gasLimit: Constants.MAX_GAS_PER_SEC,
          data: '0x' + '00'.repeat(40000),
        };

        const signedTx = await accounts[2].wallet.signTransaction(transaction);
        const transactionHash = await relay.sendRawTransaction(signedTx, requestId);
        const info = await mirrorNode.get(`/contracts/results/${transactionHash}`, requestId);
        const balanceAfter = await relay.getBalance(accounts[2].wallet.address, 'latest', requestId);
        expect(info).to.have.property('contract_id');
        expect(info.contract_id).to.not.be.null;
        expect(info).to.have.property('created_contract_ids');
        expect(info.created_contract_ids.length).to.be.equal(1);
        const diffInHbars =
          BigInt(balanceBefore - balanceAfter) / BigInt(Constants.TINYBAR_TO_WEIBAR_COEF) / BigInt(100_000_000);
        expect(Number(diffInHbars)).to.be.greaterThan(2);
        expect(Number(diffInHbars)).to.be.lessThan(
          (gasPrice * Constants.MAX_GAS_PER_SEC) / Constants.TINYBAR_TO_WEIBAR_COEF / 100_000_000,
        );
      });

      it('should execute "eth_sendRawTransaction" and deploy a contract with more than max transaction fee', async function () {
        const gasPrice = await relay.gasPrice(requestId);
        const transaction = {
          type: 2,
          chainId: Number(CHAIN_ID),
          nonce: await relay.getAccountNonce(accounts[2].address, requestId),
          maxPriorityFeePerGas: gasPrice,
          maxFeePerGas: gasPrice,
          gasLimit: Constants.MAX_GAS_PER_SEC,
          data: '0x' + '00'.repeat(60000),
        };
        const signedTx = await accounts[2].wallet.signTransaction(transaction);
        const error = predefined.INTERNAL_ERROR();

        await Assertions.assertPredefinedRpcError(error, sendRawTransaction, false, relay, [signedTx, requestDetails]);
      });

      describe('Prechecks', async function () {
        it('should fail "eth_sendRawTransaction" for transaction with incorrect chain_id', async function () {
          const transaction = {
            ...default155TransactionData,
            to: parentContractAddress,
            nonce: await relay.getAccountNonce(accounts[2].address, requestId),
            chainId: INCORRECT_CHAIN_ID,
          };
          const signedTx = await accounts[2].wallet.signTransaction(transaction);
          const error = predefined.UNSUPPORTED_CHAIN_ID('0x3e7', CHAIN_ID);

          await Assertions.assertPredefinedRpcError(error, sendRawTransaction, true, relay, [signedTx, requestDetails]);
        });

        it('should fail "eth_sendRawTransaction" for EIP155 transaction with not enough gas', async function () {
          const gasLimit = 100;
          const transaction = {
            ...default155TransactionData,
            to: parentContractAddress,
            nonce: await relay.getAccountNonce(accounts[2].address, requestId),
            gasLimit: gasLimit,
            gasPrice: await relay.gasPrice(requestId),
          };

          const signedTx = await accounts[2].wallet.signTransaction(transaction);
          const error = predefined.GAS_LIMIT_TOO_LOW(gasLimit, Constants.MAX_GAS_PER_SEC);

          await Assertions.assertPredefinedRpcError(error, sendRawTransaction, false, relay, [
            signedTx,
            requestDetails,
          ]);
        });

        it('should fail "eth_sendRawTransaction" for EIP155 transaction with a too high gasLimit', async function () {
          const gasLimit = 999999999;
          const transaction = {
            ...default155TransactionData,
            to: parentContractAddress,
            nonce: await relay.getAccountNonce(accounts[2].address, requestId),
            gasLimit: gasLimit,
            gasPrice: await relay.gasPrice(requestId),
          };

          const signedTx = await accounts[2].wallet.signTransaction(transaction);
          const error = predefined.GAS_LIMIT_TOO_HIGH(gasLimit, Constants.MAX_GAS_PER_SEC);

          await Assertions.assertPredefinedRpcError(error, sendRawTransaction, false, relay, [
            signedTx,
            requestDetails,
          ]);
        });

        it('should fail "eth_sendRawTransaction" for London transaction with not enough gas', async function () {
          const gasLimit = 100;
          const transaction = {
            ...defaultLondonTransactionData,
            to: parentContractAddress,
            nonce: await relay.getAccountNonce(accounts[2].address, requestId),
            gasLimit: gasLimit,
          };
          const signedTx = await accounts[2].wallet.signTransaction(transaction);
          const error = predefined.GAS_LIMIT_TOO_LOW(gasLimit, Constants.MAX_GAS_PER_SEC);

          await Assertions.assertPredefinedRpcError(error, sendRawTransaction, false, relay, [
            signedTx,
            requestDetails,
          ]);
        });

        it('should fail "eth_sendRawTransaction" for London transaction with a too high gasLimit', async function () {
          const gasLimit = 999999999;
          const transaction = {
            ...defaultLondonTransactionData,
            to: parentContractAddress,
            nonce: await relay.getAccountNonce(accounts[2].address, requestId),
            gasLimit: gasLimit,
          };
          const signedTx = await accounts[2].wallet.signTransaction(transaction);
          const error = predefined.GAS_LIMIT_TOO_HIGH(gasLimit, Constants.MAX_GAS_PER_SEC);

          await Assertions.assertPredefinedRpcError(error, sendRawTransaction, false, relay, [
            signedTx,
            requestDetails,
          ]);
        });

        it('should fail "eth_sendRawTransaction" for legacy EIP 155 transactions (with gas price too low)', async function () {
          const transaction = {
            ...default155TransactionData,
            gasPrice: GAS_PRICE_TOO_LOW,
            to: parentContractAddress,
            nonce: await relay.getAccountNonce(accounts[2].address, requestId),
          };
          const signedTx = await accounts[2].wallet.signTransaction(transaction);
          const error = predefined.GAS_PRICE_TOO_LOW(GAS_PRICE_TOO_LOW, GAS_PRICE_REF);

          await Assertions.assertPredefinedRpcError(error, sendRawTransaction, false, relay, [
            signedTx,
            requestDetails,
          ]);
        });

        it('@release fail "eth_getTransactionReceipt" on precheck with wrong nonce error when sending a tx with the same nonce twice', async function () {
          const nonce = await relay.getAccountNonce(accounts[2].address, requestId);
          const transaction = {
            ...default155TransactionData,
            to: parentContractAddress,
            nonce: nonce,
            maxFeePerGas: await relay.gasPrice(requestId),
          };

          const signedTx = await accounts[2].wallet.signTransaction(transaction);
          const txHash1 = await relay.sendRawTransaction(signedTx, requestId);
          const mirrorResult = await mirrorNode.get(`/contracts/results/${txHash1}`, requestId);
          mirrorResult.from = accounts[2].wallet.address;
          mirrorResult.to = parentContractAddress;

          const res = await relay.call(
            RelayCalls.ETH_ENDPOINTS.ETH_GET_TRANSACTION_RECEIPT,
            [txHash1],
            requestIdPrefix,
          );
          const currentPrice = await relay.gasPrice(requestId);
          Assertions.transactionReceipt(res, mirrorResult, currentPrice);
          const error = predefined.NONCE_TOO_LOW(nonce, nonce + 1);

          await Assertions.assertPredefinedRpcError(error, sendRawTransaction, true, relay, [signedTx, requestDetails]);
        });

        it('@release fail "eth_getTransactionReceipt" on precheck with wrong nonce error when sending a tx with a higher nonce', async function () {
          const nonce = await relay.getAccountNonce(accounts[2].address, requestId);

          const transaction = {
            ...default155TransactionData,
            to: parentContractAddress,
            nonce: nonce + 100,
            gasPrice: await relay.gasPrice(requestId),
          };

          const signedTx = await accounts[2].wallet.signTransaction(transaction);
          const error = predefined.NONCE_TOO_HIGH(nonce + 100, nonce);

          await Assertions.assertPredefinedRpcError(error, sendRawTransaction, true, relay, [signedTx, requestDetails]);
        });

        it('@release fail "eth_getTransactionReceipt" on submitting with wrong nonce error when sending a tx with the same nonce twice', async function () {
          const nonce = await relay.getAccountNonce(accounts[2].address, requestId);

          const transaction1 = {
            ...default155TransactionData,
            to: parentContractAddress,
            nonce: nonce,
            maxFeePerGas: await relay.gasPrice(requestId),
          };

          const signedTx1 = await accounts[2].wallet.signTransaction(transaction1);

          await Promise.all([
            Promise.allSettled([
              relay.sendRawTransaction(signedTx1, requestId),
              relay.sendRawTransaction(signedTx1, requestId),
            ]).then((values) => {
              const fulfilled = values.find((obj) => obj.status === 'fulfilled');
              const rejected = values.find((obj) => obj.status === 'rejected');

              expect(fulfilled).to.exist;
              expect(fulfilled).to.have.property('value');
              expect(rejected).to.exist;
              expect(rejected).to.have.property('reason');

              Assertions.jsonRpcError(
                // @ts-ignore
                rejected?.reason?.info?.error,
                predefined.NONCE_TOO_LOW(nonce, nonce + 1),
              );
            }),
          ]);
        });
      });

      it('@release should execute "eth_getTransactionByHash" for existing transaction', async function () {
        const gasPrice = await relay.gasPrice(requestId);
        const transaction = {
          ...defaultLondonTransactionData,
          to: parentContractAddress,
          nonce: await relay.getAccountNonce(accounts[2].address, requestId),
          maxPriorityFeePerGas: gasPrice,
          maxFeePerGas: gasPrice,
        };
        const signedTx = await accounts[2].wallet.signTransaction(transaction);
        const transactionHash = await relay.sendRawTransaction(signedTx, requestId);
        const mirrorTransaction = await mirrorNode.get(`/contracts/results/${transactionHash}`, requestId);

        const res = await relay.call(
          RelayCalls.ETH_ENDPOINTS.ETH_GET_TRANSACTION_BY_HASH,
          [transactionHash],
          requestIdPrefix,
        );
        const addressResult = await mirrorNode.get(`/accounts/${res.from}`, requestId);
        mirrorTransaction.from = addressResult.evm_address;

        Assertions.transaction(res, mirrorTransaction);
      });

      it('should execute "eth_getTransactionByHash" for non-existing transaction and return null', async function () {
        const res = await relay.call(
          RelayCalls.ETH_ENDPOINTS.ETH_GET_TRANSACTION_BY_HASH,
          [Address.NON_EXISTING_TX_HASH],
          requestIdPrefix,
        );
        expect(res).to.be.null;
      });
    });
  });
});<|MERGE_RESOLUTION|>--- conflicted
+++ resolved
@@ -34,7 +34,6 @@
 import basicContract from '../../tests/contracts/Basic.json';
 
 // Errors and constants from local resources
-<<<<<<< HEAD
 import { predefined } from '@hashgraph/json-rpc-relay/dist/lib/errors/JsonRpcError';
 import { ConfigService } from '@hashgraph/json-rpc-config-service/dist/services';
 import { configServiceTestHelper } from '../../../config-service/tests/configServiceTestHelper';
@@ -43,20 +42,11 @@
 
 // Other imports
 import { numberTo0x, prepend0x } from '@hashgraph/json-rpc-relay/dist/formatters';
-=======
-import { predefined } from '../../../relay/src/lib/errors/JsonRpcError';
-import Constants from '../../../relay/src/lib/constants';
-import constants from '../../../relay/src/lib/constants';
-import RelayCalls from '../../tests/helpers/constants';
-
-// Other imports
-import { numberTo0x, prepend0x } from '../../../../packages/relay/src/formatters';
 import { RequestDetails } from '@hashgraph/json-rpc-relay/dist/lib/types';
 import RelayClient from '../clients/relayClient';
 import ServicesClient from '../clients/servicesClient';
 import MirrorClient from '../clients/mirrorClient';
 
->>>>>>> f1794d8b
 const Address = RelayCalls;
 
 describe('@api-batch-1 RPC Server Acceptance Tests', function () {
@@ -78,14 +68,11 @@
   let account2Address: string;
   let expectedGasPrice: string;
 
-<<<<<<< HEAD
   const CHAIN_ID = ConfigService.get('CHAIN_ID') || '0x12a';
-=======
   const requestId = 'rpc_batch1Test';
   const requestIdPrefix = Utils.formatRequestIdMessage(requestId);
   const requestDetails = new RequestDetails({ requestId: 'rpc_batch1Test', ipAddress: '0.0.0.0' });
   const CHAIN_ID = process.env.CHAIN_ID || '0x12a';
->>>>>>> f1794d8b
   const INCORRECT_CHAIN_ID = 999;
   const GAS_PRICE_TOO_LOW = '0x1';
   const GAS_PRICE_REF = '0x123456';
@@ -993,13 +980,8 @@
         // send gas money to the proxy deployer
         const sendHbarTx = {
           ...defaultLegacyTransactionData,
-<<<<<<< HEAD
-          value: (10 * ONE_TINYBAR * 10 ** 8).toString(), // 10hbar - the gasPrice to deploy the deterministic proxy contract
-          to: Constants.DETERMINISTIC_DEPLOYMENT_SIGNER,
-=======
           value: TEN_HBAR, // 10hbar - the gasPrice to deploy the deterministic proxy contract
           to: constants.DETERMINISTIC_DEPLOYMENT_SIGNER,
->>>>>>> f1794d8b
           nonce: await relay.getAccountNonce(accounts[0].address, requestId),
           gasPrice: await relay.gasPrice(requestId),
         };
