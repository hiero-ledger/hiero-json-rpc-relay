--- conflicted
+++ resolved
@@ -35,23 +35,18 @@
 import MirrorClient from '../clients/mirrorClient';
 import MetricsClient from '../clients/metricsClient';
 import { AliasAccount } from '../types/AliasAccount';
-<<<<<<< HEAD
 import {
   estimateFileTransactionsFee,
-  overrideEnvsInMochaDescribe,
-  withOverriddenEnvsInMochaTest,
+  overrideEnvsInMochaDescribe
 } from '@hashgraph/json-rpc-relay/tests/helpers';
 import { ConfigService } from '@hashgraph/json-rpc-config-service/dist/services';
-=======
 import { ITransfer, RequestDetails } from '@hashgraph/json-rpc-relay/dist/lib/types';
 import { HbarLimitService } from '@hashgraph/json-rpc-relay/dist/lib/services/hbarLimitService';
 import { CacheService } from '@hashgraph/json-rpc-relay/dist/lib/services/cacheService/cacheService';
 import { SubscriptionTier } from '@hashgraph/json-rpc-relay/dist/lib/db/types/hbarLimiter/subscriptionTier';
-import { estimateFileTransactionsFee, overrideEnvsInMochaDescribe } from '@hashgraph/json-rpc-relay/tests/helpers';
 import { HbarSpendingPlanRepository } from '@hashgraph/json-rpc-relay/dist/lib/db/repositories/hbarLimiter/hbarSpendingPlanRepository';
 import { IPAddressHbarSpendingPlanRepository } from '@hashgraph/json-rpc-relay/dist/lib/db/repositories/hbarLimiter/ipAddressHbarSpendingPlanRepository';
 import { EthAddressHbarSpendingPlanRepository } from '@hashgraph/json-rpc-relay/dist/lib/db/repositories/hbarLimiter/ethAddressHbarSpendingPlanRepository';
->>>>>>> 34ec5a2d
 
 // Contracts used in tests
 import parentContractJson from '../contracts/Parent.json';
@@ -185,7 +180,7 @@
     };
 
     describe('HBAR Rate Limit Tests', function () {
-      overrideEnvsInMochaDescribe({ GET_RECORD_DEFAULT_TO_CONSENSUS_NODE: 'true' });
+      overrideEnvsInMochaDescribe({ GET_RECORD_DEFAULT_TO_CONSENSUS_NODE: true });
       this.timeout(480 * 1000); // 480 seconds
 
       const accounts: AliasAccount[] = [];
@@ -237,13 +232,7 @@
         }
       });
 
-<<<<<<< HEAD
-      describe('Remaining HBAR Limit', () => {
-        overrideEnvsInMochaDescribe({ GET_RECORD_DEFAULT_TO_CONSENSUS_NODE: true });
-
-=======
       describe('Total HBAR Limit', () => {
->>>>>>> 34ec5a2d
         it('should execute "eth_sendRawTransaction" without triggering HBAR rate limit exceeded', async function () {
           const parentContract = await deployContract(parentContractJson, accounts[0].wallet);
 
@@ -376,46 +365,6 @@
         });
       });
 
-<<<<<<< HEAD
-      describe('Rate Limit', () => {
-        it('HBAR limiter is updated within acceptable tolerance range in relation to actual spent amount by the relay operator', async function () {
-          const TOLERANCE = 0.02;
-          const remainingHbarsBefore = Number(await metrics.get(testConstants.METRICS.REMAINING_HBAR_LIMIT));
-          expect(remainingHbarsBefore).to.be.gt(0);
-          const operatorBalanceBefore = (await mirrorNode.get(`/accounts/${operatorAccount}`, requestId)).balance
-            .balance;
-          const largeContract = await deployContract(largeContractJson, accounts[0].wallet);
-
-          const operatorBalanceAfter = (await mirrorNode.get(`/accounts/${operatorAccount}`, requestId)).balance
-            .balance;
-
-          const amountPaidByOperator = operatorBalanceBefore - operatorBalanceAfter;
-
-          const totalOperatorFees = await getExpectedCostOfLastLargeTx(largeContract.deploymentTransaction()!.data);
-          const remainingHbarsAfter = Number(await metrics.get(testConstants.METRICS.REMAINING_HBAR_LIMIT));
-          const hbarLimitReducedAmount = remainingHbarsBefore - remainingHbarsAfter;
-
-          expect(remainingHbarsAfter).to.be.lt(remainingHbarsBefore);
-          Assertions.expectWithinTolerance(amountPaidByOperator, hbarLimitReducedAmount, TOLERANCE);
-          Assertions.expectWithinTolerance(amountPaidByOperator, totalOperatorFees, TOLERANCE);
-        });
-
-        withOverriddenEnvsInMochaTest({ HBAR_RATE_LIMIT_PREEMPTIVE_CHECK: true }, () => {
-          it('Should preemptively check the rate limit before submitting EthereumTransaction', async function () {
-            try {
-              for (let i = 0; i < 50; i++) {
-                const largeContract = await Utils.deployContract(
-                  largeContractJson.abi,
-                  largeContractJson.bytecode,
-                  accounts[0].wallet,
-                );
-                await largeContract.waitForDeployment();
-              }
-              expect.fail('Expected an error, but no error was thrown from the hbar rate limiter');
-            } catch (e: any) {
-              expect(e.message).to.contain(predefined.HBAR_RATE_LIMIT_PREEMPTIVE_EXCEEDED.message);
-            }
-=======
       describe('HBAR Rate Limit For Different Spending Plan Tiers', () => {
         describe('BASIC Tier', () => {
           it('should create a BASIC spending plan for a new user and use the same plan on second transaction and different plan on third transaction from another user', async function () {
@@ -500,17 +449,11 @@
             );
             expect(ethSpendingPlanThird).to.not.be.undefined;
             expect(ethSpendingPlanThird.planId).to.not.equal(ethSpendingPlan.planId);
->>>>>>> 34ec5a2d
           });
 
-<<<<<<< HEAD
-        withOverriddenEnvsInMochaTest({ HBAR_RATE_LIMIT_PREEMPTIVE_CHECK: false }, () => {
-          it('multiple deployments of large contracts should eventually exhaust the remaining hbar limit', async function () {
-=======
           it('should eventually exhaust the hbar limit for a BASIC user after multiple deployments of large contracts', async function () {
-            const fileChunkSize = Number(process.env.FILE_APPEND_CHUNK_SIZE) || 5120;
+            const fileChunkSize = Number(ConfigService.get('FILE_APPEND_CHUNK_SIZE')) || 5120;
             const maxBasicSpendingLimit = HbarLimitService.TIER_LIMITS.BASIC.toTinybars().toNumber();
->>>>>>> 34ec5a2d
             const remainingHbarsBefore = Number(await metrics.get(testConstants.METRICS.REMAINING_HBAR_LIMIT));
             const exchangeRateResult = (await mirrorNode.get(`/network/exchangerate`, requestId)).current_rate;
             const exchangeRateInCents = exchangeRateResult.cent_equivalent / exchangeRateResult.hbar_equivalent;
