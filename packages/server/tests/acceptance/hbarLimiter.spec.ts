/*-
 *
 * Hedera JSON RPC Relay
 *
 * Copyright (C) 2024 Hedera Hashgraph, LLC
 *
 * Licensed under the Apache License, Version 2.0 (the "License");
 * you may not use this file except in compliance with the License.
 * You may obtain a copy of the License at
 *
 *      http://www.apache.org/licenses/LICENSE-2.0
 *
 * Unless required by applicable law or agreed to in writing, software
 * distributed under the License is distributed on an "AS IS" BASIS,
 * WITHOUT WARRANTIES OR CONDITIONS OF ANY KIND, either express or implied.
 * See the License for the specific language governing permissions and
 * limitations under the License.
 *
 */

import { expect } from 'chai';
import { resolve } from 'path';
import dotenv, { config } from 'dotenv';
import { BaseContract, ethers } from 'ethers';
import { predefined } from '@hashgraph/json-rpc-relay';

// Local resources
import { Utils } from '../helpers/utils';
import Assertions from '../helpers/assertions';
import testConstants from '../helpers/constants';
import { AliasAccount } from '../types/AliasAccount';
import {
  estimateFileTransactionsFee,
  overrideEnvsInMochaDescribe,
  withOverriddenEnvsInMochaTest,
} from '@hashgraph/json-rpc-relay/tests/helpers';

// Contracts used in tests
import parentContractJson from '../contracts/Parent.json';
import EstimateGasContract from '../contracts/EstimateGasContract.json';
import largeContractJson from '../contracts/hbarLimiterContracts/largeSizeContract.json';
import mediumSizeContract from '../contracts/hbarLimiterContracts/mediumSizeContract.json';
import fs from 'fs';
import { RequestDetails } from '@hashgraph/json-rpc-relay/dist/lib/types';
import MirrorClient from '../clients/mirrorClient';
import RelayClient from '../clients/relayClient';
import { Logger } from 'pino';
import MetricsClient from '../clients/metricsClient';

config({ path: resolve(__dirname, '../localAcceptance.env') });
const DOT_ENV = dotenv.parse(fs.readFileSync(resolve(__dirname, '../localAcceptance.env')));

describe('@hbarlimiter HBAR Limiter Acceptance Tests', function () {
  // @ts-ignore
  const {
    mirrorNode,
    relay,
    logger,
    initialBalance,
    metrics,
    relayIsLocal,
  }: {
    mirrorNode: MirrorClient;
    relay: RelayClient;
    logger: Logger;
    initialBalance: string;
    metrics: MetricsClient;
    relayIsLocal: boolean;
  } = global;
  const operatorAccount = process.env.OPERATOR_ID_MAIN || DOT_ENV.OPERATOR_ID_MAIN || '';
  const fileAppendChunkSize = Number(process.env.FILE_APPEND_CHUNK_SIZE) || 5120;
  const requestId = 'hbarLimiterTest';
  const requestDetails = new RequestDetails({ requestId: requestId, ipAddress: '0.0.0.0' });

  // The following tests exhaust the hbar limit, so they should only be run against a local relay
  if (relayIsLocal) {
    const deployContract = async (contractJson: any, wallet: ethers.Wallet): Promise<ethers.Contract> => {
      const contract = await Utils.deployContract(contractJson.abi, contractJson.bytecode, wallet);
      expect(contract).to.be.instanceOf(BaseContract);
      await contract.waitForDeployment();
      expect(contract.target).to.not.be.null;
      return contract;
    };

    const verifyRemainingLimit = (expectedCost: number, remainingHbarsBefore: number, remainingHbarsAfter: number) => {
      const delta = 0.02 * expectedCost;
      global.logger.debug(`Expected cost: ${expectedCost} ±${delta}`);
      global.logger.debug(`Actual cost: ${remainingHbarsBefore - remainingHbarsAfter}`);
      global.logger.debug(`Actual delta: ${(remainingHbarsBefore - remainingHbarsAfter) / (expectedCost * 100)}`);
      expect(remainingHbarsAfter).to.be.approximately(remainingHbarsBefore - expectedCost, delta);
    };

    const sumAccountTransfers = (transfers: any, account?: string) => {
      return Math.abs(
        transfers
          .filter((transfer) => transfer.account === account)
          .reduce((acc, transfer) => acc + transfer.amount, 0),
      );
    };

    const getExpectedCostOfFileCreateTx = async (requestId: string) => {
      const fileCreateTx = (
        await mirrorNode.get(
          `/transactions?transactiontype=FILECREATE&order=desc&account.id=${operatorAccount}&limit=1`,
          requestId,
        )
      ).transactions[0];

      const fileCreateTxFee = sumAccountTransfers(fileCreateTx.transfers, operatorAccount);
      const fileCreateTimestamp = fileCreateTx.consensus_timestamp;
      return { fileCreateTxFee, fileCreateTimestamp };
    };

    const getExpectedCostOfFileAppendTx = async (requestId: string, timeStamp: string, txData: string) => {
      const fileAppendTxs = (
        await mirrorNode.get(
          `/transactions?order=desc&transactiontype=FILEAPPEND&account.id=${operatorAccount}&timestamp=gt:${timeStamp}`,
          requestId,
        )
      ).transactions;
      const fileAppendTxFee = fileAppendTxs.reduce((total, data) => {
        const sum = sumAccountTransfers(data.transfers, operatorAccount);
        return total + sum;
      }, 0);

      // The first chunk goes in with FileCreateTransaciton, the rest are FileAppendTransactions
      const expectedChunks = Math.ceil(txData.length / fileAppendChunkSize) - 1;
      expect(fileAppendTxs.length).to.eq(expectedChunks);

      return fileAppendTxFee;
    };

    const getExpectedCostOfLastLargeTx = async (txData: string, requestDetails: RequestDetails) => {
      const ethereumTransaction = (
        await mirrorNode.get(
          `/transactions?transactiontype=ETHEREUMTRANSACTION&order=desc&account.id=${operatorAccount}&limit=1`,
          requestId,
        )
      ).transactions[0];
      const ethereumTxFee = sumAccountTransfers(ethereumTransaction.transfers, operatorAccount);
      const { fileCreateTxFee, fileCreateTimestamp } = await getExpectedCostOfFileCreateTx(requestDetails);
      const fileAppendTxFee = await getExpectedCostOfFileAppendTx(requestDetails, fileCreateTimestamp, txData);

      const fileDeleteTx = (
        await mirrorNode.get(
          `/transactions?transactiontype=FILEDELETE&order=desc&account.id=${operatorAccount}&limit=1`,
          requestId,
        )
      ).transactions[0];

      const fileDeleteTxFee = fileDeleteTx ? sumAccountTransfers(fileDeleteTx.transfers, operatorAccount) : 0;

      return ethereumTxFee + fileCreateTxFee + fileAppendTxFee + fileDeleteTxFee;
    };

    const getExpectedCostOfLastSmallTx = async (requestId: string) => {
      const ethereumTransaction = (
        await mirrorNode.get(
          `/transactions?transactiontype=ETHEREUMTRANSACTION&order=desc&account.id=${operatorAccount}&limit=1`,
          requestId,
        )
      ).transactions[0];
      return sumAccountTransfers(ethereumTransaction.transfers, operatorAccount);
    };

    describe('HBAR Rate Limit Tests', function () {
      this.timeout(480 * 1000); // 480 seconds

      const accounts: AliasAccount[] = [];
      const defaultLondonTransactionData = {
        value: Utils.add0xPrefix(Utils.toHex(ethers.parseUnits('1', 10))), // 1 tinybar
        chainId: Number(process.env.CHAIN_ID || 0),
        maxPriorityFeePerGas: Assertions.defaultGasPrice,
        maxFeePerGas: Assertions.defaultGasPrice,
        gasLimit: 3_000_000,
        type: 2,
      };

      before(async function () {
        // Restart the relay to reset the limits
        await global.restartLocalRelay();

        logger.info(`${requestDetails.formattedRequestId} Creating accounts`);
        logger.info(
          `${requestDetails.formattedRequestId} HBAR_RATE_LIMIT_TINYBAR: ${process.env.HBAR_RATE_LIMIT_TINYBAR}`,
        );

        const initialAccount: AliasAccount = global.accounts[0];

        const neededAccounts: number = 2;
        accounts.push(
          ...(await Utils.createMultipleAliasAccounts(
            mirrorNode,
            initialAccount,
            neededAccounts,
            initialBalance,
            requestDetails,
          )),
        );
        global.accounts.push(...accounts);
      });

      beforeEach(async function () {
        await new Promise((r) => setTimeout(r, 3000));
      });

      describe('Remaining HBAR Limit', () => {
        overrideEnvsInMochaDescribe({ GET_RECORD_DEFAULT_TO_CONSENSUS_NODE: 'true' });

        it('should execute "eth_sendRawTransaction" without triggering HBAR rate limit exceeded', async function () {
          const parentContract = await deployContract(parentContractJson, accounts[0].wallet);
          const parentContractAddress = parentContract.target as string;
          global.logger.trace(
            `${requestDetails.formattedRequestId} Deploy parent contract on address ${parentContractAddress}`,
          );

          const gasPrice = await relay.gasPrice(requestId);
          const remainingHbarsBefore = Number(await metrics.get(testConstants.METRICS.REMAINING_HBAR_LIMIT));

          const transaction = {
            ...defaultLondonTransactionData,
            to: parentContractAddress,
            nonce: await relay.getAccountNonce(accounts[1].address, requestId),
            maxPriorityFeePerGas: gasPrice,
            maxFeePerGas: gasPrice,
          };
          const signedTx = await accounts[1].wallet.signTransaction(transaction);

          await expect(relay.call(testConstants.ETH_ENDPOINTS.ETH_SEND_RAW_TRANSACTION, [signedTx], requestId)).to.be
            .fulfilled;

          const remainingHbarsAfter = Number(await metrics.get(testConstants.METRICS.REMAINING_HBAR_LIMIT));
          const expectedCost = await getExpectedCostOfLastSmallTx(requestId);

          verifyRemainingLimit(expectedCost, remainingHbarsBefore, remainingHbarsAfter);
        });

        it('should deploy a large contract and decrease remaining HBAR in limiter when transaction data is large', async function () {
          const remainingHbarsBefore = Number(await metrics.get(testConstants.METRICS.REMAINING_HBAR_LIMIT));
          expect(remainingHbarsBefore).to.be.gt(0);

          const contract = await deployContract(largeContractJson, accounts[0].wallet);

          const remainingHbarsAfter = Number(await metrics.get(testConstants.METRICS.REMAINING_HBAR_LIMIT));
          const expectedCost = await getExpectedCostOfLastLargeTx(
            contract.deploymentTransaction()!.data,
            requestDetails,
          );

          verifyRemainingLimit(expectedCost, remainingHbarsBefore, remainingHbarsAfter);
        });

        it('should be able to deploy a contract without creating file', async function () {
          const remainingHbarsBefore = Number(await metrics.get(testConstants.METRICS.REMAINING_HBAR_LIMIT));
          expect(remainingHbarsBefore).to.be.gt(0);

          // This flow should not spend any hbars from the operator, as it's fully paid by the signer
          await deployContract(EstimateGasContract, accounts[0].wallet);

          const remainingHbarsAfter = Number(await metrics.get(testConstants.METRICS.REMAINING_HBAR_LIMIT));
          const expectedCost = await getExpectedCostOfLastSmallTx(requestId);
          verifyRemainingLimit(expectedCost, remainingHbarsBefore, remainingHbarsAfter);
        });

        it('should be able to deploy a medium size contract with fileCreate', async function () {
          const remainingHbarsBefore = Number(await metrics.get(testConstants.METRICS.REMAINING_HBAR_LIMIT));
          expect(remainingHbarsBefore).to.be.gt(0);

          // This flow should spend hbars from the operator, for fileCreate
          const contract = await deployContract(mediumSizeContract, accounts[0].wallet);

          const remainingHbarsAfter = Number(await metrics.get(testConstants.METRICS.REMAINING_HBAR_LIMIT));
          const expectedCost = await getExpectedCostOfLastLargeTx(
            contract.deploymentTransaction()!.data,
            requestDetails,
          );
          verifyRemainingLimit(expectedCost, remainingHbarsBefore, remainingHbarsAfter);
        });

        it('should verify the estimated and actual transaction fees for file transactions are approximately equal', async function () {
          const contract = await deployContract(mediumSizeContract, accounts[0].wallet);
          let exchangeRateResult = (await mirrorNode.get(`/network/exchangerate`, requestId)).current_rate;
          const exchangeRateInCents = exchangeRateResult.cent_equivalent / exchangeRateResult.hbar_equivalent;

          const { fileCreateTxFee, fileCreateTimestamp } = await getExpectedCostOfFileCreateTx(requestId);
          const fileAppendTxFee = await getExpectedCostOfFileAppendTx(
            requestId,
            fileCreateTimestamp,
            contract.deploymentTransaction()!.data,
          );

          const fileChunkSize = Number(process.env.FILE_APPEND_CHUNK_SIZE) || 5120;
          const estimatedTxFee = estimateFileTransactionsFee(
            contract.deploymentTransaction()!.data.length,
            fileChunkSize,
            exchangeRateInCents,
          );

          const actualFileTransactionTotalFee = fileCreateTxFee + fileAppendTxFee;
          const estimatedFileTransactionTotalFee = estimatedTxFee;

          const tolerance = 0.003 * actualFileTransactionTotalFee; // 0.3% tolerance
          expect(estimatedFileTransactionTotalFee).to.be.approximately(actualFileTransactionTotalFee, tolerance);
        });
      });

      describe('Rate Limit', () => {
        it('HBAR limiter is updated within acceptable tolerance range in relation to actual spent amount by the relay operator', async function () {
          const TOLERANCE = 0.02;
          const remainingHbarsBefore = Number(await metrics.get(testConstants.METRICS.REMAINING_HBAR_LIMIT));
          expect(remainingHbarsBefore).to.be.gt(0);
          const operatorBalanceBefore = (await mirrorNode.get(`/accounts/${operatorAccount}`, requestId)).balance
            .balance;
          const largeContract = await deployContract(largeContractJson, accounts[0].wallet);

          const operatorBalanceAfter = (await mirrorNode.get(`/accounts/${operatorAccount}`, requestId)).balance
            .balance;

          const amountPaidByOperator = operatorBalanceBefore - operatorBalanceAfter;

          const totalOperatorFees = await getExpectedCostOfLastLargeTx(
            largeContract.deploymentTransaction()!.data,
            requestDetails,
          );
          const remainingHbarsAfter = Number(await metrics.get(testConstants.METRICS.REMAINING_HBAR_LIMIT));
          const hbarLimitReducedAmount = remainingHbarsBefore - remainingHbarsAfter;

          expect(remainingHbarsAfter).to.be.lt(remainingHbarsBefore);
          Assertions.expectWithinTolerance(amountPaidByOperator, hbarLimitReducedAmount, TOLERANCE);
          Assertions.expectWithinTolerance(amountPaidByOperator, totalOperatorFees, TOLERANCE);
        });

        withOverriddenEnvsInMochaTest({ HBAR_RATE_LIMIT_PREEMPTIVE_CHECK: 'true' }, () => {
          it('Should preemptively check the rate limit before submitting EthereumTransaction', async function () {
            try {
              for (let i = 0; i < 50; i++) {
                const largeContract = await Utils.deployContract(
                  largeContractJson.abi,
                  largeContractJson.bytecode,
                  accounts[0].wallet,
                );
                await largeContract.waitForDeployment();
              }
              expect.fail('Expected an error, but no error was thrown from the hbar rate limiter');
            } catch (e) {
              expect(e.message).to.contain(predefined.HBAR_RATE_LIMIT_PREEMPTIVE_EXCEEDED.message);
            }
          });
        });

<<<<<<< HEAD
        withOverriddenEnvsInMochaTest({ HBAR_RATE_LIMIT_PREEMPTIVE_CHECK: 'false' }, () => {
          it('multiple deployments of large contracts should eventually exhaust the remaining hbar limit', async function () {
            const remainingHbarsBefore = Number(await metrics.get(testConstants.METRICS.REMAINING_HBAR_LIMIT));
            let lastRemainingHbars = remainingHbarsBefore;
            expect(remainingHbarsBefore).to.be.gt(0);
            try {
              for (let i = 0; i < 50; i++) {
                const contract = await deployContract(largeContractJson, accounts[0].wallet);
                await contract.waitForDeployment();
                const remainingHbars = Number(await metrics.get(testConstants.METRICS.REMAINING_HBAR_LIMIT));
                // FIXME this check is very flaky, ideally it should be uncommented
                // expect(remainingHbars).to.be.lt(lastRemainingHbars);
              }
              expect.fail(`Expected an error but nothing was thrown`);
            } catch (e: any) {
              expect(e.message).to.contain(predefined.HBAR_RATE_LIMIT_EXCEEDED.message);
=======
        it('multiple deployments of large contracts should eventually exhaust the remaining hbar limit', async function () {
          process.env.HBAR_RATE_LIMIT_PREEMPTIVE_CHECK = 'false';

          const remainingHbarsBefore = Number(await metrics.get(testConstants.METRICS.REMAINING_HBAR_LIMIT));
          const lastRemainingHbars = remainingHbarsBefore;
          expect(remainingHbarsBefore).to.be.gt(0);
          try {
            for (let i = 0; i < 50; i++) {
              const contract = await deployContract(largeContractJson, accounts[0].wallet);
              await contract.waitForDeployment();
              const remainingHbars = Number(await metrics.get(testConstants.METRICS.REMAINING_HBAR_LIMIT));
              // FIXME this check is very flaky, ideally it should be uncommented
              // expect(remainingHbars).to.be.lt(lastRemainingHbars);
>>>>>>> f1794d8b
            }

            const remainingHbarsAfter = Number(await metrics.get(testConstants.METRICS.REMAINING_HBAR_LIMIT));
            expect(remainingHbarsAfter).to.be.lte(0);
          });
        });
      });
    });
  }
});<|MERGE_RESOLUTION|>--- conflicted
+++ resolved
@@ -41,7 +41,7 @@
 import largeContractJson from '../contracts/hbarLimiterContracts/largeSizeContract.json';
 import mediumSizeContract from '../contracts/hbarLimiterContracts/mediumSizeContract.json';
 import fs from 'fs';
-import { RequestDetails } from '@hashgraph/json-rpc-relay/dist/lib/types';
+import { ITransfer, RequestDetails } from '@hashgraph/json-rpc-relay/dist/lib/types';
 import MirrorClient from '../clients/mirrorClient';
 import RelayClient from '../clients/relayClient';
 import { Logger } from 'pino';
@@ -90,7 +90,7 @@
       expect(remainingHbarsAfter).to.be.approximately(remainingHbarsBefore - expectedCost, delta);
     };
 
-    const sumAccountTransfers = (transfers: any, account?: string) => {
+    const sumAccountTransfers = (transfers: ITransfer[], account?: string) => {
       return Math.abs(
         transfers
           .filter((transfer) => transfer.account === account)
@@ -98,7 +98,7 @@
       );
     };
 
-    const getExpectedCostOfFileCreateTx = async (requestId: string) => {
+    const getExpectedCostOfFileCreateTx = async () => {
       const fileCreateTx = (
         await mirrorNode.get(
           `/transactions?transactiontype=FILECREATE&order=desc&account.id=${operatorAccount}&limit=1`,
@@ -111,14 +111,14 @@
       return { fileCreateTxFee, fileCreateTimestamp };
     };
 
-    const getExpectedCostOfFileAppendTx = async (requestId: string, timeStamp: string, txData: string) => {
+    const getExpectedCostOfFileAppendTx = async (timeStamp: string, txData: string) => {
       const fileAppendTxs = (
         await mirrorNode.get(
           `/transactions?order=desc&transactiontype=FILEAPPEND&account.id=${operatorAccount}&timestamp=gt:${timeStamp}`,
           requestId,
         )
       ).transactions;
-      const fileAppendTxFee = fileAppendTxs.reduce((total, data) => {
+      const fileAppendTxFee = fileAppendTxs.reduce((total: number, data: { transfers: ITransfer[] }) => {
         const sum = sumAccountTransfers(data.transfers, operatorAccount);
         return total + sum;
       }, 0);
@@ -130,7 +130,7 @@
       return fileAppendTxFee;
     };
 
-    const getExpectedCostOfLastLargeTx = async (txData: string, requestDetails: RequestDetails) => {
+    const getExpectedCostOfLastLargeTx = async (txData: string) => {
       const ethereumTransaction = (
         await mirrorNode.get(
           `/transactions?transactiontype=ETHEREUMTRANSACTION&order=desc&account.id=${operatorAccount}&limit=1`,
@@ -138,8 +138,8 @@
         )
       ).transactions[0];
       const ethereumTxFee = sumAccountTransfers(ethereumTransaction.transfers, operatorAccount);
-      const { fileCreateTxFee, fileCreateTimestamp } = await getExpectedCostOfFileCreateTx(requestDetails);
-      const fileAppendTxFee = await getExpectedCostOfFileAppendTx(requestDetails, fileCreateTimestamp, txData);
+      const { fileCreateTxFee, fileCreateTimestamp } = await getExpectedCostOfFileCreateTx();
+      const fileAppendTxFee = await getExpectedCostOfFileAppendTx(fileCreateTimestamp, txData);
 
       const fileDeleteTx = (
         await mirrorNode.get(
@@ -242,10 +242,7 @@
           const contract = await deployContract(largeContractJson, accounts[0].wallet);
 
           const remainingHbarsAfter = Number(await metrics.get(testConstants.METRICS.REMAINING_HBAR_LIMIT));
-          const expectedCost = await getExpectedCostOfLastLargeTx(
-            contract.deploymentTransaction()!.data,
-            requestDetails,
-          );
+          const expectedCost = await getExpectedCostOfLastLargeTx(contract.deploymentTransaction()!.data);
 
           verifyRemainingLimit(expectedCost, remainingHbarsBefore, remainingHbarsAfter);
         });
@@ -270,10 +267,7 @@
           const contract = await deployContract(mediumSizeContract, accounts[0].wallet);
 
           const remainingHbarsAfter = Number(await metrics.get(testConstants.METRICS.REMAINING_HBAR_LIMIT));
-          const expectedCost = await getExpectedCostOfLastLargeTx(
-            contract.deploymentTransaction()!.data,
-            requestDetails,
-          );
+          const expectedCost = await getExpectedCostOfLastLargeTx(contract.deploymentTransaction()!.data);
           verifyRemainingLimit(expectedCost, remainingHbarsBefore, remainingHbarsAfter);
         });
 
@@ -282,9 +276,8 @@
           let exchangeRateResult = (await mirrorNode.get(`/network/exchangerate`, requestId)).current_rate;
           const exchangeRateInCents = exchangeRateResult.cent_equivalent / exchangeRateResult.hbar_equivalent;
 
-          const { fileCreateTxFee, fileCreateTimestamp } = await getExpectedCostOfFileCreateTx(requestId);
+          const { fileCreateTxFee, fileCreateTimestamp } = await getExpectedCostOfFileCreateTx();
           const fileAppendTxFee = await getExpectedCostOfFileAppendTx(
-            requestId,
             fileCreateTimestamp,
             contract.deploymentTransaction()!.data,
           );
@@ -318,10 +311,7 @@
 
           const amountPaidByOperator = operatorBalanceBefore - operatorBalanceAfter;
 
-          const totalOperatorFees = await getExpectedCostOfLastLargeTx(
-            largeContract.deploymentTransaction()!.data,
-            requestDetails,
-          );
+          const totalOperatorFees = await getExpectedCostOfLastLargeTx(largeContract.deploymentTransaction()!.data);
           const remainingHbarsAfter = Number(await metrics.get(testConstants.METRICS.REMAINING_HBAR_LIMIT));
           const hbarLimitReducedAmount = remainingHbarsBefore - remainingHbarsAfter;
 
@@ -342,17 +332,16 @@
                 await largeContract.waitForDeployment();
               }
               expect.fail('Expected an error, but no error was thrown from the hbar rate limiter');
-            } catch (e) {
+            } catch (e: any) {
               expect(e.message).to.contain(predefined.HBAR_RATE_LIMIT_PREEMPTIVE_EXCEEDED.message);
             }
           });
         });
 
-<<<<<<< HEAD
         withOverriddenEnvsInMochaTest({ HBAR_RATE_LIMIT_PREEMPTIVE_CHECK: 'false' }, () => {
           it('multiple deployments of large contracts should eventually exhaust the remaining hbar limit', async function () {
             const remainingHbarsBefore = Number(await metrics.get(testConstants.METRICS.REMAINING_HBAR_LIMIT));
-            let lastRemainingHbars = remainingHbarsBefore;
+            const lastRemainingHbars = remainingHbarsBefore;
             expect(remainingHbarsBefore).to.be.gt(0);
             try {
               for (let i = 0; i < 50; i++) {
@@ -365,21 +354,6 @@
               expect.fail(`Expected an error but nothing was thrown`);
             } catch (e: any) {
               expect(e.message).to.contain(predefined.HBAR_RATE_LIMIT_EXCEEDED.message);
-=======
-        it('multiple deployments of large contracts should eventually exhaust the remaining hbar limit', async function () {
-          process.env.HBAR_RATE_LIMIT_PREEMPTIVE_CHECK = 'false';
-
-          const remainingHbarsBefore = Number(await metrics.get(testConstants.METRICS.REMAINING_HBAR_LIMIT));
-          const lastRemainingHbars = remainingHbarsBefore;
-          expect(remainingHbarsBefore).to.be.gt(0);
-          try {
-            for (let i = 0; i < 50; i++) {
-              const contract = await deployContract(largeContractJson, accounts[0].wallet);
-              await contract.waitForDeployment();
-              const remainingHbars = Number(await metrics.get(testConstants.METRICS.REMAINING_HBAR_LIMIT));
-              // FIXME this check is very flaky, ideally it should be uncommented
-              // expect(remainingHbars).to.be.lt(lastRemainingHbars);
->>>>>>> f1794d8b
             }
 
             const remainingHbarsAfter = Number(await metrics.get(testConstants.METRICS.REMAINING_HBAR_LIMIT));
