--- conflicted
+++ resolved
@@ -50,11 +50,6 @@
 
 describe('@hbarlimiter HBAR Limiter Acceptance Tests', function () {
   // @ts-ignore
-<<<<<<< HEAD
-  const { mirrorNode, relay, logger, initialBalance, metrics, relayIsLocal } = global;
-  const operatorAccount = ConfigService.get('OPERATOR_ID_MAIN') || DOT_ENV.OPERATOR_ID_MAIN || '';
-  const fileAppendChunkSize = Number(ConfigService.get('FILE_APPEND_CHUNK_SIZE')) || 5120;
-=======
   const {
     mirrorNode,
     relay,
@@ -70,11 +65,10 @@
     metrics: MetricsClient;
     relayIsLocal: boolean;
   } = global;
-  const operatorAccount = process.env.OPERATOR_ID_MAIN || DOT_ENV.OPERATOR_ID_MAIN || '';
-  const fileAppendChunkSize = Number(process.env.FILE_APPEND_CHUNK_SIZE) || 5120;
+  const operatorAccount = ConfigService.get('OPERATOR_ID_MAIN') || DOT_ENV.OPERATOR_ID_MAIN || '';
+  const fileAppendChunkSize = Number(ConfigService.get('FILE_APPEND_CHUNK_SIZE')) || 5120;
   const requestId = 'hbarLimiterTest';
   const requestDetails = new RequestDetails({ requestId: requestId, ipAddress: '0.0.0.0' });
->>>>>>> f1794d8b
 
   // The following tests exhaust the hbar limit, so they should only be run against a local relay
   if (relayIsLocal) {
@@ -184,18 +178,10 @@
         // Restart the relay to reset the limits
         await global.restartLocalRelay();
 
-<<<<<<< HEAD
-        requestId = Utils.generateRequestId();
-        requestIdPrefix = Utils.formatRequestIdMessage(requestId);
-
-        logger.info(`${requestIdPrefix} Creating accounts`);
-        logger.info(`${requestIdPrefix} HBAR_RATE_LIMIT_TINYBAR: ${ConfigService.get('HBAR_RATE_LIMIT_TINYBAR')}`);
-=======
         logger.info(`${requestDetails.formattedRequestId} Creating accounts`);
         logger.info(
-          `${requestDetails.formattedRequestId} HBAR_RATE_LIMIT_TINYBAR: ${process.env.HBAR_RATE_LIMIT_TINYBAR}`,
+          `${requestDetails.formattedRequestId} HBAR_RATE_LIMIT_TINYBAR: ${ConfigService.get('HBAR_RATE_LIMIT_TINYBAR')}`,
         );
->>>>>>> f1794d8b
 
         const initialAccount: AliasAccount = global.accounts[0];
 
