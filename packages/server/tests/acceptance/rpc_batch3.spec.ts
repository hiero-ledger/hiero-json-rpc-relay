/*-
 *
 * Hedera JSON RPC Relay
 *
 * Copyright (C) 2022 Hedera Hashgraph, LLC
 *
 * Licensed under the Apache License, Version 2.0 (the "License");
 * you may not use this file except in compliance with the License.
 * You may obtain a copy of the License at
 *
 *      http://www.apache.org/licenses/LICENSE-2.0
 *
 * Unless required by applicable law or agreed to in writing, software
 * distributed under the License is distributed on an "AS IS" BASIS,
 * WITHOUT WARRANTIES OR CONDITIONS OF ANY KIND, either express or implied.
 * See the License for the specific language governing permissions and
 * limitations under the License.
 *
 */

// external resources
import {expect} from 'chai';
import {ethers} from 'ethers';
import {AliasAccount} from '../clients/servicesClient';
import {Utils} from '../helpers/utils';

// local resources
import reverterContractJson from '../contracts/Reverter.json';
import {EthImpl} from '../../../../packages/relay/src/lib/eth';
import {predefined} from '../../../../packages/relay';
import Assertions from "../helpers/assertions";
import basicContractJson from '../contracts/Basic.json';
import callerContractJson from '../contracts/Caller.json';

describe('@api-batch-3 RPC Server Acceptance Tests', function () {
    this.timeout(240 * 1000); // 240 seconds

    const accounts: AliasAccount[] = [];

    // @ts-ignore
    const {servicesNode, mirrorNode, relay, logger} = global;


    const CHAIN_ID = process.env.CHAIN_ID || 0;
    const ONE_TINYBAR = ethers.utils.parseUnits('1', 10).toHexString();


    let reverterContract, reverterEvmAddress, requestId;
    const NON_EXISTING_ADDRESS = '0x5555555555555555555555555555555555555555';
    const BASIC_CONTRACT_PING_CALL_DATA = '0x5c36b186';
    const BASIC_CONTRACT_PING_RESULT = '0x0000000000000000000000000000000000000000000000000000000000000001';
    const PURE_METHOD_CALL_DATA = '0xb2e0100c';
    const VIEW_METHOD_CALL_DATA = '0x90e9b875';
    const PAYABLE_METHOD_CALL_DATA = '0xd0efd7ef';
    const PAYABLE_METHOD_ERROR_DATA = '0x08c379a000000000000000000000000000000000000000000000000000000000000000200000000000000000000000000000000000000000000000000000000000000013526576657274526561736f6e50617961626c6500000000000000000000000000';

    let PURE_METHOD_ERROR_DATA = '0x08c379a000000000000000000000000000000000000000000000000000000000000000200000000000000000000000000000000000000000000000000000000000000010526576657274526561736f6e5075726500000000000000000000000000000000';
    let VIEW_METHOD_ERROR_DATA = '0x08c379a000000000000000000000000000000000000000000000000000000000000000200000000000000000000000000000000000000000000000000000000000000010526576657274526561736f6e5669657700000000000000000000000000000000';
    let PURE_METHOD_ERROR_MESSAGE = 'execution reverted: RevertReasonPure';
    let VIEW_METHOD_ERROR_MESSAGE = 'execution reverted: RevertReasonView';

    beforeEach(async () => {
        requestId = Utils.generateRequestId();
    });

    before(async () => {

        requestId = Utils.generateRequestId();

        accounts[0] = await servicesNode.createAliasAccount(30, null, requestId);
        accounts[1] = await servicesNode.createAliasAccount(10, relay.provider, requestId);

        reverterContract = await servicesNode.deployContract(reverterContractJson);
        // Wait for creation to propagate
        await mirrorNode.get(`/contracts/${reverterContract.contractId}`, requestId);
        reverterEvmAddress = `0x${reverterContract.contractId.toSolidityAddress()}`;
    });


    describe('eth_call', () => {
        let basicContract, evmAddress;

        before(async () => {
            basicContract = await servicesNode.deployContract(basicContractJson);
            // Wait for creation to propagate
            await mirrorNode.get(`/contracts/${basicContract.contractId}`, requestId);

            evmAddress = `0x${basicContract.contractId.toSolidityAddress()}`;
        });

        it('@release should execute "eth_call" request to Basic contract', async function () {
            const callData = {
                from: '0x' + accounts[0].address,
                to: evmAddress,
                gas: EthImpl.numberTo0x(30000),
                data: BASIC_CONTRACT_PING_CALL_DATA
            };

            const res = await relay.call('eth_call', [callData, 'latest'], requestId);
            expect(res).to.eq(BASIC_CONTRACT_PING_RESULT);
        });

        it('should fail "eth_call" request without data field', async function () {
            const callData = {
                from: '0x' + accounts[0].address,
                to: evmAddress,
                gas: EthImpl.numberTo0x(30000)
            };

            const res = await relay.call('eth_call', [callData, 'latest'], requestId);
            expect(res).to.eq('0x'); // confirm no error
        });

        it('should fail "eth_call" for non-existing contract address', async function () {
            const callData = {
                from: '0x' + accounts[0].address,
                to: NON_EXISTING_ADDRESS,
                gas: EthImpl.numberTo0x(30000),
                data: BASIC_CONTRACT_PING_CALL_DATA
            };

<<<<<<< HEAD
            await relay.callFailing('eth_call', [callData, 'latest'], predefined.CONTRACT_REVERT(), requestId);
=======
            await relay.callFailing('eth_call', [callData, 'latest'], predefined.NON_EXISTING_CONTRACT(NON_EXISTING_ADDRESS), requestId);
        });

        it('should fail "eth_call" for non-existing to account address', async function () {
            const callData = {
                from: NON_EXISTING_ADDRESS,
                to: evmAddress,
                gas: EthImpl.numberTo0x(30000),
                data: BASIC_CONTRACT_PING_CALL_DATA
            };

            await relay.callFailing('eth_call', [callData, 'latest'], predefined.NON_EXISTING_ACCOUNT(NON_EXISTING_ADDRESS), requestId);
>>>>>>> 34850d9c
        });

        it('should execute "eth_call" without from field', async function () {
            const callData = {
                to: evmAddress,
                gas: EthImpl.numberTo0x(30000),
                data: BASIC_CONTRACT_PING_CALL_DATA
            };

            const res = await relay.call('eth_call', [callData, 'latest'], requestId);
            expect(res).to.eq(BASIC_CONTRACT_PING_RESULT);
        });

        it('should execute "eth_call" without gas field', async function () {
            const callData = {
                from: '0x' + accounts[0].address,
                to: evmAddress,
                data: BASIC_CONTRACT_PING_CALL_DATA
            };

            const res = await relay.call('eth_call', [callData, 'latest'], requestId);
            expect(res).to.eq(BASIC_CONTRACT_PING_RESULT);
        });


        it('should execute "eth_call" with correct block number', async function () {
            const callData = {
                from: '0x' + accounts[0].address,
                to: evmAddress,
                data: BASIC_CONTRACT_PING_CALL_DATA
            };

            const res = await relay.call('eth_call', [callData, '0x1'], requestId);
            expect(res).to.eq(BASIC_CONTRACT_PING_RESULT);
        });

        it('should execute "eth_call" with correct block hash object', async function () {
            const blockHash = '0xd4e56740f876aef8c010b86a40d5f56745a118d0906a34e69aec8c0db1cb8fa3';
            const callData = {
                from: '0x' + accounts[0].address,
                to: evmAddress,
                data: BASIC_CONTRACT_PING_CALL_DATA
            };

            const res = await relay.call('eth_call', [callData, {'blockHash': blockHash}], requestId);
            expect(res).to.eq(BASIC_CONTRACT_PING_RESULT);
        });

        it('should execute "eth_call" with correct block number object', async function () {
            const callData = {
                from: '0x' + accounts[0].address,
                to: evmAddress,
                data: BASIC_CONTRACT_PING_CALL_DATA
            };

            const res = await relay.call('eth_call', [callData, {'blockNumber': '0x1'}], requestId);
            expect(res).to.eq(BASIC_CONTRACT_PING_RESULT);
        });

        it('should fail to execute "eth_call" with wrong block tag', async function () {
            const callData = {
                from: '0x' + accounts[0].address,
                to: evmAddress,
                data: BASIC_CONTRACT_PING_CALL_DATA
            };

            try {
                await relay.call('eth_call', [callData, 'newest'], requestId);
                Assertions.expectedError();
            } catch (error) {
                Assertions.jsonRpcError(error, predefined.INVALID_PARAMETER(1, 'Expected 0x prefixed string representing the hash (32 bytes) in object, 0x prefixed hexadecimal block number, or the string "latest", "earliest" or "pending", value: newest'));
            }
        });

        it('should fail to execute "eth_call" with wrong block number', async function () {
            const callData = {
                from: '0x' + accounts[0].address,
                to: evmAddress,
                data: BASIC_CONTRACT_PING_CALL_DATA
            };

            try {
                await relay.call('eth_call', [callData, '123'], requestId);
                Assertions.expectedError();
            } catch (error) {
                Assertions.jsonRpcError(error, predefined.INVALID_PARAMETER(1, 'Expected 0x prefixed string representing the hash (32 bytes) in object, 0x prefixed hexadecimal block number, or the string "latest", "earliest" or "pending", value: 123'));
            }
        });

        it('should fail to execute "eth_call" with wrong block hash object', async function () {
            const callData = {
                from: '0x' + accounts[0].address,
                to: evmAddress,
                data: BASIC_CONTRACT_PING_CALL_DATA
            };

            try {
                await relay.call('eth_call', [callData, {'blockHash': '0x123'}], requestId);
                Assertions.expectedError();
            } catch (error) {

                Assertions.jsonRpcError(error, predefined.INVALID_PARAMETER(`'blockHash' for BlockHashObject`, 'Expected 0x prefixed string representing the hash (32 bytes) of a block, value: 0x123'));
            }
        });

        it('should fail to execute "eth_call" with wrong block number object', async function () {
            const callData = {
                from: '0x' + accounts[0].address,
                to: evmAddress,
                data: BASIC_CONTRACT_PING_CALL_DATA
            };

            try {
                await relay.call('eth_call', [callData, {'blockNumber': '123'}], requestId);
                Assertions.expectedError();
            } catch (error) {
                Assertions.jsonRpcError(error,predefined.INVALID_PARAMETER(`'blockNumber' for BlockNumberObject`, 'Expected 0x prefixed hexadecimal block number, or the string "latest", "earliest" or "pending", value: 123'));
            }
        });

        describe('Caller contract', () => {
            let callerContract, callerAddress, defaultCallData, activeAccount;

            const describes = [
                {
                    title: 'With long-zero address',
                    beforeFunc: async function () {
                        activeAccount = accounts[0];
                        callerContract = await servicesNode.deployContract(callerContractJson);
                        // Wait for creation to propagate
                        const callerMirror = await mirrorNode.get(`/contracts/${callerContract.contractId}`, requestId);
                        callerAddress = `0x${callerContract.contractId.toSolidityAddress()}`;
                        defaultCallData = {
                            from: `0x${activeAccount.address}`,
                            to: callerAddress,
                            gas: `0x7530`,
                        };
                    }
                },
                {
                    title: 'With evm address',
                    beforeFunc: async function () {
                        activeAccount = accounts[1];
                        callerContract = await Utils.deployContractWithEthers([], callerContractJson, activeAccount.wallet, relay);
                        // Wait for creation to propagate
                        const callerMirror = await mirrorNode.get(`/contracts/${callerContract.address}`, requestId);
                        callerAddress = callerMirror.evm_address;
                        defaultCallData = {
                            from: `0x${activeAccount.address}`,
                            to: callerAddress,
                            gas: `0x7530`,
                        };
                    }
                }
            ];

            for (let desc of describes) {
                describe(desc.title, () => {
                    before(desc.beforeFunc);

                    it('001 Should call pureMultiply', async function () {
                        const callData = {
                            ...defaultCallData,
                            data: '0x0ec1551d'
                        };

                        const res = await relay.call('eth_call', [callData, 'latest'], requestId);
                        expect(res).to.eq('0x0000000000000000000000000000000000000000000000000000000000000004');
                    });

                    it("002 Should call msgSender", async function () {
                        const callData = {
                            ...defaultCallData,
                            data: '0xd737d0c7'
                        };

                        const res = await relay.call('eth_call', [callData, 'latest'], requestId);
                        expect(res).to.eq(`0x${activeAccount.address.padStart(64, '0')}`);
                    });

                    it("003 Should call txOrigin", async function () {
                        const callData = {
                            ...defaultCallData,
                            data: '0xf96757d1'
                        };

                        const res = await relay.call('eth_call', [callData, 'latest'], requestId);
                        expect(res).to.eq(`0x${activeAccount.address.padStart(64, '0')}`);
                    });

                    it("004 Should call msgSig", async function () {
                        const callData = {
                            ...defaultCallData,
                            data: '0xec3e88cf'
                        };

                        const res = await relay.call('eth_call', [callData, 'latest'], requestId);
                        expect(res).to.eq('0xec3e88cf00000000000000000000000000000000000000000000000000000000');
                    });

                    it("005 Should call addressBalance", async function () {
                        const callData = {
                            ...defaultCallData,
                            data: '0x0ec1551d'
                        };

                        const res = await relay.call('eth_call', [callData, 'latest'], requestId);
                        expect(res).to.eq('0x0000000000000000000000000000000000000000000000000000000000000004');
                    });

                    it("006 'data' from request body with wrong method signature", async function () {
                        const callData = {
                            ...defaultCallData,
                            data: '0x3ec4de3800000000000000000000000067d8d32e9bf1a9968a5ff53b87d777aa8ebbee69'
                        };

                        await relay.callFailing('eth_call', [callData, 'latest'], predefined.CONTRACT_REVERT(), requestId);
                    });

                    it("007 'data' from request body with wrong encoded parameter", async function () {
                        const callData = {
                            ...defaultCallData,
                            data: '0x3ec4de350000000000000000000000000000000000000000000000000000000000000005'
                        };

                        const res = await relay.call('eth_call', [callData, 'latest'], requestId);
                        expect(res).to.eq('0x0000000000000000000000000000000000000000000000000000000000000000');
                    });

                    it("008 should work for missing 'from' field", async function () {
                        const callData = {
                            to: callerAddress,
                            data: '0x0ec1551d'
                        };

                        const res = await relay.call('eth_call', [callData, 'latest'], requestId);
                        expect(res).to.eq('0x0000000000000000000000000000000000000000000000000000000000000004');
                    });

                    it("009 should fail for missing 'to' field", async function () {
                        const callData = {
                            from: `0x${accounts[0].address}`,
                            data: '0x0ec1551d'
                        };

                        await relay.callFailing('eth_call', [callData, 'latest'], predefined.INVALID_CONTRACT_ADDRESS(undefined), requestId);
                    });

                    // value is processed only when eth_call goes through the mirror node
                    if (process.env.ETH_CALL_CONSENSUS && process.env.ETH_CALL_CONSENSUS === 'false') {
                        it("010 Should call msgValue", async function () {
                            const callData = {
                                ...defaultCallData,
                                data: '0xddf363d7',
                                value: '0x3e8'
                            };

                            const res = await relay.call('eth_call', [callData, 'latest'], requestId);
                            expect(res).to.eq('0x00000000000000000000000000000000000000000000000000000000000003e8');
                        });


                        it("011 Should fail when calling msgValue with more value than available balance", async function () {
                            const callData = {
                                ...defaultCallData,
                                data: '0xddf363d7',
                                value: '0x3e80000000'
                            };

                            await relay.callFailing('eth_call', [callData, 'latest'], predefined.CONTRACT_REVERT(), requestId);
                        });
                    }
                });
            }
        });
    });

    describe('Contract call reverts', async () => {
        it('Returns revert message for pure methods', async () => {
            const callData = {
                from: '0x' + accounts[0].address,
                to: reverterEvmAddress,
                gas: EthImpl.numberTo0x(30000),
                data: PURE_METHOD_CALL_DATA
            };

            await relay.callFailing('eth_call', [callData, 'latest'], {
                code: -32008,
                message: PURE_METHOD_ERROR_MESSAGE,
                data: PURE_METHOD_ERROR_DATA
            }, requestId);
        });

        it('Returns revert message for view methods', async () => {
            const callData = {
                from: '0x' + accounts[0].address,
                to: reverterEvmAddress,
                gas: EthImpl.numberTo0x(30000),
                data: VIEW_METHOD_CALL_DATA
            };

            await relay.callFailing('eth_call', [callData, 'latest'], {
                code: -32008,
                message: VIEW_METHOD_ERROR_MESSAGE,
                data: VIEW_METHOD_ERROR_DATA
            }, requestId);
        });

        it('Returns revert reason in receipt for payable methods', async () => {
            const transaction = {
                value: ONE_TINYBAR,
                gasLimit: EthImpl.numberTo0x(30000),
                chainId: Number(CHAIN_ID),
                to: reverterEvmAddress,
                nonce: await relay.getAccountNonce('0x' + accounts[0].address, requestId),
                gasPrice: await relay.gasPrice(requestId),
                data: PAYABLE_METHOD_CALL_DATA
            };
            const signedTx = await accounts[0].wallet.signTransaction(transaction);
            const transactionHash = await relay.call('eth_sendRawTransaction', [signedTx], requestId);

            // Wait until receipt is available in mirror node
            await mirrorNode.get(`/contracts/results/${transactionHash}`, requestId);

            const receipt = await relay.call('eth_getTransactionReceipt', [transactionHash], requestId);
            expect(receipt?.revertReason).to.exist;
            expect(receipt.revertReason).to.eq(PAYABLE_METHOD_ERROR_DATA);
        });

        describe('eth_getTransactionByHash for reverted payable contract calls', async function () {
            const payableMethodsData = [
                {
                    data: '0xfe0a3dd7',
                    method: 'revertWithNothing',
                    message: '',
                    errorData: '0x'
                },
                {
                    data: '0x0323d234',
                    method: 'revertWithString',
                    message: 'Some revert message',
                    errorData: '0x08c379a000000000000000000000000000000000000000000000000000000000000000200000000000000000000000000000000000000000000000000000000000000013536f6d6520726576657274206d65737361676500000000000000000000000000'
                },
                {
                    data: '0x46fc4bb1',
                    method: 'revertWithCustomError',
                    message: '',
                    errorData: '0x0bd3d39c'
                },
                {
                    data: '0x33fe3fbd',
                    method: 'revertWithPanic',
                    message: '',
                    errorData: '0x4e487b710000000000000000000000000000000000000000000000000000000000000012'
                }
            ];
            const hashes: any = [];

            beforeEach(async () => {
                requestId = Utils.generateRequestId();
            });

            before(async function () {
                for (let i = 0; i < payableMethodsData.length; i++) {
                    const transaction = {
                        // value: ONE_TINYBAR,
                        gasLimit: EthImpl.numberTo0x(30000),
                        chainId: Number(CHAIN_ID),
                        to: reverterEvmAddress,
                        nonce: await relay.getAccountNonce('0x' + accounts[0].address, requestId),
                        gasPrice: await relay.gasPrice(requestId),
                        data: payableMethodsData[i].data
                    };
                    const signedTx = await accounts[0].wallet.signTransaction(transaction);
                    const hash = await relay.call('eth_sendRawTransaction', [signedTx], requestId);
                    hashes.push(hash);

                    // Wait until receipt is available in mirror node
                    await mirrorNode.get(`/contracts/results/${hash}`, requestId);
                }
            });

            for (let i = 0; i < payableMethodsData.length; i++) {
                it(`Payable method ${payableMethodsData[i].method} returns tx object`, async function () {
                    const tx = await relay.call('eth_getTransactionByHash', [hashes[i]], requestId);
                    expect(tx).to.exist;
                    expect(tx.hash).to.exist;
                    expect(tx.hash).to.eq(hashes[i]);
                });
            }

            describe('DEV_MODE = true', async function () {
                before(async () => {
                    process.env.DEV_MODE = 'true';
                });

                after(async () => {
                    process.env.DEV_MODE = 'false';
                });

                for (let i = 0; i < payableMethodsData.length; i++) {
                    it(`Payable method ${payableMethodsData[i].method} throws an error`, async function () {
                        await relay.callFailing('eth_getTransactionByHash', [hashes[i]], {
                            code: -32008,
                            message: payableMethodsData[i].message,
                            data: payableMethodsData[i].errorData
                        }, requestId);
                    });
                }
            });
        });

        describe('eth_call for reverted pure contract calls', async function () {
            beforeEach(async () => {
                requestId = Utils.generateRequestId();
            });

            const pureMethodsData = [
                {
                    data: '0x2dac842f',
                    method: 'revertWithNothingPure',
                    message: '',
                    errorData: '0x'
                },
                {
                    data: '0x8b153371',
                    method: 'revertWithStringPure',
                    message: 'Some revert message',
                    errorData: '0x08c379a000000000000000000000000000000000000000000000000000000000000000200000000000000000000000000000000000000000000000000000000000000013536f6d6520726576657274206d65737361676500000000000000000000000000'
                },
                {
                    data: '0x35314694',
                    method: 'revertWithCustomErrorPure',
                    message: '',
                    errorData: '0x0bd3d39c'
                },
                {
                    data: '0x83889056',
                    method: 'revertWithPanicPure',
                    message: '',
                    errorData: '0x4e487b710000000000000000000000000000000000000000000000000000000000000012'
                }
            ];

            for (let i = 0; i < pureMethodsData.length; i++) {
                it(`Pure method ${pureMethodsData[i].method} returns tx receipt`, async function () {
                    const callData = {
                        from: '0x' + accounts[0].address,
                        to: reverterEvmAddress,
                        gas: EthImpl.numberTo0x(30000),
                        data: pureMethodsData[i].data
                    };

                    await relay.callFailing('eth_call', [callData, 'latest'], {
                        code: -32008,
                        message: pureMethodsData[i].message,
                        data: pureMethodsData[i].errorData
                    }, requestId);
                });
            }
        });
    });
});<|MERGE_RESOLUTION|>--- conflicted
+++ resolved
@@ -119,9 +119,6 @@
                 data: BASIC_CONTRACT_PING_CALL_DATA
             };
 
-<<<<<<< HEAD
-            await relay.callFailing('eth_call', [callData, 'latest'], predefined.CONTRACT_REVERT(), requestId);
-=======
             await relay.callFailing('eth_call', [callData, 'latest'], predefined.NON_EXISTING_CONTRACT(NON_EXISTING_ADDRESS), requestId);
         });
 
@@ -134,7 +131,6 @@
             };
 
             await relay.callFailing('eth_call', [callData, 'latest'], predefined.NON_EXISTING_ACCOUNT(NON_EXISTING_ADDRESS), requestId);
->>>>>>> 34850d9c
         });
 
         it('should execute "eth_call" without from field', async function () {
