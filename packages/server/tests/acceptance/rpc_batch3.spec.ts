/*-
 *
 * Hedera JSON RPC Relay
 *
 * Copyright (C) 2022-2024 Hedera Hashgraph, LLC
 *
 * Licensed under the Apache License, Version 2.0 (the "License");
 * you may not use this file except in compliance with the License.
 * You may obtain a copy of the License at
 *
 *      http://www.apache.org/licenses/LICENSE-2.0
 *
 * Unless required by applicable law or agreed to in writing, software
 * distributed under the License is distributed on an "AS IS" BASIS,
 * WITHOUT WARRANTIES OR CONDITIONS OF ANY KIND, either express or implied.
 * See the License for the specific language governing permissions and
 * limitations under the License.
 *
 */

// External resources
import { BaseContract, ethers } from 'ethers';
import { AliasAccount } from '../types/AliasAccount';
import { Utils } from '../helpers/utils';
import Axios from 'axios';
import chai, { expect } from 'chai';
import chaiExclude from 'chai-exclude';
import Constants from '@hashgraph/json-rpc-relay/dist/lib/constants';
import { ContractId } from '@hashgraph/sdk';
import { EnvProvider } from '@hashgraph/json-rpc-env-provider/dist/services';
import { EnvTestHelper } from '../../../env-provider/tests/envTestHelper';

// Assertions and constants from local resources
import Assertions from '../helpers/assertions';
import RelayAssertions from '@hashgraph/json-rpc-relay/tests/assertions';
import RelayCall from '../../tests/helpers/constants';
import Helper from '../../tests/helpers/constants';
import Address from '../../tests/helpers/constants';
import RelayCalls from '../helpers/constants';
import { numberTo0x } from '@hashgraph/json-rpc-relay/dist/formatters';
import { TracerType } from '@hashgraph/json-rpc-relay/dist/lib/constants';

// Contracts and JSON files from local resources
import reverterContractJson from '../contracts/Reverter.json';
import basicContractJson from '../contracts/Basic.json';
import callerContractJson from '../contracts/Caller.json';
import DeployerContractJson from '../contracts/Deployer.json';
import HederaTokenServiceImplJson from '../contracts/HederaTokenServiceImpl.json';
import EstimateGasContract from '../contracts/EstimateGasContract.json';
import HRC719ContractJson from '../contracts/HRC719Contract.json';
import TokenCreateJson from '../contracts/TokenCreateContract.json';

// Helper functions/constants from local resources
import { EthImpl } from '@hashgraph/json-rpc-relay/dist/lib/eth';
import { predefined } from '@hashgraph/json-rpc-relay/dist';
import { TYPES } from '../../src/validator';

chai.use(chaiExclude);

describe('@api-batch-3 RPC Server Acceptance Tests', function () {
  this.timeout(240 * 1000); // 240 seconds

  const accounts: AliasAccount[] = [];

  // @ts-ignore
  const { servicesNode, mirrorNode, relay } = global;
  let mirrorPrimaryAccount: ethers.Wallet;
  let mirrorSecondaryAccount: ethers.Wallet;

<<<<<<< HEAD
  const CHAIN_ID = EnvProvider.get('CHAIN_ID') || 0;
=======
  const CHAIN_ID = process.env.CHAIN_ID || 0x12a;
>>>>>>> a3615c50
  const ONE_TINYBAR = Utils.add0xPrefix(Utils.toHex(ethers.parseUnits('1', 10)));

  let reverterContract: ethers.Contract;
  let reverterEvmAddress: string;
  let requestId: string;
  const BASIC_CONTRACT_PING_CALL_DATA = '0x5c36b186';
  const BASIC_CONTRACT_PING_RESULT = '0x0000000000000000000000000000000000000000000000000000000000000001';
  const RESULT_TRUE = '0x0000000000000000000000000000000000000000000000000000000000000001';
  const PURE_METHOD_CALL_DATA = '0xb2e0100c';
  const VIEW_METHOD_CALL_DATA = '0x90e9b875';
  const PAYABLE_METHOD_CALL_DATA = '0xd0efd7ef';
  const PURE_METHOD_ERROR_DATA =
    '0x08c379a000000000000000000000000000000000000000000000000000000000000000200000000000000000000000000000000000000000000000000000000000000010526576657274526561736f6e5075726500000000000000000000000000000000';
  const VIEW_METHOD_ERROR_DATA =
    '0x08c379a000000000000000000000000000000000000000000000000000000000000000200000000000000000000000000000000000000000000000000000000000000010526576657274526561736f6e5669657700000000000000000000000000000000';
  const PAYABLE_METHOD_ERROR_DATA =
    '0x08c379a000000000000000000000000000000000000000000000000000000000000000200000000000000000000000000000000000000000000000000000000000000013526576657274526561736f6e50617961626c6500000000000000000000000000';
  const PURE_METHOD_ERROR_MESSAGE = 'RevertReasonPure';
  const VIEW_METHOD_ERROR_MESSAGE = 'RevertReasonView';
  const errorMessagePrefixedStr =
    'Expected 0x prefixed string representing the hash (32 bytes) in object, 0x prefixed hexadecimal block number, or the string "latest", "earliest" or "pending"';
  const TOPICS = [
    '0xddf252ad1be2c89b69c2b068fc378daa952ba7f163c4a11628f55a4df523b3ef',
    '0x0000000000000000000000000000000000000000000000000000000000000000',
    '0x000000000000000000000000000000000000000000000000000000000000042d',
  ];
  const ONE_THOUSAND_TINYBARS = Utils.add0xPrefix(Utils.toHex(Constants.TINYBAR_TO_WEIBAR_COEF * 1000));

  beforeEach(async () => {
    requestId = Utils.generateRequestId();
  });

  before(async () => {
    requestId = Utils.generateRequestId();
    const initialAccount: AliasAccount = global.accounts[0];

    const initialBalance = '10000000000';
    const neededAccounts: number = 4;
    accounts.push(
      ...(await Utils.createMultipleAliasAccounts(
        mirrorNode,
        initialAccount,
        neededAccounts,
        initialBalance,
        requestId,
      )),
    );
    global.accounts.push(...accounts);

    reverterContract = await Utils.deployContract(
      reverterContractJson.abi,
      reverterContractJson.bytecode,
      accounts[0].wallet,
    );

    reverterEvmAddress = reverterContract.target as string;

    mirrorPrimaryAccount = accounts[0].wallet;
    mirrorSecondaryAccount = accounts[1].wallet;
  });

  describe('eth_call', () => {
    let basicContract: ethers.Contract;
    let basicContractAddress: string;
    let deploymentBlockNumber: number;
    let deploymentBlockHash: string;

    before(async () => {
      basicContract = await Utils.deployContract(basicContractJson.abi, basicContractJson.bytecode, accounts[0].wallet);
      basicContractAddress = basicContract.target as string;

      const basicContractTxHash = basicContract.deploymentTransaction()?.hash;
      expect(basicContractTxHash).to.not.be.null;

      const transactionReceipt = await accounts[0].wallet.provider?.getTransactionReceipt(basicContractTxHash!);
      expect(transactionReceipt).to.not.be.null;

      deploymentBlockNumber = transactionReceipt?.blockNumber!;
      deploymentBlockHash = transactionReceipt?.blockHash!;
    });

    it('@release should execute "eth_call" request to Basic contract', async function () {
      const callData = {
        from: accounts[0].address,
        to: basicContractAddress,
        gas: numberTo0x(30000),
        data: BASIC_CONTRACT_PING_CALL_DATA,
      };

      const res = await relay.call(RelayCall.ETH_ENDPOINTS.ETH_CALL, [callData, 'latest'], requestId);
      expect(res).to.eq(BASIC_CONTRACT_PING_RESULT);
    });

    it('@release should execute "eth_call" request to simulate deploying a contract with `to` field being null', async function () {
      const callData = {
        from: accounts[0].address,
        to: null,
        data: basicContractJson.bytecode,
      };
      const res = await relay.call(RelayCall.ETH_ENDPOINTS.ETH_CALL, [callData, 'latest'], requestId);
      expect(res).to.eq(basicContractJson.deployedBytecode);
    });

    it('@release should execute "eth_call" request to simulate deploying a contract with `to` field being empty/undefined', async function () {
      const callData = {
        from: accounts[0].address,
        data: basicContractJson.bytecode,
      };
      const res = await relay.call(RelayCall.ETH_ENDPOINTS.ETH_CALL, [callData, 'latest'], requestId);
      expect(res).to.eq(basicContractJson.deployedBytecode);
    });

    it('should fail "eth_call" request without data field', async function () {
      const callData = {
        from: accounts[0].address,
        to: basicContractAddress,
        gas: numberTo0x(30000),
      };

      const res = await relay.call(RelayCall.ETH_ENDPOINTS.ETH_CALL, [callData, 'latest'], requestId);
      expect(res).to.eq('0x'); // confirm no error
    });

    it('"eth_call" for non-existing contract address returns 0x', async function () {
      const callData = {
        from: accounts[0].address,
        to: Address.NON_EXISTING_ADDRESS,
        gas: numberTo0x(30000),
        data: BASIC_CONTRACT_PING_CALL_DATA,
      };

      const res = await relay.call(RelayCall.ETH_ENDPOINTS.ETH_CALL, [callData, 'latest'], requestId);
      expect(res).to.eq('0x'); // confirm no error
    });

    it('should execute "eth_call" without from field', async function () {
      const callData = {
        to: basicContractAddress,
        gas: numberTo0x(30000),
        data: BASIC_CONTRACT_PING_CALL_DATA,
      };

      const res = await relay.call(RelayCall.ETH_ENDPOINTS.ETH_CALL, [callData, 'latest'], requestId);
      expect(res).to.eq(BASIC_CONTRACT_PING_RESULT);
    });

    it('should execute "eth_call" without gas field', async function () {
      const callData = {
        from: accounts[0].address,
        to: basicContractAddress,
        data: BASIC_CONTRACT_PING_CALL_DATA,
      };

      const res = await relay.call(RelayCall.ETH_ENDPOINTS.ETH_CALL, [callData, 'latest'], requestId);
      expect(res).to.eq(BASIC_CONTRACT_PING_RESULT);
    });

    it('should execute "eth_call" with correct block number', async function () {
      const callData = {
        from: accounts[0].address,
        to: basicContractAddress,
        data: BASIC_CONTRACT_PING_CALL_DATA,
      };

      // deploymentBlockNumber to HEX
      const block = numberTo0x(deploymentBlockNumber);

      const res = await relay.call(RelayCall.ETH_ENDPOINTS.ETH_CALL, [callData, block], requestId);
      expect(res).to.eq(BASIC_CONTRACT_PING_RESULT);
    });

    it('should execute "eth_call" with incorrect block number, SC should not exist yet', async function () {
      const callData = {
        from: accounts[0].address,
        to: basicContractAddress,
        data: BASIC_CONTRACT_PING_CALL_DATA,
      };

      // deploymentBlockNumber - 1 to HEX
      const block = numberTo0x(deploymentBlockNumber - 1);

      const res = await relay.call(RelayCall.ETH_ENDPOINTS.ETH_CALL, [callData, block], requestId);
      expect(res).to.eq('0x');
    });

    it('should execute "eth_call" with incorrect block number as an object, SC should not exist yet', async function () {
      const callData = {
        from: accounts[0].address,
        to: basicContractAddress,
        data: BASIC_CONTRACT_PING_CALL_DATA,
      };

      // deploymentBlockNumber - 1 to HEX
      const block = numberTo0x(deploymentBlockNumber - 1);

      const res = await relay.call(RelayCall.ETH_ENDPOINTS.ETH_CALL, [callData, { blockNumber: block }], requestId);
      expect(res).to.eq('0x');
    });

    it('should execute "eth_call" with incorrect block hash object, SC should not exist yet', async function () {
      const callData = {
        from: accounts[0].address,
        to: basicContractAddress,
        data: BASIC_CONTRACT_PING_CALL_DATA,
      };

      // get block hash before deployment
      const blockNumber = deploymentBlockNumber - 1;
      const nextBlockHash = (await mirrorNode.get(`/blocks/${blockNumber}`, requestId)).hash;
      const truncatedHash = nextBlockHash.slice(0, 66);

      const res = await relay.call(
        RelayCall.ETH_ENDPOINTS.ETH_CALL,
        [callData, { blockHash: truncatedHash }],
        requestId,
      );
      expect(res).to.eq('0x');
    });

    it('should execute "eth_call" with correct block hash object', async function () {
      const callData = {
        from: accounts[0].address,
        to: basicContractAddress,
        data: BASIC_CONTRACT_PING_CALL_DATA,
      };

      const truncatedHash = deploymentBlockHash.slice(0, 66);

      const res = await relay.call(
        RelayCall.ETH_ENDPOINTS.ETH_CALL,
        [callData, { blockHash: truncatedHash }],
        requestId,
      );
      expect(res).to.eq(BASIC_CONTRACT_PING_RESULT);
    });

    it('should execute "eth_call" with correct block number object', async function () {
      const callData = {
        from: accounts[0].address,
        to: basicContractAddress,
        data: BASIC_CONTRACT_PING_CALL_DATA,
      };

      // deploymentBlockNumber to HEX
      const block = numberTo0x(deploymentBlockNumber);

      const res = await relay.call(RelayCall.ETH_ENDPOINTS.ETH_CALL, [callData, { blockNumber: block }], requestId);
      expect(res).to.eq(BASIC_CONTRACT_PING_RESULT);
    });

    it('should execute "eth_call" with both data and input fields', async function () {
      const callData = {
        from: accounts[0].address,
        to: basicContractAddress,
        data: BASIC_CONTRACT_PING_CALL_DATA,
        input: BASIC_CONTRACT_PING_CALL_DATA,
      };

      // deploymentBlockNumber to HEX
      const block = numberTo0x(deploymentBlockNumber);
      const res = await relay.call(RelayCall.ETH_ENDPOINTS.ETH_CALL, [callData, { blockNumber: block }], requestId);
      expect(res).to.eq(BASIC_CONTRACT_PING_RESULT);
    });

    it('should fail to execute "eth_call" with wrong block tag', async function () {
      const callData = {
        from: accounts[0].address,
        to: basicContractAddress,
        data: BASIC_CONTRACT_PING_CALL_DATA,
      };
      const errorType = predefined.INVALID_PARAMETER(1, `${errorMessagePrefixedStr}, value: newest`);
      const args = [RelayCall.ETH_ENDPOINTS.ETH_CALL, [callData, 'newest'], requestId];

      await Assertions.assertPredefinedRpcError(errorType, relay.call, false, relay, args);
    });

    it('should fail to execute "eth_call" with wrong block number', async function () {
      const callData = {
        from: accounts[0].address,
        to: basicContractAddress,
        data: BASIC_CONTRACT_PING_CALL_DATA,
      };
      const errorType = predefined.INVALID_PARAMETER(1, `${errorMessagePrefixedStr}, value: 123`);
      const args = [RelayCall.ETH_ENDPOINTS.ETH_CALL, [callData, '123'], requestId];

      await Assertions.assertPredefinedRpcError(errorType, relay.call, false, relay, args);
    });

    it('should fail to execute "eth_call" with wrong block hash object', async function () {
      const callData = {
        from: accounts[0].address,
        to: basicContractAddress,
        data: BASIC_CONTRACT_PING_CALL_DATA,
      };
      const errorType = predefined.INVALID_PARAMETER(
        `'blockHash' for BlockHashObject`,
        'Expected 0x prefixed string representing the hash (32 bytes) of a block, value: 0x123',
      );
      const args = [RelayCall.ETH_ENDPOINTS.ETH_CALL, [callData, { blockHash: '0x123' }], requestId];

      await Assertions.assertPredefinedRpcError(errorType, relay.call, false, relay, args);
    });

    it('should fail to execute "eth_call" with wrong block number object', async function () {
      const callData = {
        from: accounts[0].address,
        to: basicContractAddress,
        data: BASIC_CONTRACT_PING_CALL_DATA,
      };
      const errorType = predefined.INVALID_PARAMETER(
        `'blockNumber' for BlockNumberObject`,
        `Expected 0x prefixed hexadecimal block number, or the string "latest", "earliest" or "pending", value: invalid_block_number`,
      );
      const args = [RelayCall.ETH_ENDPOINTS.ETH_CALL, [callData, { blockNumber: 'invalid_block_number' }], requestId];

      await Assertions.assertPredefinedRpcError(errorType, relay.call, false, relay, args);
    });

    describe('Caller contract', () => {
      let callerContract: ethers.Contract;
      let callerAddress: string;
      let defaultCallData: any;
      let activeAccount: AliasAccount;
      let activeAccountAddress: string;

      const describes = [
        {
          title: 'With long-zero address',
          beforeFunc: async function () {
            activeAccount = accounts[0];
            activeAccountAddress = accounts[0].wallet.address.replace('0x', '').toLowerCase();
            callerContract = await Utils.deployContract(
              callerContractJson.abi,
              callerContractJson.bytecode,
              activeAccount.wallet,
            );
            const callerMirror = await mirrorNode.get(`/contracts/${callerContract.target}`, requestId);

            const callerContractId = ContractId.fromString(callerMirror.contract_id);
            callerAddress = `0x${callerContractId.toSolidityAddress()}`;

            defaultCallData = {
              from: activeAccount.address,
              to: callerAddress,
              gas: `0x7530`,
            };
          },
        },
        {
          title: 'With evm address',
          beforeFunc: async function () {
            activeAccount = accounts[1];
            activeAccountAddress = accounts[1].wallet.address.replace('0x', '').toLowerCase();
            callerContract = (await Utils.deployContractWithEthers(
              [],
              callerContractJson,
              activeAccount.wallet,
              relay,
            )) as ethers.Contract;
            // Wait for creation to propagate
            const callerMirror = await mirrorNode.get(`/contracts/${callerContract.target}`, requestId);
            callerAddress = callerMirror.evm_address;
            defaultCallData = {
              from: activeAccount.address,
              to: callerAddress,
              gas: `0x7530`,
            };
          },
        },
      ];

      for (const desc of describes) {
        describe(desc.title, () => {
          before(desc.beforeFunc);

          it('001 Should call pureMultiply', async function () {
            const callData = {
              ...defaultCallData,
              data: '0x0ec1551d',
            };

            const res = await relay.call(RelayCall.ETH_ENDPOINTS.ETH_CALL, [callData, 'latest'], requestId);
            expect(res).to.eq('0x0000000000000000000000000000000000000000000000000000000000000004');
          });

          it('002 Should call msgSender', async function () {
            const callData = {
              ...defaultCallData,
              data: '0xd737d0c7',
            };

            const res = await relay.call(RelayCall.ETH_ENDPOINTS.ETH_CALL, [callData, 'latest'], requestId);
            expect(res).to.eq(`0x${activeAccountAddress.padStart(64, '0')}`);
          });

          it('003 Should call txOrigin', async function () {
            const callData = {
              ...defaultCallData,
              data: '0xf96757d1',
            };

            const res = await relay.call(RelayCall.ETH_ENDPOINTS.ETH_CALL, [callData, 'latest'], requestId);
            expect(res).to.eq(`0x${activeAccountAddress.padStart(64, '0')}`);
          });

          it('004 Should call msgSig', async function () {
            const callData = {
              ...defaultCallData,
              data: '0xec3e88cf',
            };

            const res = await relay.call(RelayCall.ETH_ENDPOINTS.ETH_CALL, [callData, 'latest'], requestId);
            expect(res).to.eq('0xec3e88cf00000000000000000000000000000000000000000000000000000000');
          });

          it('005 Should call addressBalance', async function () {
            const callData = {
              ...defaultCallData,
              data: '0x0ec1551d',
            };

            const res = await relay.call(RelayCall.ETH_ENDPOINTS.ETH_CALL, [callData, 'latest'], requestId);
            expect(res).to.eq('0x0000000000000000000000000000000000000000000000000000000000000004');
          });

          it("006 'data' from request body with wrong method signature", async function () {
            const callData = {
              ...defaultCallData,
              data: '0x3ec4de3800000000000000000000000067d8d32e9bf1a9968a5ff53b87d777aa8ebbee69',
            };

            await relay.callFailing(
              RelayCall.ETH_ENDPOINTS.ETH_CALL,
              [callData, 'latest'],
              predefined.CONTRACT_REVERT(),
              requestId,
            );
          });

          it("007 'data' from request body with wrong encoded parameter", async function () {
            const callData = {
              ...defaultCallData,
              data: '0x3ec4de350000000000000000000000000000000000000000000000000000000000000000',
            };

            const res = await relay.call(RelayCall.ETH_ENDPOINTS.ETH_CALL, [callData, 'latest'], requestId);
            expect(res).to.eq('0x0000000000000000000000000000000000000000000000000000000000000000');
          });

          it("008 should work for missing 'from' field", async function () {
            const callData = {
              to: callerAddress,
              data: '0x0ec1551d',
            };

            const res = await relay.call(RelayCall.ETH_ENDPOINTS.ETH_CALL, [callData, 'latest'], requestId);
            expect(res).to.eq('0x0000000000000000000000000000000000000000000000000000000000000004');
          });

          it("009 should work for missing 'to' field", async function () {
            const callData = {
              from: accounts[0].address,
              data: basicContractJson.bytecode,
            };

            const res = await relay.call(RelayCall.ETH_ENDPOINTS.ETH_CALL, [callData, 'latest'], requestId);
            expect(res).to.eq(basicContractJson.deployedBytecode);
          });

          // value is processed only when eth_call goes through the mirror node
          if (
            EnvProvider.get('ETH_CALL_DEFAULT_TO_CONSENSUS_NODE') &&
            EnvProvider.get('ETH_CALL_DEFAULT_TO_CONSENSUS_NODE') === 'false'
          ) {
            it('010 Should call msgValue', async function () {
              const callData = {
                ...defaultCallData,
                data: '0xddf363d7',
                value: ONE_THOUSAND_TINYBARS,
              };

              const res = await relay.call(RelayCall.ETH_ENDPOINTS.ETH_CALL, [callData, 'latest'], requestId);
              expect(res).to.eq('0x00000000000000000000000000000000000000000000000000000000000003e8');
            });

            // test is pending until fallback workflow to consensus node is removed, because this flow works when calling to consensus
            xit('011 Should fail when calling msgValue with more value than available balance', async function () {
              const callData = {
                ...defaultCallData,
                data: '0xddf363d7',
                value: '0x3e80000000',
              };
              const errorType = predefined.CONTRACT_REVERT();
              const args = [RelayCall.ETH_ENDPOINTS.ETH_CALL, [callData, 'latest'], requestId];

              await Assertions.assertPredefinedRpcError(errorType, relay.call, true, relay, args);
            });

            it("012 should work for wrong 'from' field", async function () {
              const callData = {
                from: '0x0000000000000000000000000000000000000000',
                to: callerAddress,
                data: '0x0ec1551d',
              };

              const res = await relay.call(RelayCall.ETH_ENDPOINTS.ETH_CALL, [callData, 'latest'], requestId);
              expect(res).to.eq('0x0000000000000000000000000000000000000000000000000000000000000004');
            });
          }
        });
      }
    });

    it('eth_call contract revert returns 200 http status', async function () {
      // preparing the contract data needed for a REVERT
      const activeAccount = accounts[1];
      const callerContract = await Utils.deployContractWithEthers([], callerContractJson, activeAccount.wallet, relay);
      // Wait for creation to propagate
      const callerMirror = await mirrorNode.get(`/contracts/${callerContract.target}`, requestId);
      const callerAddress = callerMirror.evm_address;
      const defaultCallData = {
        from: activeAccount.address,
        to: callerAddress,
        gas: `0x7530`,
      };
      const callData = {
        ...defaultCallData,
        data: '0x3ec4de3800000000000000000000000067d8d32e9bf1a9968a5ff53b87d777aa8ebbee69',
      };
      const data = {
        id: '2',
        jsonrpc: '2.0',
        method: RelayCalls.ETH_ENDPOINTS.ETH_CALL,
        params: [callData, 'latest'],
      };

      // Since we want the http status code, we need to perform the call using a client http request instead of using the relay instance directly
      const testClientPort = EnvProvider.get('E2E_SERVER_PORT') || '7546';
      const testClient = Axios.create({
        baseURL: 'http://localhost:' + testClientPort,
        responseType: 'json' as const,
        headers: {
          'Content-Type': 'application/json',
        },
        method: 'POST',
        timeout: 30 * 1000,
      });

      // Performing the call
      const response = await testClient.post('/', data);

      // Asserting the response
      expect(response).to.exist;
      expect(response.status).to.be.equal(200);
      expect(response.data).to.exist;
      expect(response.data.error).to.exist;
      expect(response.data.error.code).to.be.equal(3);
      expect(response.data.error.message).to.contain('execution reverted: CONTRACT_REVERT_EXECUTED');
      expect(response.data.error.name).to.undefined;
    });
  });

  describe('Contract call reverts', async () => {
    it('Returns revert message for pure methods', async () => {
      const callData = {
        from: accounts[0].address,
        to: reverterEvmAddress,
        gas: numberTo0x(30000),
        data: PURE_METHOD_CALL_DATA,
      };

      await relay.callFailing(
        RelayCall.ETH_ENDPOINTS.ETH_CALL,
        [callData, 'latest'],
        predefined.CONTRACT_REVERT(PURE_METHOD_ERROR_MESSAGE, PURE_METHOD_ERROR_DATA),
        requestId,
      );
    });

    it('Returns revert message for view methods', async () => {
      const callData = {
        from: accounts[0].address,
        to: reverterEvmAddress,
        gas: numberTo0x(30000),
        data: VIEW_METHOD_CALL_DATA,
      };

      await relay.callFailing(
        RelayCall.ETH_ENDPOINTS.ETH_CALL,
        [callData, 'latest'],
        predefined.CONTRACT_REVERT(VIEW_METHOD_ERROR_MESSAGE, VIEW_METHOD_ERROR_DATA),
        requestId,
      );
    });

    it('Returns revert reason in receipt for payable methods', async () => {
      const transaction = {
        value: ONE_TINYBAR,
        gasLimit: numberTo0x(30000),
        chainId: Number(CHAIN_ID),
        to: reverterEvmAddress,
        nonce: await relay.getAccountNonce(accounts[0].address, requestId),
        maxFeePerGas: await relay.gasPrice(requestId),
        data: PAYABLE_METHOD_CALL_DATA,
      };
      const signedTx = await accounts[0].wallet.signTransaction(transaction);
      const transactionHash = await relay.sendRawTransaction(signedTx, requestId);

      // Wait until receipt is available in mirror node
      await mirrorNode.get(`/contracts/results/${transactionHash}`, requestId);

      const receipt = await relay.call(
        RelayCall.ETH_ENDPOINTS.ETH_GET_TRANSACTION_RECEIPT,
        [transactionHash],
        requestId,
      );
      expect(receipt?.revertReason).to.exist;
      expect(receipt.revertReason).to.eq(PAYABLE_METHOD_ERROR_DATA);
    });

    describe('eth_call for reverted pure contract calls', async function () {
      beforeEach(async () => {
        requestId = Utils.generateRequestId();
      });

      const pureMethodsData = [
        {
          data: '0x2dac842f',
          method: 'revertWithNothingPure',
          message: '',
          errorData: '0x',
        },
        {
          data: '0x8b153371',
          method: 'revertWithStringPure',
          message: 'Some revert message',
          errorData:
            '0x08c379a000000000000000000000000000000000000000000000000000000000000000200000000000000000000000000000000000000000000000000000000000000013536f6d6520726576657274206d65737361676500000000000000000000000000',
        },
        {
          data: '0x35314694',
          method: 'revertWithCustomErrorPure',
          message: '',
          errorData: '0x0bd3d39c',
        },
        {
          data: '0x83889056',
          method: 'revertWithPanicPure',
          message: '',
          errorData: '0x4e487b710000000000000000000000000000000000000000000000000000000000000012',
        },
      ];

      for (const element of pureMethodsData) {
        it(`Pure method ${element.method} returns tx receipt`, async function () {
          const callData = {
            from: accounts[0].address,
            to: reverterEvmAddress,
            gas: numberTo0x(30000),
            data: element.data,
          };

          await relay.callFailing(
            RelayCall.ETH_ENDPOINTS.ETH_CALL,
            [callData, 'latest'],
            predefined.CONTRACT_REVERT(element.message, element.errorData),
            requestId,
          );
        });
      }
    });
  });

  describe('eth_call with contract that calls precompiles', async () => {
    const TOKEN_NAME = Utils.randomString(10);
    const TOKEN_SYMBOL = Utils.randomString(5);
    const INITIAL_SUPPLY = 100000;
    const IS_TOKEN_ADDRESS_SIGNATURE = '0xbff9834f000000000000000000000000';

    let htsImpl: BaseContract;
    let tokenAddress: string;

    before(async () => {
      const htsResult = await servicesNode.createHTS({
        tokenName: TOKEN_NAME,
        symbol: TOKEN_SYMBOL,
        treasuryAccountId: accounts[1].accountId.toString(),
        initialSupply: INITIAL_SUPPLY,
        adminPrivateKey: accounts[1].privateKey,
      });

      tokenAddress = Utils.idToEvmAddress(htsResult.receipt.tokenId.toString());

      // Deploy a contract implementing HederaTokenService
      const HederaTokenServiceImplFactory = new ethers.ContractFactory(
        HederaTokenServiceImplJson.abi,
        HederaTokenServiceImplJson.bytecode,
        accounts[1].wallet,
      );
      htsImpl = await HederaTokenServiceImplFactory.deploy(Helper.GAS.LIMIT_15_000_000);
    });

    it('Function calling HederaTokenService.isToken(token)', async () => {
      const callData = {
        from: accounts[1].address,
        to: htsImpl.target,
        gas: numberTo0x(30000),
        data: IS_TOKEN_ADDRESS_SIGNATURE + tokenAddress.replace('0x', ''),
      };

      let res = await Utils.ethCallWRetries(relay, callData, 'latest', requestId);
      expect(res).to.eq(RESULT_TRUE);
    });

    describe('eth_call with force-to-consensus-by-selector logic', () => {
      // context: The `IHRC719.isAssociated()` function is a new feature which is, at the moment, fully supported only by the Consensus node and not yet by the Mirror node.
      // Since `IHRC719.isAssociated()` is a view function, requests for this function are typically directed to the Mirror node by default.
      // This acceptance test ensures that the new force-to-consensus-by-selector logic correctly routes requests for `IHRC719.isAssociated()`
      // through the Consensus node rather than the Mirror node when using the `eth_call` endpoint.

      let initialEthCallSelectorsAlwaysToConsensus: any, hrc719Contract: ethers.Contract;

      before(async () => {
        initialEthCallSelectorsAlwaysToConsensus = EnvProvider.get('ETH_CALL_CONSENSUS_SELECTORS');

        hrc719Contract = await Utils.deployContract(
          HRC719ContractJson.abi,
          HRC719ContractJson.bytecode,
          accounts[0].wallet,
        );
      });

      after(() => {
        EnvTestHelper.dynamicOverride('ETH_CALL_CONSENSUS_SELECTORS', initialEthCallSelectorsAlwaysToConsensus);
      });

      it('should NOT allow eth_call to process IHRC719.isAssociated() method', async () => {
        const selectorsList = EnvProvider.get('ETH_CALL_CONSENSUS_SELECTORS');
        expect(selectorsList).to.be.undefined;

        // If the selector for `isAssociated` is not included in `ETH_CALL_CONSENSUS_SELECTORS`, the request will fail with a `CALL_EXCEPTION` error code.
        await expect(hrc719Contract.isAssociated(tokenAddress)).to.eventually.be.rejected.and.have.property(
          'code',
          'CALL_EXCEPTION',
        );
      });

      it('should allow eth_call to successfully process IHRC719.isAssociated() method', async () => {
        const isAssociatedSelector = (await hrc719Contract.isAssociated.populateTransaction(tokenAddress)).data.slice(
          2,
          10,
        );

        // Add the selector for isAssociated to ETH_CALL_CONSENSUS_SELECTORS to ensure isAssociated() passes
        EnvTestHelper.dynamicOverride('ETH_CALL_CONSENSUS_SELECTORS', JSON.stringify([isAssociatedSelector]));
        const isAssociatedResult = await hrc719Contract.isAssociated(tokenAddress);
        expect(isAssociatedResult).to.be.false; // associate status of the token with the caller
      });
    });
  });

  describe('eth_getTransactionCount', async function () {
    let deployerContract: ethers.Contract;
    let deployerContractTx: ethers.TransactionReceipt;
    let deployerContractAddress: string;
    let contractId: ContractId;
    let primaryAccountNonce: Long | null;
    let secondaryAccountNonce: Long | null;

    const defaultGasPrice = numberTo0x(Assertions.defaultGasPrice);
    const defaultGasLimit = numberTo0x(3_000_000);
    const defaultTransaction = {
      value: ONE_TINYBAR,
      chainId: Number(CHAIN_ID),
      maxPriorityFeePerGas: defaultGasPrice,
      maxFeePerGas: defaultGasPrice,
      gasLimit: defaultGasLimit,
      type: 2,
    };

    before(async () => {
      deployerContract = await Utils.deployContract(
        DeployerContractJson.abi,
        DeployerContractJson.bytecode,
        accounts[0].wallet,
      );
      deployerContractAddress = deployerContract.target as string;

      const deployerContractTxHash = deployerContract.deploymentTransaction()?.hash;
      expect(deployerContractTxHash).to.not.be.null;

      deployerContractTx = await relay.call(
        RelayCalls.ETH_ENDPOINTS.ETH_GET_TRANSACTION_RECEIPT,
        [deployerContractTxHash],
        requestId,
      );

      // get contract details
      const mirrorContract = await mirrorNode.get(`/contracts/${deployerContractAddress}`, requestId);
      contractId = ContractId.fromString(mirrorContract.contract_id);

      primaryAccountNonce = await relay.call(
        RelayCalls.ETH_ENDPOINTS.ETH_GET_TRANSACTION_COUNT,
        [accounts[0].address, 'latest'],
        requestId,
      );
      secondaryAccountNonce = await relay.call(
        RelayCalls.ETH_ENDPOINTS.ETH_GET_TRANSACTION_COUNT,
        [accounts[1].address, 'latest'],
        requestId,
      );
    });

    it('@release should execute "eth_getTransactionCount" primary', async function () {
      const res = await relay.call(
        RelayCalls.ETH_ENDPOINTS.ETH_GET_TRANSACTION_COUNT,
        [mirrorPrimaryAccount.address, deployerContractTx.blockNumber],
        requestId,
      );
      expect(res).to.be.equal(primaryAccountNonce);
    });

    it('should execute "eth_getTransactionCount" secondary', async function () {
      const res = await relay.call(
        RelayCalls.ETH_ENDPOINTS.ETH_GET_TRANSACTION_COUNT,
        [mirrorSecondaryAccount.address, deployerContractTx.blockNumber],
        requestId,
      );
      expect(res).to.be.equal(secondaryAccountNonce);
    });

    it('@release should execute "eth_getTransactionCount" historic', async function () {
      const res = await relay.call(
        RelayCalls.ETH_ENDPOINTS.ETH_GET_TRANSACTION_COUNT,
        [deployerContractAddress, deployerContractTx.blockNumber],
        requestId,
      );
      expect(res).to.be.equal('0x2');
    });

    it('@release should execute "eth_getTransactionCount" contract latest', async function () {
      const res = await relay.call(
        RelayCalls.ETH_ENDPOINTS.ETH_GET_TRANSACTION_COUNT,
        [deployerContractAddress, EthImpl.blockLatest],
        requestId,
      );
      expect(res).to.be.equal('0x2');
    });

    it('@release should execute "eth_getTransactionCount" with block hash', async function () {
      const res = await relay.call(
        RelayCalls.ETH_ENDPOINTS.ETH_GET_TRANSACTION_COUNT,
        [deployerContractAddress, deployerContractTx.blockHash.slice(0, 66)],
        requestId,
      );
      expect(res).to.be.equal('0x2');
    });

    it('@release should execute "eth_getTransactionCount" for account with id converted to evm_address', async function () {
      const res = await relay.call(
        RelayCalls.ETH_ENDPOINTS.ETH_GET_TRANSACTION_COUNT,
        [mirrorPrimaryAccount.address, deployerContractTx.blockNumber],
        requestId,
      );
      expect(res).to.be.equal(primaryAccountNonce);
    });

    it('@release should execute "eth_getTransactionCount" contract with id converted to evm_address historic', async function () {
      const res = await relay.call(
        RelayCalls.ETH_ENDPOINTS.ETH_GET_TRANSACTION_COUNT,
        [Utils.idToEvmAddress(contractId.toString()), deployerContractTx.blockNumber],
        requestId,
      );
      expect(res).to.be.equal('0x2');
    });

    it('@release should execute "eth_getTransactionCount" contract with id converted to evm_address latest', async function () {
      const res = await relay.call(
        RelayCalls.ETH_ENDPOINTS.ETH_GET_TRANSACTION_COUNT,
        [Utils.idToEvmAddress(contractId.toString()), EthImpl.blockLatest],
        requestId,
      );
      expect(res).to.be.equal('0x2');
    });

    it('should execute "eth_getTransactionCount" for non-existing address', async function () {
      const res = await relay.call(
        RelayCalls.ETH_ENDPOINTS.ETH_GET_TRANSACTION_COUNT,
        [Address.NON_EXISTING_ADDRESS, deployerContractTx.blockNumber],
        requestId,
      );
      expect(res).to.be.equal('0x0');
    });

    it('should execute "eth_getTransactionCount" from hollow account', async function () {
      const hollowAccount = ethers.Wallet.createRandom();
      const resBeforeCreation = await relay.call(
        RelayCalls.ETH_ENDPOINTS.ETH_GET_TRANSACTION_COUNT,
        [hollowAccount.address, 'latest'],
        requestId,
      );
      expect(resBeforeCreation).to.be.equal('0x0');

      const gasPrice = await relay.gasPrice(requestId);
      const signedTxHollowAccountCreation = await accounts[1].wallet.signTransaction({
        ...defaultTransaction,
        value: '10000000000000000000', // 10 HBARs
        to: hollowAccount.address,
        nonce: await relay.getAccountNonce(accounts[1].address, requestId),
        maxPriorityFeePerGas: gasPrice,
        maxFeePerGas: gasPrice,
      });
      const txHashHAC = await relay.call(
        RelayCalls.ETH_ENDPOINTS.ETH_SEND_RAW_TRANSACTION,
        [signedTxHollowAccountCreation],
        requestId,
      );
      await mirrorNode.get(`/contracts/results/${txHashHAC}`, requestId);

      const signTxFromHollowAccount = await hollowAccount.signTransaction({
        ...defaultTransaction,
        to: deployerContractAddress,
        nonce: await relay.getAccountNonce(hollowAccount.address, requestId),
        maxPriorityFeePerGas: gasPrice,
        maxFeePerGas: gasPrice,
      });
      const txHashHA = await relay.call(
        RelayCalls.ETH_ENDPOINTS.ETH_SEND_RAW_TRANSACTION,
        [signTxFromHollowAccount],
        requestId,
      );
      await mirrorNode.get(`/contracts/results/${txHashHA}`, requestId);

      const resAfterCreation = await relay.call(
        RelayCalls.ETH_ENDPOINTS.ETH_GET_TRANSACTION_COUNT,
        [hollowAccount.address, 'latest'],
        requestId,
      );
      expect(resAfterCreation).to.be.equal('0x1');
    });

    it('should execute "eth_getTransactionCount" for account with non-zero nonce', async function () {
      const account = await Utils.createAliasAccount(mirrorNode, accounts[0], requestId);

      const gasPrice = await relay.gasPrice(requestId);
      const transaction = {
        ...defaultTransaction,
        to: deployerContractAddress,
        nonce: await relay.getAccountNonce(account.address, requestId),
        maxPriorityFeePerGas: gasPrice,
        maxFeePerGas: gasPrice,
      };

      const signedTx = await account.wallet.signTransaction(transaction);
      const transactionHash = await relay.sendRawTransaction(signedTx, requestId);
      // Since the transactionId is not available in this context
      // Wait for the transaction to be processed and imported in the mirror node with axios-retry
      await mirrorNode.get(`/contracts/results/${transactionHash}`, requestId);

      const res = await relay.call(
        RelayCalls.ETH_ENDPOINTS.ETH_GET_TRANSACTION_COUNT,
        [account.address, 'latest'],
        requestId,
      );
      expect(res).to.be.equal('0x1');
    });

    it('nonce for contract correctly increments', async function () {
      const nonceBefore = await relay.call(
        RelayCalls.ETH_ENDPOINTS.ETH_GET_TRANSACTION_COUNT,
        [deployerContract.target, 'latest'],
        requestId,
      );
      expect(nonceBefore).to.be.equal('0x2');

      const newContractReceipt = await deployerContract.deployViaCreate();
      await newContractReceipt.wait();

      const nonceAfter = await relay.call(
        RelayCalls.ETH_ENDPOINTS.ETH_GET_TRANSACTION_COUNT,
        [deployerContract.target, 'latest'],
        requestId,
      );
      expect(nonceAfter).to.be.equal('0x3');
    });
  });

  describe('Filter API Test Suite', () => {
    const nonExstingFilter = '0x111222331';

    describe('Positive', async function () {
      it('@release should be able to create a log filter', async function () {
        const currentBlock = await relay.call(RelayCalls.ETH_ENDPOINTS.ETH_BLOCK_NUMBER, [], requestId);
        expect(
          RelayAssertions.validateHash(await relay.call(RelayCalls.ETH_ENDPOINTS.ETH_NEW_FILTER, [], requestId), 32),
        ).to.eq(true, 'without params');
        expect(
          RelayAssertions.validateHash(
            await relay.call(
              RelayCalls.ETH_ENDPOINTS.ETH_NEW_FILTER,
              [
                {
                  fromBlock: currentBlock,
                  toBlock: 'latest',
                },
              ],
              requestId,
            ),
            32,
          ),
        ).to.eq(true, 'from current block to latest');

        expect(
          RelayAssertions.validateHash(
            await relay.call(
              RelayCalls.ETH_ENDPOINTS.ETH_NEW_FILTER,
              [
                {
                  fromBlock: currentBlock,
                  toBlock: 'latest',
                  address: reverterEvmAddress,
                },
              ],
              requestId,
            ),
            32,
          ),
        ).to.eq(true, 'from current block to latest and specified address');

        expect(
          RelayAssertions.validateHash(
            await relay.call(
              RelayCalls.ETH_ENDPOINTS.ETH_NEW_FILTER,
              [
                {
                  fromBlock: currentBlock,
                  toBlock: 'latest',
                  address: reverterEvmAddress,
                  topics: TOPICS,
                },
              ],
              requestId,
            ),
            32,
          ),
        ).to.eq(true, 'with all params');
      });

      it('@release should be able to create a newBlock filter', async function () {
        expect(
          RelayAssertions.validateHash(
            await relay.call(RelayCalls.ETH_ENDPOINTS.ETH_NEW_BLOCK_FILTER, [], requestId),
            32,
          ),
        ).to.eq(true);
      });

      it('should be able to uninstall existing log filter', async function () {
        const filterId = await relay.call(RelayCalls.ETH_ENDPOINTS.ETH_NEW_FILTER, [], requestId);
        const result = await relay.call(RelayCalls.ETH_ENDPOINTS.ETH_UNINSTALL_FILTER, [filterId], requestId);
        expect(result).to.eq(true);
      });

      it('should be able to uninstall existing newBlock filter', async function () {
        const filterId = await relay.call(RelayCalls.ETH_ENDPOINTS.ETH_NEW_BLOCK_FILTER, [], requestId);
        const result = await relay.call(RelayCalls.ETH_ENDPOINTS.ETH_UNINSTALL_FILTER, [filterId], requestId);
        expect(result).to.eq(true);
      });

      it('@release should be able to call eth_getFilterChanges for NEW_BLOCK filter', async function () {
        const filterId = await relay.call(RelayCalls.ETH_ENDPOINTS.ETH_NEW_BLOCK_FILTER, [], requestId);

        await new Promise((r) => setTimeout(r, 4000));
        const result = await relay.call(RelayCalls.ETH_ENDPOINTS.ETH_GET_FILTER_CHANGES, [filterId], requestId);
        expect(result).to.exist;
        expect(result.length).to.gt(0, 'returns the latest block hashes');

        result.forEach((hash: string) => {
          expect(RelayAssertions.validateHash(hash, 96)).to.eq(true);
        });

        await new Promise((r) => setTimeout(r, 2000));
        const result2 = await relay.call(RelayCalls.ETH_ENDPOINTS.ETH_GET_FILTER_CHANGES, [filterId], requestId);
        expect(result2).to.exist;
        expect(result2.length).to.be.greaterThanOrEqual(1);
        expect(RelayAssertions.validateHash(result2[0], 96)).to.eq(true);
      });
    });

    describe('Negative', async function () {
      it('should not be able to uninstall not existing filter', async function () {
        const result = await relay.call(RelayCalls.ETH_ENDPOINTS.ETH_UNINSTALL_FILTER, [nonExstingFilter], requestId);
        expect(result).to.eq(false);
      });

      it('should not be able to call eth_getFilterChanges for not existing filter', async function () {
        await relay.callFailing(
          RelayCall.ETH_ENDPOINTS.ETH_GET_FILTER_CHANGES,
          [nonExstingFilter],
          predefined.FILTER_NOT_FOUND,
          requestId,
        );
      });

      it('should not support "eth_newPendingTransactionFilter"', async function () {
        await relay.callUnsupported(RelayCalls.ETH_ENDPOINTS.ETH_NEW_PENDING_TRANSACTION_FILTER, [], requestId);
      });
    });
  });

  describe('Debug API Test Suite', async function () {
    type ILegacyTransaction = {
      to: null;
      from: string;
      gasPrice: number;
      chainId: number;
      gasLimit: string;
      type: number;
    };

    let requestId: string;
    let estimateGasContractAddress: { address: string };
    let transactionTypeLegacy: ILegacyTransaction;
    let transactionType2930: ILegacyTransaction & { accessList: never[] };
    let reverterContract: ethers.Contract;
    let reverterContractAddress: string;
    let transactionType2: ILegacyTransaction & { maxFeePerGas: number; maxPriorityFeePerGas: number };
    const defaultGasLimit = numberTo0x(3_000_000);
    const bytecode = EstimateGasContract.bytecode;
    const tracerConfigTrue = { onlyTopCall: true };
    const tracerConfigFalse = { onlyTopCall: false };
    const tracerConfigInvalid = { onlyTopCall: 'invalid' };
    const callTracer: TracerType = TracerType.CallTracer;

    before(async () => {
      const defaultGasPrice = await relay.gasPrice(requestId);
      requestId = Utils.generateRequestId();
      reverterContract = await Utils.deployContract(
        reverterContractJson.abi,
        reverterContractJson.bytecode,
        accounts[0].wallet,
      );
      reverterContractAddress = reverterContract.target as string;

      const defaultTransactionFields = {
        to: null,
        from: accounts[0].address,
        gasPrice: defaultGasPrice,
        chainId: Number(CHAIN_ID),
        gasLimit: defaultGasLimit,
      };

      transactionTypeLegacy = {
        ...defaultTransactionFields,
        type: 0,
      };

      transactionType2930 = {
        ...defaultTransactionFields,
        accessList: [],
        type: 1,
      };

      transactionType2 = {
        ...defaultTransactionFields,
        type: 2,
        maxFeePerGas: defaultGasPrice,
        maxPriorityFeePerGas: defaultGasPrice,
      };

      //deploy estimate gas contract
      const transaction = {
        ...transactionTypeLegacy,
        data: bytecode,
        nonce: await relay.getAccountNonce(accounts[0].address, requestId),
      };

      const signedTransaction = await accounts[0].wallet.signTransaction(transaction);
      const transactionHash = await relay.sendRawTransaction(signedTransaction, requestId);
      estimateGasContractAddress = await mirrorNode.get(`/contracts/results/${transactionHash}`);
    });

    describe('Positive scenarios', async function () {
      const defaultResponseFields = {
        type: 'CREATE',
        from: '0x0000000000000000000000000000000000000948',
        to: '0x000000000000000000000000000000000000094f',
        value: '0x0',
        gas: '0x2dc6c0',
        gasUsed: '0x249f00',
        input: '',
        output: '',
      };
      const successResultCreateWithDepth = {
        ...defaultResponseFields,
        calls: [
          {
            type: 'CREATE',
            from: '0xb3b6559bb61da201659b0c6be96ad6826ca0ad80',
            to: '0x40d5306d1a607292ceec43965ef053224db76129',
            gas: '0x2b7339',
            gasUsed: '0x4b',
            input: '0x',
            output: '0x',
            value: '0x0',
          },
        ],
      };
      const successResultCall = {
        ...defaultResponseFields,
        type: 'CALL',
      };
      const successResultCallWithDepth = {
        ...successResultCall,
        calls: [
          {
            type: 'STATICCALL',
            from: '0xd2a8204468e18bb242e6dcbf1700b09e95400b3b',
            to: '0x5c33384ca47ccc712231c3ea271d334eeafc36a3',
            gas: '0xc350',
            gasUsed: '0x94',
            input: '0x38cc4831',
            output: '0x0000000000000000000000005c33384ca47ccc712231c3ea271d334eeafc36a3',
            value: '0x0',
          },
        ],
      };
      const failingResultCreate = {
        ...defaultResponseFields,
        error: 'CONTRACT_EXECUTION_EXCEPTION',
        revertReason: 'INSUFFICIENT_STACK_ITEMS',
        gasUsed: '0x2dc6c0',
      };
      const failingResultCall = {
        ...defaultResponseFields,
        type: 'CALL',
        error: 'CONTRACT_REVERT_EXECUTED',
        revertReason: 'Some revert message',
      };

      describe('Test transactions of type 0', async function () {
        //onlyTopCall:false
        it('should be able to debug a successful CREATE transaction of type Legacy with call depth and onlyTopCall false', async function () {
          const transaction = {
            ...transactionTypeLegacy,
            chainId: Number(CHAIN_ID),
            data: bytecode,
            nonce: await relay.getAccountNonce(accounts[0].address, requestId),
            gasPrice: await relay.gasPrice(requestId),
          };
          const signedTransaction = await accounts[0].wallet.signTransaction(transaction);
          const transactionHash = await relay.sendRawTransaction(signedTransaction, requestId);

          const resultDebug = await relay.call(
            RelayCalls.ETH_ENDPOINTS.DEBUG_TRACE_TRANSACTION,
            [transactionHash, { tracer: callTracer, tracerConfig: tracerConfigFalse }],
            requestId,
          );

          successResultCreateWithDepth.from = accounts[0].address;

          Assertions.validateResultDebugValues(
            resultDebug,
            ['to', 'output', 'input', 'calls', 'gas'],
            ['from', 'to', 'input', 'output', 'gas'],
            successResultCreateWithDepth,
          );
          expect(resultDebug.calls).to.have.lengthOf(1);
        });

        it('should be able to debug a successful CALL transaction of type Legacy with call depth and onlyTopCall true', async function () {
          const transaction = {
            ...transactionTypeLegacy,
            from: accounts[0].address,
            to: estimateGasContractAddress.address,
            nonce: await relay.getAccountNonce(accounts[0].address, requestId),
            gasPrice: await relay.gasPrice(requestId),
            data: '0xbbbfb986',
          };

          const signedTransaction = await accounts[0].wallet.signTransaction(transaction);
          const transactionHash = await relay.sendRawTransaction(signedTransaction, requestId);

          const resultDebug = await relay.call(
            RelayCalls.ETH_ENDPOINTS.DEBUG_TRACE_TRANSACTION,
            [transactionHash, { tracer: callTracer, tracerConfig: tracerConfigFalse }],
            requestId,
          );

          successResultCallWithDepth.input = '0xbbbfb986';
          successResultCallWithDepth.from = accounts[0].address;

          Assertions.validateResultDebugValues(
            resultDebug,
            ['to', 'output', 'calls'],
            ['to', 'from', 'output', 'input'],
            successResultCallWithDepth,
          );
          expect(resultDebug.calls).to.have.lengthOf(1);
        });

        it('should be able to debug a failing CREATE transaction of type Legacy with call depth and onlyTopCall false', async function () {
          const transaction = {
            ...transactionTypeLegacy,
            nonce: await relay.getAccountNonce(accounts[0].address, requestId),
            chainId: Number(CHAIN_ID),
            from: accounts[0].address,
            gasPrice: await relay.gasPrice(requestId),
            data: '0x01121212',
          };

          const signedTransaction = await accounts[0].wallet.signTransaction(transaction);
          const transactionHash = await relay.sendRawTransaction(signedTransaction, requestId);

          const resultDebug = await relay.call(
            RelayCalls.ETH_ENDPOINTS.DEBUG_TRACE_TRANSACTION,
            [transactionHash, { tracer: callTracer, tracerConfig: tracerConfigFalse }],
            requestId,
          );

          failingResultCreate.from = accounts[0].address;
          failingResultCreate.input = '0x01121212';

          Assertions.validateResultDebugValues(resultDebug, ['to', 'output'], [], failingResultCreate);
        });

        it('should be able to debug a failing CALL transaction with revert reason of type Legacy with call depth and onlyTopCall false', async function () {
          const transaction = {
            ...transactionTypeLegacy,
            from: accounts[0].address,
            to: reverterContractAddress,
            nonce: await relay.getAccountNonce(accounts[0].address, requestId),
            gasPrice: await relay.gasPrice(requestId),
            data: '0x0323d234',
          };

          const signedTransaction = await accounts[0].wallet.signTransaction(transaction);
          const transactionHash = await relay.sendRawTransaction(signedTransaction, requestId);

          const resultDebug = await relay.call(
            RelayCalls.ETH_ENDPOINTS.DEBUG_TRACE_TRANSACTION,
            [transactionHash, { tracer: callTracer, tracerConfig: tracerConfigFalse }],
            requestId,
          );

          failingResultCall.from = accounts[0].address;
          failingResultCall.input = '0x0323d234';

          Assertions.validateResultDebugValues(resultDebug, ['to', 'output', 'calls'], [], failingResultCall);
        });

        //onlyTopCall:true
        it('should be able to debug a successful CREATE transaction of type Legacy with call depth and onlyTopCall true', async function () {
          const transaction = {
            ...transactionTypeLegacy,
            chainId: Number(CHAIN_ID),
            data: bytecode,
            nonce: await relay.getAccountNonce(accounts[0].address, requestId),
            gasPrice: await relay.gasPrice(requestId),
          };

          const signedTransaction = await accounts[0].wallet.signTransaction(transaction);
          const transactionHash = await relay.sendRawTransaction(signedTransaction, requestId);
          const resultDebug = await relay.call(
            RelayCalls.ETH_ENDPOINTS.DEBUG_TRACE_TRANSACTION,
            [transactionHash, { tracer: callTracer, tracerConfig: tracerConfigTrue }],
            requestId,
          );

          defaultResponseFields.from = accounts[0].address;
          defaultResponseFields.input = bytecode;

          Assertions.validateResultDebugValues(resultDebug, ['to', 'output', 'calls'], [], defaultResponseFields);
        });

        it('should be able to debug a successful CALL transaction of type Legacy with call depth and onlyTopCall false', async function () {
          const transaction = {
            ...transactionTypeLegacy,
            from: accounts[0].address,
            to: estimateGasContractAddress.address,
            nonce: await relay.getAccountNonce(accounts[0].address, requestId),
            gasPrice: await relay.gasPrice(requestId),
            data: '0xc648049d0000000000000000000000000000000000000000000000000000000000000001',
          };

          const signedTransaction = await accounts[0].wallet.signTransaction(transaction);
          const transactionHash = await relay.sendRawTransaction(signedTransaction, requestId);

          const resultDebug = await relay.call(
            RelayCalls.ETH_ENDPOINTS.DEBUG_TRACE_TRANSACTION,
            [transactionHash, { tracer: callTracer, tracerConfig: tracerConfigFalse }],
            requestId,
          );

          successResultCall.input = '0xc648049d0000000000000000000000000000000000000000000000000000000000000001';
          successResultCall.from = accounts[0].address;

          Assertions.validateResultDebugValues(resultDebug, ['to', 'output'], [], successResultCall);
        });

        it('should be able to debug a failing CREATE transaction of type Legacy with call depth and onlyTopCall true', async function () {
          const transaction = {
            ...transactionTypeLegacy,
            nonce: await relay.getAccountNonce(accounts[0].address, requestId),
            chainId: Number(CHAIN_ID),
            from: accounts[0].address,
            gasPrice: await relay.gasPrice(requestId),
            data: '0x01121212',
          };

          const signedTransaction = await accounts[0].wallet.signTransaction(transaction);
          const transactionHash = await relay.sendRawTransaction(signedTransaction, requestId);

          const resultDebug = await relay.call(
            RelayCalls.ETH_ENDPOINTS.DEBUG_TRACE_TRANSACTION,
            [transactionHash, { tracer: callTracer, tracerConfig: tracerConfigTrue }],
            requestId,
          );

          failingResultCreate.from = accounts[0].address;
          failingResultCreate.input = '0x01121212';

          Assertions.validateResultDebugValues(resultDebug, ['to', 'output'], [], failingResultCreate);
        });

        it('should be able to debug a failing CALL transaction of type Legacy with call depth and onlyTopCall true', async function () {
          const transaction = {
            ...transactionTypeLegacy,
            from: accounts[0].address,
            to: reverterContractAddress,
            nonce: await relay.getAccountNonce(accounts[0].address, requestId),
            gasPrice: await relay.gasPrice(requestId),
            data: '0x0323d234',
          };

          const signedTransaction = await accounts[0].wallet.signTransaction(transaction);
          const transactionHash = await relay.sendRawTransaction(signedTransaction, requestId);

          const resultDebug = await relay.call(
            RelayCalls.ETH_ENDPOINTS.DEBUG_TRACE_TRANSACTION,
            [transactionHash, { tracer: callTracer, tracerConfig: tracerConfigTrue }],
            requestId,
          );

          failingResultCall.from = accounts[0].address;
          failingResultCall.input = '0x0323d234';

          Assertions.validateResultDebugValues(resultDebug, ['to', 'output', 'calls'], [], failingResultCall);
        });
      });

      describe('Test transaction of type 1', async function () {
        //onlyTopCall:false
        it('should be able to debug a successful CREATE transaction of type 2930 with call depth and onlyTopCall false', async function () {
          const transaction = {
            ...transactionType2930,
            chainId: Number(CHAIN_ID),
            data: bytecode,
            nonce: await relay.getAccountNonce(accounts[0].address, requestId),
            gasPrice: await relay.gasPrice(requestId),
          };

          const signedTransaction = await accounts[0].wallet.signTransaction(transaction);
          const transactionHash = await relay.sendRawTransaction(signedTransaction, requestId);

          const resultDebug = await relay.call(
            RelayCalls.ETH_ENDPOINTS.DEBUG_TRACE_TRANSACTION,
            [transactionHash, { tracer: callTracer, tracerConfig: tracerConfigFalse }],
            requestId,
          );

          successResultCreateWithDepth.from = accounts[0].address;

          Assertions.validateResultDebugValues(
            resultDebug,
            ['to', 'output', 'input', 'calls', 'gas'],
            ['from', 'to', 'input', 'output', 'gas'],
            successResultCreateWithDepth,
          );
          expect(resultDebug.calls).to.have.lengthOf(1);
        });

        //onlyTopCall:false
        it('should be able to debug a successful CALL transaction of type 2930 with call depth and onlyTopCall false', async function () {
          const transaction = {
            ...transactionType2930,
            from: accounts[0].address,
            to: estimateGasContractAddress.address,
            nonce: await relay.getAccountNonce(accounts[0].address, requestId),
            gasPrice: await relay.gasPrice(requestId),
            data: '0xc648049d0000000000000000000000000000000000000000000000000000000000000001',
          };

          const signedTransaction = await accounts[0].wallet.signTransaction(transaction);
          const transactionHash = await relay.sendRawTransaction(signedTransaction, requestId);

          const resultDebug = await relay.call(
            RelayCalls.ETH_ENDPOINTS.DEBUG_TRACE_TRANSACTION,
            [transactionHash, { tracer: callTracer, tracerConfig: tracerConfigFalse }],
            requestId,
          );

          defaultResponseFields.type = 'CALL';
          defaultResponseFields.input = '0xc648049d0000000000000000000000000000000000000000000000000000000000000001';
          defaultResponseFields.from = accounts[0].address;

          Assertions.validateResultDebugValues(resultDebug, ['to', 'output', 'calls'], [], defaultResponseFields);
        });

        it('should be able to debug a failing CREATE transaction of type 2930 with call depth and onlyTopCall false', async function () {
          const transaction = {
            ...transactionType2930,
            nonce: await relay.getAccountNonce(accounts[2].address, requestId),
            chainId: Number(CHAIN_ID),
            from: accounts[2].address,
            gasPrice: await relay.gasPrice(requestId),
            data: '0x01121212',
          };

          const signedTransaction = await accounts[2].wallet.signTransaction(transaction);
          const transactionHash = await relay.sendRawTransaction(signedTransaction, requestId);

          const resultDebug = await relay.call(
            RelayCalls.ETH_ENDPOINTS.DEBUG_TRACE_TRANSACTION,
            [transactionHash, { tracer: callTracer, tracerConfig: tracerConfigFalse }],
            requestId,
          );

          failingResultCreate.from = accounts[2].address;
          failingResultCreate.input = '0x01121212';

          Assertions.validateResultDebugValues(resultDebug, ['to', 'output'], [], failingResultCreate);
        });

        it('should be able to debug a failing CALL transaction of type 2930 with call depth and onlyTopCall false', async function () {
          const transaction = {
            ...transactionType2930,
            from: accounts[0].address,
            to: reverterContractAddress,
            nonce: await relay.getAccountNonce(accounts[0].address, requestId),
            gasPrice: await relay.gasPrice(requestId),
            data: '0x0323d234',
          };

          const signedTransaction = await accounts[0].wallet.signTransaction(transaction);
          const transactionHash = await relay.sendRawTransaction(signedTransaction, requestId);

          const resultDebug = await relay.call(
            RelayCalls.ETH_ENDPOINTS.DEBUG_TRACE_TRANSACTION,
            [transactionHash, { tracer: callTracer, tracerConfig: tracerConfigFalse }],
            requestId,
          );

          failingResultCall.from = accounts[0].address;
          failingResultCall.input = '0x0323d234';

          Assertions.validateResultDebugValues(resultDebug, ['to', 'output', 'calls'], [], failingResultCall);
        });

        //onlyTopCall:true
        it('should be able to debug a successful CREATE transaction of type 2930 with call depth and onlyTopCall true', async function () {
          const transaction = {
            ...transactionType2930,
            chainId: Number(CHAIN_ID),
            data: bytecode,
            nonce: await relay.getAccountNonce(accounts[0].address, requestId),
            gasPrice: await relay.gasPrice(requestId),
          };

          const signedTransaction = await accounts[0].wallet.signTransaction(transaction);
          const transactionHash = await relay.sendRawTransaction(signedTransaction, requestId);

          const resultDebug = await relay.call(
            RelayCalls.ETH_ENDPOINTS.DEBUG_TRACE_TRANSACTION,
            [transactionHash, { tracer: callTracer, tracerConfig: tracerConfigTrue }],
            requestId,
          );

          defaultResponseFields.from = accounts[0].address;
          defaultResponseFields.input = bytecode;
          defaultResponseFields.type = 'CREATE';

          Assertions.validateResultDebugValues(
            resultDebug,
            ['to', 'output', 'input', 'calls'],
            [],
            defaultResponseFields,
          );
        });

        it('should be able to debug a successful CALL transaction of type 2930 with call depth and onlyTopCall true', async function () {
          const transaction = {
            ...transactionType2930,
            from: accounts[0].address,
            to: estimateGasContractAddress.address,
            nonce: await relay.getAccountNonce(accounts[0].address, requestId),
            gasPrice: await relay.gasPrice(requestId),
            data: '0xc648049d0000000000000000000000000000000000000000000000000000000000000001',
          };

          const signedTransaction = await accounts[0].wallet.signTransaction(transaction);
          const transactionHash = await relay.sendRawTransaction(signedTransaction, requestId);

          const resultDebug = await relay.call(
            RelayCalls.ETH_ENDPOINTS.DEBUG_TRACE_TRANSACTION,
            [transactionHash, { tracer: callTracer, tracerConfig: tracerConfigTrue }],
            requestId,
          );

          successResultCall.input = '0xc648049d0000000000000000000000000000000000000000000000000000000000000001';
          successResultCall.from = accounts[0].address;

          Assertions.validateResultDebugValues(resultDebug, ['to', 'output'], [], successResultCall);
        });

        it('should be able to debug a failing CREATE transaction of type 2930 with call depth and onlyTopCall true', async function () {
          const transaction = {
            ...transactionType2930,
            nonce: await relay.getAccountNonce(accounts[0].address, requestId),
            chainId: Number(CHAIN_ID),
            from: accounts[0].address,
            gasPrice: await relay.gasPrice(requestId),
            data: '0x01121212',
          };

          const signedTransaction = await accounts[0].wallet.signTransaction(transaction);
          const transactionHash = await relay.sendRawTransaction(signedTransaction, requestId);

          const resultDebug = await relay.call(
            RelayCalls.ETH_ENDPOINTS.DEBUG_TRACE_TRANSACTION,
            [transactionHash, { tracer: callTracer, tracerConfig: tracerConfigTrue }],
            requestId,
          );

          failingResultCreate.from = accounts[0].address;
          failingResultCreate.input = '0x01121212';

          Assertions.validateResultDebugValues(resultDebug, ['to', 'output'], [], failingResultCreate);
        });

        it('should be able to debug a failing CALL transaction of type 2930 with call depth and onlyTopCall true', async function () {
          const transaction = {
            ...transactionType2930,
            from: accounts[1].address,
            to: reverterContractAddress,
            nonce: await relay.getAccountNonce(accounts[1].address, requestId),
            gasPrice: await relay.gasPrice(requestId),
            data: '0x0323d234',
          };

          const signedTransaction = await accounts[1].wallet.signTransaction(transaction);
          const transactionHash = await relay.sendRawTransaction(signedTransaction, requestId);

          const resultDebug = await relay.call(
            RelayCalls.ETH_ENDPOINTS.DEBUG_TRACE_TRANSACTION,
            [transactionHash, { tracer: callTracer, tracerConfig: tracerConfigTrue }],
            requestId,
          );

          failingResultCall.from = accounts[1].address;
          failingResultCall.input = '0x0323d234';

          Assertions.validateResultDebugValues(resultDebug, ['to', 'output', 'calls'], [], failingResultCall);
        });
      });

      describe('Test transactions of type: 2', async function () {
        //onlyTopCall:false
        it('should be able to debug a successful CREATE transaction of type 1559 with call depth and onlyTopCall false', async function () {
          const transaction = {
            ...transactionType2,
            chainId: Number(CHAIN_ID),
            data: bytecode,
            nonce: await relay.getAccountNonce(accounts[0].address, requestId),
            gasPrice: await relay.gasPrice(requestId),
          };

          const signedTransaction = await accounts[0].wallet.signTransaction(transaction);
          const transactionHash = await relay.sendRawTransaction(signedTransaction, requestId);

          const resultDebug = await relay.call(
            RelayCalls.ETH_ENDPOINTS.DEBUG_TRACE_TRANSACTION,
            [transactionHash, { tracer: callTracer, tracerConfig: tracerConfigFalse }],
            requestId,
          );

          successResultCreateWithDepth.from = accounts[0].address;

          Assertions.validateResultDebugValues(
            resultDebug,
            ['to', 'output', 'input', 'calls', 'gas'],
            ['from', 'to', 'input', 'output', 'gas'],
            successResultCreateWithDepth,
          );
          expect(resultDebug.calls).to.have.lengthOf(1);
        });

        it('should be able to debug a successful CALL transaction of type 1559 with call depth and onlyTopCall false', async function () {
          const transaction = {
            ...transactionType2,
            to: estimateGasContractAddress.address,
            nonce: await relay.getAccountNonce(accounts[0].address, requestId),
            gasPrice: await relay.gasPrice(requestId),
            data: '0xc648049d0000000000000000000000000000000000000000000000000000000000000001',
          };

          const signedTransaction = await accounts[0].wallet.signTransaction(transaction);
          const transactionHash = await relay.sendRawTransaction(signedTransaction, requestId);

          const resultDebug = await relay.call(
            RelayCalls.ETH_ENDPOINTS.DEBUG_TRACE_TRANSACTION,
            [transactionHash, { tracer: callTracer, tracerConfig: tracerConfigFalse }],
            requestId,
          );
          defaultResponseFields.type = 'CALL';
          defaultResponseFields.input = '0xc648049d0000000000000000000000000000000000000000000000000000000000000001';
          defaultResponseFields.from = accounts[0].address;

          Assertions.validateResultDebugValues(
            resultDebug,
            ['to', 'output', 'calls', 'gas'],
            [],
            defaultResponseFields,
          );
        });

        it('@release should be able to debug a failing CREATE transaction of type 1559 with call depth and onlyTopCall false', async function () {
          const transaction = {
            ...transactionType2,
            nonce: await relay.getAccountNonce(accounts[2].address, requestId),
            chainId: CHAIN_ID,
            from: accounts[2].address,
            gasPrice: await relay.gasPrice(requestId),
            data: '0x01121212',
          };

          const signedTransaction = await accounts[2].wallet.signTransaction(transaction);
          const transactionHash = await relay.sendRawTransaction(signedTransaction, requestId);

          const resultDebug = await relay.call(
            RelayCalls.ETH_ENDPOINTS.DEBUG_TRACE_TRANSACTION,
            [transactionHash, { tracer: callTracer, tracerConfig: tracerConfigFalse }],
            requestId,
          );

          failingResultCreate.from = accounts[2].address;
          failingResultCreate.input = '0x01121212';

          Assertions.validateResultDebugValues(resultDebug, ['to', 'output'], [], failingResultCreate);
        });

        it('@release should be able to debug a failing CALL transaction of type 1559 with call depth and onlyTopCall false', async function () {
          const transaction = {
            ...transactionType2,
            to: reverterContractAddress,
            nonce: await relay.getAccountNonce(accounts[0].address, requestId),
            gasPrice: await relay.gasPrice(requestId),
            data: '0x0323d234',
          };

          const signedTransaction = await accounts[0].wallet.signTransaction(transaction);
          const transactionHash = await relay.sendRawTransaction(signedTransaction, requestId);

          const resultDebug = await relay.call(
            RelayCalls.ETH_ENDPOINTS.DEBUG_TRACE_TRANSACTION,
            [transactionHash, { tracer: callTracer, tracerConfig: tracerConfigFalse }],
            requestId,
          );

          failingResultCall.from = accounts[0].address;
          failingResultCall.input = '0x0323d234';

          Assertions.validateResultDebugValues(resultDebug, ['to', 'output', 'calls'], [], failingResultCall);
        });

        //onlyTopCall:true
        it('@release should be able to debug a successful CREATE transaction of type 1559 with call depth and onlyTopCall true', async function () {
          const transaction = {
            ...transactionType2,
            chainId: CHAIN_ID,
            data: bytecode,
            nonce: await relay.getAccountNonce(accounts[0].address, requestId),
            gasPrice: await relay.gasPrice(requestId),
          };

          const signedTransaction = await accounts[0].wallet.signTransaction(transaction);
          const transactionHash = await relay.sendRawTransaction(signedTransaction, requestId);

          const resultDebug = await relay.call(
            RelayCalls.ETH_ENDPOINTS.DEBUG_TRACE_TRANSACTION,
            [transactionHash, { tracer: callTracer, tracerConfig: tracerConfigTrue }],
            requestId,
          );

          defaultResponseFields.from = accounts[0].address;
          defaultResponseFields.input = bytecode;
          defaultResponseFields.type = 'CREATE';

          Assertions.validateResultDebugValues(
            resultDebug,
            ['to', 'output', 'input', 'calls'],
            [],
            defaultResponseFields,
          );
        });

        it('@release should be able to debug a successful CALL transaction of type 1559 with call depth and onlyTopCall true', async function () {
          const transaction = {
            ...transactionType2,
            to: estimateGasContractAddress.address,
            nonce: await relay.getAccountNonce(accounts[0].address, requestId),
            gasPrice: await relay.gasPrice(requestId),
            data: '0xc648049d0000000000000000000000000000000000000000000000000000000000000001',
          };

          const signedTransaction = await accounts[0].wallet.signTransaction(transaction);
          const transactionHash = await relay.sendRawTransaction(signedTransaction, requestId);

          const resultDebug = await relay.call(
            RelayCalls.ETH_ENDPOINTS.DEBUG_TRACE_TRANSACTION,
            [transactionHash, { tracer: callTracer, tracerConfig: tracerConfigTrue }],
            requestId,
          );

          successResultCall.input = '0xc648049d0000000000000000000000000000000000000000000000000000000000000001';
          successResultCall.from = accounts[0].address;

          Assertions.validateResultDebugValues(resultDebug, ['to', 'output'], [], successResultCall);
        });

        it('should be able to debug a failing CREATE transaction of type 1559 with call depth and onlyTopCall true', async function () {
          const transaction = {
            ...transactionType2,
            nonce: await relay.getAccountNonce(accounts[0].address, requestId),
            chainId: Number(CHAIN_ID),
            gasPrice: await relay.gasPrice(requestId),
            data: '0x01121212',
          };

          const signedTransaction = await accounts[0].wallet.signTransaction(transaction);
          const transactionHash = await relay.sendRawTransaction(signedTransaction, requestId);

          const resultDebug = await relay.call(
            RelayCalls.ETH_ENDPOINTS.DEBUG_TRACE_TRANSACTION,
            [transactionHash, { tracer: callTracer, tracerConfig: tracerConfigTrue }],
            requestId,
          );

          failingResultCreate.from = accounts[0].address;
          failingResultCreate.input = '0x01121212';

          Assertions.validateResultDebugValues(resultDebug, ['to', 'output'], [], failingResultCreate);
        });

        it('should be able to debug a failing CALL transaction of type 1559 with call depth and onlyTopCall true', async function () {
          const transaction = {
            ...transactionType2,
            from: accounts[1].address,
            to: reverterContractAddress,
            nonce: await relay.getAccountNonce(accounts[1].address, requestId),
            gasPrice: await relay.gasPrice(requestId),
            data: '0x0323d234',
          };

          const signedTransaction = await accounts[1].wallet.signTransaction(transaction);
          const transactionHash = await relay.sendRawTransaction(signedTransaction, requestId);

          const resultDebug = await relay.call(
            RelayCalls.ETH_ENDPOINTS.DEBUG_TRACE_TRANSACTION,
            [transactionHash, { tracer: callTracer, tracerConfig: tracerConfigTrue }],
            requestId,
          );

          failingResultCall.from = accounts[1].address;
          failingResultCall.input = '0x0323d234';

          Assertions.validateResultDebugValues(resultDebug, ['to', 'output', 'calls'], [], failingResultCall);
        });
      });
    });

    describe('Negative scenarios', async function () {
      it('should return 400 error for non-existing transaction hash', async function () {
        const nonExistentTransactionHash = '0xb8a433b014684558d4154c73de3ed360bd5867725239938c2143acb7a76bca82';
        const expectedError = predefined.RESOURCE_NOT_FOUND(
          `Failed to retrieve contract results for transaction ${nonExistentTransactionHash}`,
        );
        const args = [
          RelayCalls.ETH_ENDPOINTS.DEBUG_TRACE_TRANSACTION,
          [nonExistentTransactionHash, { tracer: callTracer, tracerConfig: tracerConfigTrue }],
          requestId,
        ];

        await Assertions.assertPredefinedRpcError(expectedError, relay.call, false, relay, args);
      });

      it('should fail to debug a transaction with invalid onlyTopCall value type', async function () {
        const transaction = {
          ...transactionTypeLegacy,
          chainId: Number(CHAIN_ID),
          data: bytecode,
          nonce: await relay.getAccountNonce(accounts[0].address, requestId),
          gasPrice: await relay.gasPrice(requestId),
        };

        const signedTransaction = await accounts[0].wallet.signTransaction(transaction);
        const transactionHash = await relay.sendRawTransaction(signedTransaction, requestId);

        const expectedError = predefined.INVALID_PARAMETER(
          "'tracerConfig' for TracerConfigWrapper",
          `${TYPES.tracerConfig.error}, value: ${JSON.stringify(tracerConfigInvalid)}`,
        );
        const args = [
          RelayCalls.ETH_ENDPOINTS.DEBUG_TRACE_TRANSACTION,
          [transactionHash, { tracer: callTracer, tracerConfig: tracerConfigInvalid }],
          requestId,
        ];

        await Assertions.assertPredefinedRpcError(expectedError, relay.call, false, relay, args);
      });

      it('should fail to debug a transaction with invalid tracer type', async function () {
        const transaction = {
          ...transactionTypeLegacy,
          chainId: Number(CHAIN_ID),
          data: bytecode,
          nonce: await relay.getAccountNonce(accounts[0].address, requestId),
          gasPrice: await relay.gasPrice(requestId),
        };

        const signedTransaction = await accounts[0].wallet.signTransaction(transaction);
        const transactionHash = await relay.sendRawTransaction(signedTransaction, requestId);

        const expectedError = predefined.INVALID_PARAMETER(
          "'tracer' for TracerConfigWrapper",
          `${TYPES.tracerType.error}, value: invalidTracer`,
        );
        const args = [
          RelayCalls.ETH_ENDPOINTS.DEBUG_TRACE_TRANSACTION,
          [transactionHash, { tracer: 'invalidTracer', tracerConfig: tracerConfigTrue }],
          requestId,
        ];

        await Assertions.assertPredefinedRpcError(expectedError, relay.call, false, relay, args);
      });
    });
  });

  describe('Batch Request Test Suite BATCH_REQUESTS_ENABLED = true', async function () {
    let PREV_BATCH_REQUESTS_ENABLED: string | undefined;

    before(async () => {
      PREV_BATCH_REQUESTS_ENABLED = EnvProvider.get('BATCH_REQUESTS_ENABLED');
      EnvTestHelper.dynamicOverride('BATCH_REQUESTS_ENABLED', 'true');
    });

    after(async () => {
      EnvTestHelper.dynamicOverride('BATCH_REQUESTS_ENABLED', PREV_BATCH_REQUESTS_ENABLED);
    });

    it('Should return a batch of requests', async function () {
      const testAccount = await Utils.createAliasAccount(mirrorNode, accounts[0], requestId);

      {
        const payload = [
          {
            id: 1,
            method: RelayCall.ETH_ENDPOINTS.ETH_CHAIN_ID,
            params: [],
          },
          {
            id: 2,
            method: RelayCalls.ETH_ENDPOINTS.ETH_GET_TRANSACTION_COUNT,
            params: [testAccount.address, 'latest'],
          },
          {
            id: 3,
            method: RelayCall.ETH_ENDPOINTS.ETH_GAS_PRICE,
            params: [],
          },
        ];

        const res = await relay.callBatch(payload);
        expect(res).to.have.length(payload.length);
        expect(res.filter((r) => r.id === 1)[0].result).to.be.equal(CHAIN_ID);
        expect(res.filter((r) => r.id === 2)[0].result).to.be.equal('0x0');
        expect(res.filter((r) => r.id === 3)[0].result).to.be.equal('0x' + Assertions.defaultGasPrice.toString(16));
      }

      let transactionHash: string;
      {
        const deployerContract = await Utils.deployContract(
          DeployerContractJson.abi,
          DeployerContractJson.bytecode,
          testAccount.wallet,
        );
        const deployContractAddress = deployerContract.target;

        const defaultGasPrice = numberTo0x(Assertions.defaultGasPrice);
        const defaultGasLimit = numberTo0x(3_000_000);
        const defaultTransaction = {
          value: ONE_TINYBAR,
          chainId: Number(CHAIN_ID),
          maxPriorityFeePerGas: defaultGasPrice,
          maxFeePerGas: defaultGasPrice,
          gasLimit: defaultGasLimit,
          type: 2,
        };

        const account = accounts[3].wallet;

        const gasPrice = await relay.gasPrice(requestId);
        const signedTx = await account.signTransaction({
          ...defaultTransaction,
          to: deployContractAddress,
          nonce: await relay.getAccountNonce(account.address, requestId),
          maxPriorityFeePerGas: gasPrice,
          maxFeePerGas: gasPrice,
        });
        transactionHash = await relay.sendRawTransaction(signedTx, requestId);

        const res = await relay.call(
          RelayCalls.ETH_ENDPOINTS.ETH_GET_TRANSACTION_COUNT,
          [account.address, 'latest'],
          requestId,
        );
        expect(res).to.be.equal('0x1');
      }

      {
        const payload = [
          {
            id: 2,
            method: RelayCalls.ETH_ENDPOINTS.ETH_GET_TRANSACTION_COUNT,
            params: [testAccount.address, 'latest'],
          },
          {
            id: 3,
            method: RelayCalls.ETH_ENDPOINTS.ETH_GET_TRANSACTION_RECEIPT,
            params: [transactionHash],
          },
        ];

        const res = await relay.callBatch(payload);
        expect(res).to.have.length(payload.length);
        expect(res.filter((r) => r.id === 2)[0].result).to.be.equal('0x1');
        expect(res.filter((r) => r.id === 3)[0].result.transactionHash).to.be.equal(transactionHash);
      }
    });
  });

  describe('Shard Blob Transactions', async function () {
    let defaultLondonTransactionData, defaultGasPrice, defaultGasLimit;
    let defaultBlobVersionedHashes = ['0x6265617665726275696c642e6f7267476265617665726275696c642e6f726747'];

    before(() => {
      defaultGasPrice = numberTo0x(Assertions.defaultGasPrice);
      defaultGasLimit = numberTo0x(3_000_000);

      defaultLondonTransactionData = {
        value: ONE_TINYBAR,
        chainId: Number(CHAIN_ID),
        maxPriorityFeePerGas: defaultGasPrice,
        maxFeePerGas: defaultGasPrice,
        gasLimit: defaultGasLimit,
      };
    });

    it('Type 3 transactions are not supported for eth_sendRawTransaction', async () => {
      const transaction = {
        ...defaultLondonTransactionData,
        type: 3,
        maxFeePerBlobGas: defaultGasPrice,
        blobVersionedHashes: defaultBlobVersionedHashes,
      };

      const signedTx = await accounts[0].wallet.signTransaction(transaction);
      await Assertions.assertPredefinedRpcError(
        predefined.UNSUPPORTED_TRANSACTION_TYPE,
        relay.sendRawTransaction,
        false,
        relay,
        [signedTx, requestId],
      );
    });
  });
});<|MERGE_RESOLUTION|>--- conflicted
+++ resolved
@@ -27,8 +27,6 @@
 import chaiExclude from 'chai-exclude';
 import Constants from '@hashgraph/json-rpc-relay/dist/lib/constants';
 import { ContractId } from '@hashgraph/sdk';
-import { EnvProvider } from '@hashgraph/json-rpc-env-provider/dist/services';
-import { EnvTestHelper } from '../../../env-provider/tests/envTestHelper';
 
 // Assertions and constants from local resources
 import Assertions from '../helpers/assertions';
@@ -37,8 +35,8 @@
 import Helper from '../../tests/helpers/constants';
 import Address from '../../tests/helpers/constants';
 import RelayCalls from '../helpers/constants';
-import { numberTo0x } from '@hashgraph/json-rpc-relay/dist/formatters';
-import { TracerType } from '@hashgraph/json-rpc-relay/dist/lib/constants';
+import { numberTo0x } from '@hashgraph/json-rpc-relay/src/formatters';
+import { TracerType } from '@hashgraph/json-rpc-relay/src/lib/constants';
 
 // Contracts and JSON files from local resources
 import reverterContractJson from '../contracts/Reverter.json';
@@ -51,8 +49,8 @@
 import TokenCreateJson from '../contracts/TokenCreateContract.json';
 
 // Helper functions/constants from local resources
-import { EthImpl } from '@hashgraph/json-rpc-relay/dist/lib/eth';
-import { predefined } from '@hashgraph/json-rpc-relay/dist';
+import { EthImpl } from '@hashgraph/json-rpc-relay/src/lib/eth';
+import { predefined } from '@hashgraph/json-rpc-relay';
 import { TYPES } from '../../src/validator';
 
 chai.use(chaiExclude);
@@ -67,11 +65,7 @@
   let mirrorPrimaryAccount: ethers.Wallet;
   let mirrorSecondaryAccount: ethers.Wallet;
 
-<<<<<<< HEAD
-  const CHAIN_ID = EnvProvider.get('CHAIN_ID') || 0;
-=======
   const CHAIN_ID = process.env.CHAIN_ID || 0x12a;
->>>>>>> a3615c50
   const ONE_TINYBAR = Utils.add0xPrefix(Utils.toHex(ethers.parseUnits('1', 10)));
 
   let reverterContract: ethers.Contract;
@@ -543,8 +537,8 @@
 
           // value is processed only when eth_call goes through the mirror node
           if (
-            EnvProvider.get('ETH_CALL_DEFAULT_TO_CONSENSUS_NODE') &&
-            EnvProvider.get('ETH_CALL_DEFAULT_TO_CONSENSUS_NODE') === 'false'
+            process.env.ETH_CALL_DEFAULT_TO_CONSENSUS_NODE &&
+            process.env.ETH_CALL_DEFAULT_TO_CONSENSUS_NODE === 'false'
           ) {
             it('010 Should call msgValue', async function () {
               const callData = {
@@ -609,7 +603,7 @@
       };
 
       // Since we want the http status code, we need to perform the call using a client http request instead of using the relay instance directly
-      const testClientPort = EnvProvider.get('E2E_SERVER_PORT') || '7546';
+      const testClientPort = process.env.E2E_SERVER_PORT || '7546';
       const testClient = Axios.create({
         baseURL: 'http://localhost:' + testClientPort,
         responseType: 'json' as const,
@@ -795,7 +789,7 @@
       let initialEthCallSelectorsAlwaysToConsensus: any, hrc719Contract: ethers.Contract;
 
       before(async () => {
-        initialEthCallSelectorsAlwaysToConsensus = EnvProvider.get('ETH_CALL_CONSENSUS_SELECTORS');
+        initialEthCallSelectorsAlwaysToConsensus = process.env.ETH_CALL_CONSENSUS_SELECTORS;
 
         hrc719Contract = await Utils.deployContract(
           HRC719ContractJson.abi,
@@ -805,11 +799,11 @@
       });
 
       after(() => {
-        EnvTestHelper.dynamicOverride('ETH_CALL_CONSENSUS_SELECTORS', initialEthCallSelectorsAlwaysToConsensus);
+        process.env.ETH_CALL_CONSENSUS_SELECTORS = initialEthCallSelectorsAlwaysToConsensus;
       });
 
       it('should NOT allow eth_call to process IHRC719.isAssociated() method', async () => {
-        const selectorsList = EnvProvider.get('ETH_CALL_CONSENSUS_SELECTORS');
+        const selectorsList = process.env.ETH_CALL_CONSENSUS_SELECTORS;
         expect(selectorsList).to.be.undefined;
 
         // If the selector for `isAssociated` is not included in `ETH_CALL_CONSENSUS_SELECTORS`, the request will fail with a `CALL_EXCEPTION` error code.
@@ -826,7 +820,7 @@
         );
 
         // Add the selector for isAssociated to ETH_CALL_CONSENSUS_SELECTORS to ensure isAssociated() passes
-        EnvTestHelper.dynamicOverride('ETH_CALL_CONSENSUS_SELECTORS', JSON.stringify([isAssociatedSelector]));
+        process.env.ETH_CALL_CONSENSUS_SELECTORS = JSON.stringify([isAssociatedSelector]);
         const isAssociatedResult = await hrc719Contract.isAssociated(tokenAddress);
         expect(isAssociatedResult).to.be.false; // associate status of the token with the caller
       });
@@ -2024,12 +2018,12 @@
     let PREV_BATCH_REQUESTS_ENABLED: string | undefined;
 
     before(async () => {
-      PREV_BATCH_REQUESTS_ENABLED = EnvProvider.get('BATCH_REQUESTS_ENABLED');
-      EnvTestHelper.dynamicOverride('BATCH_REQUESTS_ENABLED', 'true');
+      PREV_BATCH_REQUESTS_ENABLED = process.env.BATCH_REQUESTS_ENABLED;
+      process.env.BATCH_REQUESTS_ENABLED = 'true';
     });
 
     after(async () => {
-      EnvTestHelper.dynamicOverride('BATCH_REQUESTS_ENABLED', PREV_BATCH_REQUESTS_ENABLED);
+      process.env.BATCH_REQUESTS_ENABLED = PREV_BATCH_REQUESTS_ENABLED;
     });
 
     it('Should return a batch of requests', async function () {
