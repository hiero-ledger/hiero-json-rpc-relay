--- conflicted
+++ resolved
@@ -239,7 +239,6 @@
     expect(tokenInfo.token.symbol).to.equal(TOKEN_SYMBOL);
   });
 
-<<<<<<< HEAD
   it('should be able to freeze and unfreeze fungible token transfers', async function() {
     const baseHTSContractOwner = new ethers.Contract(BaseHTSContractAddress, BaseHTSJson.abi, accounts[0].wallet);
 
@@ -320,7 +319,8 @@
 
     expect(responseCodeAfterUnfreeze).to.equal(TX_SUCCESS_CODE);
     expect(isFrozenAfterUnfreeze).to.be.false;
-=======
+  });
+
   describe('HTS Precompile Pause/Unpause Tests', async function() {
 
     it('should be able to pause fungible token', async () => {
@@ -386,6 +386,5 @@
       expect(pauseStatusBefore).to.equal(true);
       expect(pauseStatusAfter).to.equal(false);
     });
->>>>>>> e5b4f7e7
   });
 });