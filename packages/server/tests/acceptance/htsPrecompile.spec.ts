--- conflicted
+++ resolved
@@ -174,22 +174,22 @@
   describe('HTS Precompile Approval Tests', async function() {
     it('should be able to approve anyone to spend tokens', async function() {
       const amount = 13;
-
+  
       const txBefore = await baseHTSContract.allowancePublic(HTSTokenContractAddress, BaseHTSContractAddress, accounts[2].wallet.address);
       const txBeforeReceipt = await txBefore.wait();
       const beforeAmount = txBeforeReceipt.events.filter(e => e.event === 'AllowanceValue')[0].args.amount.toNumber();
       const { responseCode } = txBeforeReceipt.events.filter(e => e.event === 'ResponseCode')[0].args;
       expect(responseCode).to.equal(TX_SUCCESS_CODE);
-
+  
       await baseHTSContract.approvePublic(HTSTokenContractAddress, accounts[2].wallet.address, amount, { gasLimit: 1_000_000 });
-
+  
       const txAfter = await baseHTSContract.allowancePublic(HTSTokenContractAddress, BaseHTSContractAddress, accounts[2].wallet.address);
       const afterAmount = (await txAfter.wait()).events.filter(e => e.event === 'AllowanceValue')[0].args.amount.toNumber();
-
+  
       expect(beforeAmount).to.equal(0);
       expect(afterAmount).to.equal(amount);
     });
-
+  
     // Depends on https://github.com/hashgraph/hedera-services/pull/3798
     it('should be able to execute setApprovalForAllPublic', async function() {
       const txBefore = (await baseHTSContract.isApprovedForAllPublic(NftHTSTokenContractAddress, BaseHTSContractAddress, accounts[1].wallet.address));
@@ -197,14 +197,14 @@
       const beforeFlag = txBeforeReceipt.events.filter(e => e.event === 'Approved')[0].args.approved;
       const responseCodeTxBefore = txBeforeReceipt.events.filter(e => e.event === 'ResponseCode')[0].args.responseCode;
       expect(responseCodeTxBefore).to.equal(TX_SUCCESS_CODE);
-
+  
       const tx = await baseHTSContract.setApprovalForAllPublic(NftHTSTokenContractAddress, accounts[1].wallet.address, true, { gasLimit: 5_000_000 });
       const { responseCode } = (await tx.wait()).events.filter(e => e.event === 'ResponseCode')[0].args;
       expect(responseCode).to.equal(TX_SUCCESS_CODE);
-
+  
       const txAfter = (await baseHTSContract.isApprovedForAllPublic(NftHTSTokenContractAddress, BaseHTSContractAddress, accounts[1].wallet.address));
       const afterFlag = (await txAfter.wait()).events.filter(e => e.event === 'Approved')[0].args.approved;
-
+  
       expect(beforeFlag).to.equal(false);
       expect(afterFlag).to.equal(true);
     });
@@ -213,7 +213,7 @@
       const tx = await baseHTSContractReceiverWalletFirst.getApprovedPublic(NftHTSTokenContractAddress, NftSerialNumber, { gasLimit: 5_000_000 });
       const { responseCode } = (await tx.wait()).events.filter(e => e.event === 'ResponseCode')[0].args;
       expect(responseCode).to.equal(TX_SUCCESS_CODE);
-
+  
       const { approved } = (await tx.wait()).events.filter(e => e.event === 'ApprovedAddress')[0].args;
       expect(approved).to.equal('0x0000000000000000000000000000000000000000');
     });
@@ -222,32 +222,32 @@
   describe('HTS Precompile Get Token Info Tests', async function() {
     it('should be able to get fungible token info', async () => {
       const tx = await baseHTSContract.getFungibleTokenInfoPublic(HTSTokenContractAddress);
-
+  
       const { tokenInfo, decimals } = (await tx.wait()).events.filter(e => e.event === 'FungibleTokenInfo')[0].args.tokenInfo;
-
+  
       expect(tokenInfo.totalSupply.toNumber()).to.equal(TOKEN_MAX_SUPPLY);
       expect(decimals).to.equal(TOKEN_DECIMALS);
       expect(tokenInfo.token.maxSupply).to.equal(TOKEN_MAX_SUPPLY);
       expect(tokenInfo.token.name).to.equal(TOKEN_NAME);
       expect(tokenInfo.token.symbol).to.equal(TOKEN_SYMBOL);
     });
-
+  
     it('should be able to get token info', async () => {
       const tx = await baseHTSContract.getTokenInfoPublic(HTSTokenContractAddress);
-
+  
       const { token, totalSupply } = (await tx.wait()).events.filter(e => e.event === 'TokenInfo')[0].args.tokenInfo;
-
+  
       expect(totalSupply.toNumber()).to.equal(TOKEN_MAX_SUPPLY);
       expect(token.maxSupply).to.equal(TOKEN_MAX_SUPPLY);
       expect(token.name).to.equal(TOKEN_NAME);
       expect(token.symbol).to.equal(TOKEN_SYMBOL);
     });
-
+  
     it('should be able to get non-fungible token info', async () => {
       const tx = await baseHTSContract.getNonFungibleTokenInfoPublic(NftHTSTokenContractAddress, NftSerialNumber);
-
+  
       const { tokenInfo, serialNumber } = (await tx.wait()).events.filter(e => e.event === 'NonFungibleTokenInfo')[0].args.tokenInfo;
-
+  
       expect(tokenInfo.totalSupply.toNumber()).to.equal(NftSerialNumber);
       expect(serialNumber).to.equal(NftSerialNumber);
       expect(tokenInfo.token.name).to.equal(TOKEN_NAME);
@@ -518,7 +518,7 @@
       const tx = await contractOwner.isKycPublic(tokenAddress, accountAddress, { gasLimit: 1_000_000 });
       const responseCodeIsKyc = (await tx.wait()).events.filter(e => e.event === 'ResponseCode')[0].args.responseCode;
       expect(responseCodeIsKyc).to.equal(TX_SUCCESS_CODE);
-
+  
       const isKycGranted = (await tx.wait()).events.filter(e => e.event === 'KycGranted')[0].args.kycGranted;
       expect(isKycGranted).to.equal(expectedValue);
     };
@@ -542,12 +542,12 @@
     it('should be able to grant KYC, tranfer hts tokens and revoke KYC', async function() {
       // check if KYC is revoked
       await checkKyc(baseHTSContractOwner, HTSTokenContractAddress, accounts[1].wallet.address, false);
-
+  
       // grant KYC
-      const grantKycTx = await baseHTSContractOwner.grantTokenKycPublic(HTSTokenContractAddress, accounts[1].wallet.address, { gasLimit: 5_000_000 });
+      const grantKycTx = await baseHTSContractOwner.grantTokenKycPublic(HTSTokenContractAddress, accounts[1].wallet.address, { gasLimit: 1_000_000 });
       const responseCodeGrantKyc = (await grantKycTx.wait()).events.filter(e => e.event === 'ResponseCode')[0].args.responseCode;
       expect(responseCodeGrantKyc).to.equal(TX_SUCCESS_CODE);
-
+  
       // check if KYC is granted
       await checkKyc(baseHTSContractOwner, HTSTokenContractAddress, accounts[1].wallet.address, true);
 
@@ -556,14 +556,14 @@
       const balanceBefore = await HTSTokenContract.balanceOf(accounts[1].wallet.address);
       await baseHTSContract.cryptoTransferTokenPublic(accounts[1].wallet.address, HTSTokenContractAddress, amount);
       const balanceAfter = await HTSTokenContract.balanceOf(accounts[1].wallet.address);
-
+  
       expect(balanceBefore + amount).to.equal(balanceAfter);
 
       // revoke KYC
-      const revokeKycTx = await baseHTSContractOwner.revokeTokenKycPublic(HTSTokenContractAddress, accounts[1].wallet.address, { gasLimit: 5_000_000 });
+      const revokeKycTx = await baseHTSContractOwner.revokeTokenKycPublic(HTSTokenContractAddress, accounts[1].wallet.address, { gasLimit: 1_000_000 });
       const responseCodeRevokeKyc = (await revokeKycTx.wait()).events.filter(e => e.event === 'ResponseCode')[0].args.responseCode;
       expect(responseCodeRevokeKyc).to.equal(TX_SUCCESS_CODE);
-
+  
       // check if KYC is revoked
       await checkKyc(baseHTSContractOwner, HTSTokenContractAddress, accounts[1].wallet.address, false);
     });
@@ -572,15 +572,15 @@
   describe('HTS Precompile Custom Fees Tests', async function() {
     it('should be able to get a custom token fees', async function() {
       const baseHTSContract = new ethers.Contract(BaseHTSContractAddress, BaseHTSJson.abi, accounts[0].wallet);
-
+  
       const tx = (await baseHTSContract.getTokenCustomFeesPublic(HTSTokenWithCustomFeesContractAddress));
       const { fixedFees, fractionalFees } = (await tx.wait()).events.filter(e => e.event === 'TokenCustomFees')[0].args;
-
+  
       expect(fixedFees[0].amount).to.equal(1);
       expect(fixedFees[0].tokenId).to.equal(HTSTokenContractAddress);
       expect(fixedFees[0].useHbarsForPayment).to.equal(false);
       expect(fixedFees[0].useCurrentTokenForPayment).to.equal(false);
-
+  
       expect(fractionalFees[0].numerator).to.equal(4);
       expect(fractionalFees[0].denominator).to.equal(5);
       expect(fractionalFees[0].minimumAmount).to.equal(10);
@@ -636,11 +636,7 @@
       expect(updateExpiryInfoResponseCode).to.equal(TX_SUCCESS_CODE);
       expect(getExpiryInfoResponseCode).to.equal(TX_SUCCESS_CODE);
       expect(tokenExpiryInfoAfter.autoRenewPeriod).to.equal(expiryInfo.autoRenewPeriod);
-<<<<<<< HEAD
-      expect(newRenewAccountEvmAddress.toUpperCase()).to.equal(expectedRenewAddress.toUpperCase());
-=======
       expect(newRenewAccountEvmAddress.toLowerCase()).to.equal(expectedRenewAddress.toLowerCase());
->>>>>>> c3d3fb84
 
       //use close to with delta 200 seconds, because we don't know the exact second it was set to expiry
       expect(tokenExpiryInfoAfter.second).to.be.closeTo(epoch, 200);
@@ -683,11 +679,7 @@
       expect(updateExpiryInfoResponseCode).to.equal(TX_SUCCESS_CODE);
       expect(getExpiryInfoResponseCode).to.equal(TX_SUCCESS_CODE);
       expect(tokenExpiryInfoAfter.autoRenewPeriod).to.equal(expiryInfo.autoRenewPeriod);
-<<<<<<< HEAD
-      expect(newRenewAccountEvmAddress.toUpperCase()).to.equal(expectedRenewAddress.toUpperCase());
-=======
       expect(newRenewAccountEvmAddress.toLowerCase()).to.equal(expectedRenewAddress.toLowerCase());
->>>>>>> c3d3fb84
 
       //use close to with delta 200 seconds, because we don't know the exact second it was set to expiry
       expect(tokenExpiryInfoAfter.second).to.be.closeTo(epoch, 200);
@@ -697,17 +689,17 @@
   describe('HTS Precompile Delete Token Tests', async function() {
     it('should be able to delete a token', async function() {
       const createdTokenAddress = await createHTSToken();
-
+  
       const txBefore = (await baseHTSContract.getTokenInfoPublic(createdTokenAddress, { gasLimit: 1000000 }));
       const tokenInfoBefore = (await txBefore.wait()).events.filter(e => e.event === 'TokenInfo')[0].args.tokenInfo;
-
+  
       const tx = await baseHTSContract.deleteTokenPublic(createdTokenAddress);
       const responseCode = (await tx.wait()).events.filter(e => e.event === 'ResponseCode')[0].args.responseCode;
       expect(responseCode).to.equal(TX_SUCCESS_CODE);
-
+  
       const txAfter = (await baseHTSContract.getTokenInfoPublic(createdTokenAddress, { gasLimit: 1000000 }));
       const tokenInfoAfter = (await txAfter.wait()).events.filter(e => e.event === 'TokenInfo')[0].args.tokenInfo;
-
+  
       expect(tokenInfoBefore.deleted).to.equal(false);
       expect(tokenInfoAfter.deleted).to.equal(true);
     });
@@ -716,7 +708,7 @@
   describe('CryptoTransfer Tests', async function() {
     let NftSerialNumber;
     let NftSerialNumber2;
-
+    
     async function setKyc(tokenAddress) {
       const grantKycTx = await baseHTSContractOwner.grantTokenKycPublic(tokenAddress, accounts[1].wallet.address, { gasLimit: 1_000_000 });
       expect((await grantKycTx.wait()).events.filter(e => e.event === 'ResponseCode')[0].args.responseCode).to.equal(TX_SUCCESS_CODE);
@@ -760,7 +752,7 @@
       NftSerialNumber2 = serialNumbers[1];
 
       await setKyc(NftHTSTokenContractAddress);
-
+        
       // setup the transfer
       const tokenTransferList = [{
         token: `${NftHTSTokenContractAddress}`,
@@ -786,7 +778,7 @@
       expect((await txMint.wait()).events.filter(e => e.event === 'ResponseCode')[0].args.responseCode).to.be.equal(TX_SUCCESS_CODE);
       const { serialNumbers } = (await txMint.wait()).events.filter(e => e.event === 'MintedToken')[0].args;
       const NftSerialNumber = serialNumbers[0];
-
+        
       // setup the transfer
       const tokenTransferList = [{
         token: `${NftHTSTokenContractAddress}`,
@@ -886,7 +878,7 @@
       }
     });
 
-    it('should fail to transfer fungible and non-fungible tokens in a single tokenTransferList', async function() {
+    it('should fail to transfer fungible and non-fungible tokens in a single tokenTransferList', async function() {        
       // setup the transfer
       const xferAmount = 10;
       const tokenTransferList = [{
@@ -909,7 +901,7 @@
       }];
       try {
         const txXfer = await baseHTSContract.cryptoTransferPublic(tokenTransferList);
-        const response = (await txXfer.wait()).events.filter(e => e.event === 'ResponseCode')[0].args.responseCode;
+        const response = (await txXfer.wait()).events.filter(e => e.event === 'ResponseCode')[0].args.responseCode;  
       } catch (error: any) {
         expect(error.code).to.equal("CALL_EXCEPTION");
         expect(error.reason).to.equal("transaction failed");
