--- conflicted
+++ resolved
@@ -46,18 +46,15 @@
   let HTSTokenContractAddress;
   let NftHTSTokenContractAddress;
   let NftSerialNumber;
-<<<<<<< HEAD
-  let HTSTokenWithCustomFeesContractAddress;
-=======
   let HTSTokenContract;
   let baseHTSContract;
   let baseHTSContractOwner;
   let baseHTSContractReceiverWalletFirst;
   let baseHTSContractReceiverWalletSecond;
->>>>>>> beabbc16
+  let HTSTokenWithCustomFeesContractAddress;
 
   this.beforeAll(async () => {
-    accounts[0] = await servicesNode.createAliasAccount(105, relay.provider);
+    accounts[0] = await servicesNode.createAliasAccount(150, relay.provider);
     accounts[1] = await servicesNode.createAliasAccount(30, relay.provider);
     accounts[2] = await servicesNode.createAliasAccount(30, relay.provider);
 
@@ -67,9 +64,7 @@
     BaseHTSContractAddress = await deployBaseHTSContract();
     HTSTokenContractAddress = await createHTSToken();
     NftHTSTokenContractAddress = await createNftHTSToken();
-<<<<<<< HEAD
     HTSTokenWithCustomFeesContractAddress = await createHTSTokenWithCustomFees();
-=======
 
     HTSTokenContract = new ethers.Contract(HTSTokenContractAddress, ERC20MockJson.abi, accounts[0].wallet);
     baseHTSContract = new ethers.Contract(BaseHTSContractAddress, BaseHTSJson.abi, accounts[0].wallet);
@@ -77,7 +72,6 @@
     baseHTSContractOwner = baseHTSContract;
     baseHTSContractReceiverWalletFirst = baseHTSContract.connect(accounts[1].wallet);
     baseHTSContractReceiverWalletSecond = baseHTSContract.connect(accounts[2].wallet);
->>>>>>> beabbc16
   });
 
   async function deployBaseHTSContract() {
@@ -245,13 +239,7 @@
   });
 
   it('should be able to execute getApproved on nft', async function() {
-<<<<<<< HEAD
-    const baseHTSContract = new ethers.Contract(BaseHTSContractAddress, BaseHTSJson.abi, accounts[1].wallet);
-
-      const tx = await baseHTSContract.getApprovedPublic(NftHTSTokenContractAddress, NftSerialNumber, { gasLimit: 5_000_000 });
-=======
     const tx = await baseHTSContractReceiverWalletFirst.getApprovedPublic(NftHTSTokenContractAddress, NftSerialNumber, { gasLimit: 5_000_000 });
->>>>>>> beabbc16
     const { responseCode } = (await tx.wait()).events.filter(e => e.event === 'ResponseCode')[0].args;
     expect(responseCode).to.equal(TX_SUCCESS_CODE);
 
@@ -325,13 +313,7 @@
   describe('HTS Precompile Pause/Unpause Tests', async function() {
 
     it('should be able to pause fungible token', async () => {
-<<<<<<< HEAD
-      const baseHTSContract = new ethers.Contract(BaseHTSContractAddress, BaseHTSJson.abi, accounts[0].wallet);
-
       const txTokenInfoBefore = await baseHTSContract.getTokenInfoPublic(HTSTokenContractAddress);
-=======
-        const txTokenInfoBefore = await baseHTSContract.getTokenInfoPublic(HTSTokenContractAddress);
->>>>>>> beabbc16
       const txPause = await baseHTSContract.pauseTokenPublic(HTSTokenContractAddress, {gasLimit: 1000000});
       const txTokenInfoAfter = await baseHTSContract.getTokenInfoPublic(HTSTokenContractAddress);
 
@@ -345,11 +327,6 @@
     });
 
     it('should be able to unpause fungible token', async () => {
-<<<<<<< HEAD
-      const baseHTSContract = new ethers.Contract(BaseHTSContractAddress, BaseHTSJson.abi, accounts[0].wallet);
-
-=======
->>>>>>> beabbc16
       const txTokenInfoBefore = await baseHTSContract.getTokenInfoPublic(HTSTokenContractAddress);
       const txPause = await baseHTSContract.unpauseTokenPublic(HTSTokenContractAddress, {gasLimit: 1000000});
       const txTokenInfoAfter = await baseHTSContract.getTokenInfoPublic(HTSTokenContractAddress);
@@ -364,11 +341,6 @@
     });
 
     it('should be able to pause non fungible token', async () => {
-<<<<<<< HEAD
-      const baseHTSContract = new ethers.Contract(BaseHTSContractAddress, BaseHTSJson.abi, accounts[0].wallet);
-
-=======
->>>>>>> beabbc16
       const txTokenInfoBefore = await baseHTSContract.getTokenInfoPublic(NftHTSTokenContractAddress);
       const txPause = await baseHTSContract.pauseTokenPublic(NftHTSTokenContractAddress, {gasLimit: 1000000});
       const txTokenInfoAfter = await baseHTSContract.getTokenInfoPublic(NftHTSTokenContractAddress);
@@ -383,11 +355,6 @@
     });
 
     it('should be able to unpause non fungible token', async () => {
-<<<<<<< HEAD
-      const baseHTSContract = new ethers.Contract(BaseHTSContractAddress, BaseHTSJson.abi, accounts[0].wallet);
-
-=======
->>>>>>> beabbc16
       const txTokenInfoBefore = await baseHTSContract.getTokenInfoPublic(NftHTSTokenContractAddress);
       const txPause = await baseHTSContract.unpauseTokenPublic(NftHTSTokenContractAddress, {gasLimit: 1000000});
       const txTokenInfoAfter = await baseHTSContract.getTokenInfoPublic(NftHTSTokenContractAddress);
@@ -402,24 +369,6 @@
     });
   });
 
-<<<<<<< HEAD
-  it('should be able to get a custom token fees', async function() {
-    const baseHTSContract = new ethers.Contract(BaseHTSContractAddress, BaseHTSJson.abi, accounts[0].wallet);
-
-    const tx = (await baseHTSContract.getTokenCustomFeesPublic(HTSTokenWithCustomFeesContractAddress));
-    const { fixedFees, fractionalFees } = (await tx.wait()).events.filter(e => e.event === 'TokenCustomFees')[0].args;
-
-    expect(fixedFees[0].amount).to.equal(1);
-    expect(fixedFees[0].tokenId).to.equal(HTSTokenContractAddress);
-    expect(fixedFees[0].useHbarsForPayment).to.equal(false);
-    expect(fixedFees[0].useCurrentTokenForPayment).to.equal(false);
-
-    expect(fractionalFees[0].numerator).to.equal(4);
-    expect(fractionalFees[0].denominator).to.equal(5);
-    expect(fractionalFees[0].minimumAmount).to.equal(10);
-    expect(fractionalFees[0].maximumAmount).to.equal(30);
-    expect(fractionalFees[0].netOfTransfers).to.equal(false);
-=======
   // FIXME
   // Requires a newer version of services than 0.29.0-alpha.1
   xdescribe('HTS Precompile Wipe Tests', async function() {
@@ -510,6 +459,23 @@
         await Assertions.expectRevert(tx, 'CALL_EXCEPTION');
       }
     });
->>>>>>> beabbc16
+  });
+
+  it('should be able to get a custom token fees', async function() {
+    const baseHTSContract = new ethers.Contract(BaseHTSContractAddress, BaseHTSJson.abi, accounts[0].wallet);
+
+    const tx = (await baseHTSContract.getTokenCustomFeesPublic(HTSTokenWithCustomFeesContractAddress));
+    const { fixedFees, fractionalFees } = (await tx.wait()).events.filter(e => e.event === 'TokenCustomFees')[0].args;
+
+    expect(fixedFees[0].amount).to.equal(1);
+    expect(fixedFees[0].tokenId).to.equal(HTSTokenContractAddress);
+    expect(fixedFees[0].useHbarsForPayment).to.equal(false);
+    expect(fixedFees[0].useCurrentTokenForPayment).to.equal(false);
+
+    expect(fractionalFees[0].numerator).to.equal(4);
+    expect(fractionalFees[0].denominator).to.equal(5);
+    expect(fractionalFees[0].minimumAmount).to.equal(10);
+    expect(fractionalFees[0].maximumAmount).to.equal(30);
+    expect(fractionalFees[0].netOfTransfers).to.equal(false);
   });
 });