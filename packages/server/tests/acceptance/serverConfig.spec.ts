--- conflicted
+++ resolved
@@ -24,15 +24,9 @@
 describe('@server-config Server Configuration Options Coverage', function () {
   describe('Koa Server Timeout', () => {
     it('should timeout a request after the specified time', async () => {
-<<<<<<< HEAD
       const requestTimeoutMs: number = parseInt(ConfigService.get('SERVER_REQUEST_TIMEOUT_MS') || '3000');
-      const host = 'localhost';
+      const host = ConfigService.get('SERVER_HOST') || 'localhost';
       const port = parseInt(ConfigService.get('SERVER_PORT') || '7546');
-=======
-      const requestTimeoutMs: number = parseInt(process.env.SERVER_REQUEST_TIMEOUT_MS || '3000');
-      const host = process.env.SERVER_HOST || 'localhost';
-      const port = parseInt(process.env.SERVER_PORT || '7546');
->>>>>>> 4a69be98
       const method = 'eth_blockNumber';
       const params: any[] = [];
 
