--- conflicted
+++ resolved
@@ -26,14 +26,9 @@
 
 import {Utils} from '../../helpers/utils';
 import {AliasAccount} from "../../clients/servicesClient";
-<<<<<<< HEAD
-import {predefined} from '../../../../../packages/relay';
+import {predefined, WebSocketError} from '../../../../../packages/relay';
 import { ethers } from "ethers";
 
-=======
-import {predefined, WebSocketError} from '../../../../../packages/relay';
-const {ethers} = require('ethers');
->>>>>>> 1e8ea83f
 const LogContractJson = require('../../contracts/Logs.json');
 
 const FOUR_TWENTY_NINE_RESPONSE = 'Unexpected server response: 429';
@@ -43,11 +38,7 @@
         const provider = await new ethers.providers.WebSocketProvider(WS_RELAY_URL);
         await provider.send('eth_chainId');
         return provider;
-<<<<<<< HEAD
-}; 
-=======
 };
->>>>>>> 1e8ea83f
 
 async function expectedErrorAndConnections(server: any): Promise<void> {
 
@@ -346,11 +337,7 @@
             // We already have one connection
             expect(server._connections).to.equal(1);
 
-<<<<<<< HEAD
-            let providers: ethers.providers.WebSocketProvider[] = []; 
-=======
             let providers: ethers.providers.WebSocketProvider[] = [];
->>>>>>> 1e8ea83f
             for (let i = 1; i < parseInt(process.env.CONNECTION_LIMIT); i++) {
                 providers.push(await establishConnection());
             }
@@ -361,24 +348,17 @@
 
             await new Promise(resolve => setTimeout(resolve, 1000));
 
-<<<<<<< HEAD
             // Now let's close all of these connections
             providers.forEach( async(provider:ethers.providers.WebSocketProvider) => {
                 const subId = await provider.send('eth_subscribe',["logs", {"address":logContractSigner.address}]);
                 await unsubscribeAndCloseConnections(provider, subId);
-            });            
-=======
-            for (const p of providers) {
-                await p.destroy();
-            }
->>>>>>> 1e8ea83f
+            });
 
             await new Promise(resolve => setTimeout(resolve, 1000));
 
             expect(server._connections).to.equal(1);
         });
 
-<<<<<<< HEAD
         it('Closes connections to the server on webSocket close', async function() {
             // start with the one existing connection to the server.
             expect(server._connections).to.equal(1);
@@ -401,14 +381,14 @@
             await new Promise(resolve => setTimeout(resolve, 200));
             // subscribe
             subId = await provider.send('eth_subscribe',["logs", {"address":logContractSigner.address}]);
-            expect(server._connections).to.equal(2); 
-            
+            expect(server._connections).to.equal(2);
+
             const provider2 = await establishConnection();
             await new Promise(resolve => setTimeout(resolve, 200));
             // subscribe
             const subId2 = await provider.send('eth_subscribe',["logs", {"address":logContractSigner.address}]);
             expect(server._connections).to.equal(3);
-            
+
             // unsubscribe
             result = await unsubscribeAndCloseConnections(provider2, subId2);
             await new Promise(resolve => setTimeout(resolve, 1000));
@@ -450,10 +430,10 @@
 
              // unsubscribe
              const result = await wsProvider.send('eth_unsubscribe', [subId]);
- 
+
              expect(subId).to.be.length(34);
              expect(subId.substring(0,2)).to.be.eq("0x");
-             expect(result).to.be.eq(true);  
+             expect(result).to.be.eq(true);
         });
 
         it('Subscribes for contract logs for a specific contract address', async function () {
@@ -495,56 +475,6 @@
             expect(eventReceived.args[1]).to.be.eq(22);
             expect(eventReceived.args[2]).to.be.eq(33);
             expect(eventReceived.args[3]).to.be.eq(44);
-=======
-        describe('IP connection limits', async function() {
-            let originalConnectionLimitPerIp;
-
-            before(() => {
-                originalConnectionLimitPerIp = process.env.WS_CONNECTION_LIMIT_PER_IP;
-                process.env.WS_CONNECTION_LIMIT_PER_IP = 3;
-            });
-
-            after(() => {
-                process.env.WS_CONNECTION_LIMIT_PER_IP = originalConnectionLimitPerIp;
-            });
-
-            it('Does not allow more connections from the same IP than the specified limit', async function() {
-                const providers = [];
-
-                // Creates the maximum allowed connections
-                for (let i = 1; i < parseInt(process.env.WS_CONNECTION_LIMIT_PER_IP); i++) {
-                    providers.push(await new ethers.providers.WebSocketProvider(WS_RELAY_URL));
-                }
-
-                await new Promise(resolve => setTimeout(resolve, 1000));
-
-                // Repeat the following several times to make sure the internal counters are consistently correct
-                for (let i = 0; i < 3; i++) {
-                    expect(server._connections).to.equal(parseInt(process.env.WS_CONNECTION_LIMIT_PER_IP));
-
-                    // The next connection should be closed by the server
-                    const provider = await new ethers.providers.WebSocketProvider(WS_RELAY_URL);
-
-                    let closeEventHandled = false;
-                    provider._websocket.on('close', (code, message) => {
-                        closeEventHandled = true;
-                        expect(code).to.equal(WebSocketError.CONNECTION_IP_LIMIT_EXCEEDED.code);
-                        expect(message).to.equal(WebSocketError.CONNECTION_IP_LIMIT_EXCEEDED.message);
-                    })
-
-                    await new Promise(resolve => setTimeout(resolve, 1000));
-                    expect(server._connections).to.equal(parseInt(process.env.WS_CONNECTION_LIMIT_PER_IP));
-                    expect(closeEventHandled).to.eq(true);
-
-                    await new Promise(resolve => setTimeout(resolve, 1000));
-                }
-
-                for (const p of providers) {
-                    await p.destroy();
-                }
-
-            });
->>>>>>> 1e8ea83f
         });
 
         it('Subscribes for contract logs for a single topic', async function () {
@@ -556,7 +486,7 @@
                     log1Topic
                 ]
             };
-            
+
             let eventReceived;
 
             loggerContractWS.on(filter, (val) => {
@@ -570,8 +500,8 @@
             await logContractSigner.log1(11);
             await new Promise(resolve => setTimeout(resolve, 4000));
             expect(eventReceived).to.be.eq(11);
-        });   
-        
+        });
+
         // it.only('Subscribes for contract logs for multiple topics', async function () {
         //     const loggerContractWS = new ethers.Contract(logContractSigner.address, LogContractJson.abi, wsProvider);
         //     const log1Topic = ethers.utils.id("Log1(uint256)");
@@ -582,13 +512,13 @@
         //             // log1Topic,
         //             log2Topic
         //         ]
-        //     };    
-            
+        //     };
+
         //     let eventReceived;
 
         //     loggerContractWS.on(filter, (event, event2) => {
         //         eventReceived = event;
-        //     });            
+        //     });
 
         //     await logContractSigner.log2(10,20);
         //     await new Promise(resolve => setTimeout(resolve, 4000));
@@ -600,5 +530,54 @@
         // });
 
     });
+
+    describe('IP connection limits', async function() {
+        let originalConnectionLimitPerIp;
+
+        before(() => {
+            originalConnectionLimitPerIp = process.env.WS_CONNECTION_LIMIT_PER_IP;
+            process.env.WS_CONNECTION_LIMIT_PER_IP = 3;
+        });
+
+        after(() => {
+            process.env.WS_CONNECTION_LIMIT_PER_IP = originalConnectionLimitPerIp;
+        });
+
+        it('Does not allow more connections from the same IP than the specified limit', async function() {
+            const providers = [];
+
+            // Creates the maximum allowed connections
+            for (let i = 1; i < parseInt(process.env.WS_CONNECTION_LIMIT_PER_IP); i++) {
+                providers.push(await new ethers.providers.WebSocketProvider(WS_RELAY_URL));
+            }
+
+            await new Promise(resolve => setTimeout(resolve, 1000));
+
+            // Repeat the following several times to make sure the internal counters are consistently correct
+            for (let i = 0; i < 3; i++) {
+                expect(server._connections).to.equal(parseInt(process.env.WS_CONNECTION_LIMIT_PER_IP));
+
+                // The next connection should be closed by the server
+                const provider = await new ethers.providers.WebSocketProvider(WS_RELAY_URL);
+
+                let closeEventHandled = false;
+                provider._websocket.on('close', (code, message) => {
+                    closeEventHandled = true;
+                    expect(code).to.equal(WebSocketError.CONNECTION_IP_LIMIT_EXCEEDED.code);
+                    expect(message).to.equal(WebSocketError.CONNECTION_IP_LIMIT_EXCEEDED.message);
+                })
+
+                await new Promise(resolve => setTimeout(resolve, 1000));
+                expect(server._connections).to.equal(parseInt(process.env.WS_CONNECTION_LIMIT_PER_IP));
+                expect(closeEventHandled).to.eq(true);
+
+                await new Promise(resolve => setTimeout(resolve, 1000));
+            }
+
+            for (const p of providers) {
+                await p.destroy();
+            }
+
+        });
 });
 
