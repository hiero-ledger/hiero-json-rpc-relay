/*-
 *
 * Hedera JSON RPC Relay
 *
 * Copyright (C) 2022 Hedera Hashgraph, LLC
 *
 * Licensed under the Apache License, Version 2.0 (the "License");
 * you may not use this file except in compliance with the License.
 * You may obtain a copy of the License at
 *
 *      http://www.apache.org/licenses/LICENSE-2.0
 *
 * Unless required by applicable law or agreed to in writing, software
 * distributed under the License is distributed on an "AS IS" BASIS,
 * WITHOUT WARRANTIES OR CONDITIONS OF ANY KIND, either express or implied.
 * See the License for the specific language governing permissions and
 * limitations under the License.
 *
 */

// external resources
import {expect} from 'chai';
import {BigNumber, ethers} from 'ethers';
import {AliasAccount} from '../clients/servicesClient';
import Assertions from '../helpers/assertions';
import {Utils} from '../helpers/utils';
import {AccountBalanceQuery, ContractFunctionParameters} from '@hashgraph/sdk';

// local resources
import parentContractJson from '../contracts/Parent.json';
import basicContractJson from '../contracts/Basic.json';
<<<<<<< HEAD
import {JsonRpcError} from "@hashgraph/json-rpc-relay";
=======
import { predefined } from '../../../relay/src/lib/errors';
>>>>>>> b1a91557

describe('RPC Server Acceptance Tests', function () {
    this.timeout(240 * 1000); // 240 seconds

    const accounts: AliasAccount[] = [];

    // @ts-ignore
    const {servicesNode, mirrorNode, relay, logger} = global;

    // cached entities
    let tokenId;
    let contractId;
    let contractExecuteTimestamp;
    let mirrorContract;
    let mirrorContractDetails;
    let mirrorPrimaryAccount;
    let mirrorSecondaryAccount;

    const CHAIN_ID = process.env.CHAIN_ID || 0;
    const INCORRECT_CHAIN_ID = 999;
    const GAS_PRICE_TOO_LOW = 1;
    const ONE_TINYBAR = ethers.utils.parseUnits('1', 10);
    const ONE_WEIBAR = ethers.utils.parseUnits('1', 18);

    const NON_EXISTING_ADDRESS = '0x5555555555555555555555555555555555555555';
    const NON_EXISTING_TX_HASH = '0x5555555555555555555555555555555555555555555555555555555555555555';
    const NON_EXISTING_BLOCK_HASH = '0x555555555555555555555555555555555555555555555555555555555555555555555555555555555555555555555555';
    const NON_EXISTING_BLOCK_NUMBER = 99999999;
    const NON_EXISTING_INDEX = 999999;
    const BASIC_CONTRACT_PING_CALL_DATA = '0x5c36b186';
    const BASIC_CONTRACT_PING_RESULT = '0x0000000000000000000000000000000000000000000000000000000000000001';
    const EXCHANGE_RATE_FILE_ID = "0.0.112";
    const EXCHANGE_RATE_FILE_CONTENT_DEFAULT = "0a1008b0ea0110f9bb1b1a0608f0cccf9306121008b0ea0110e9c81a1a060880e9cf9306";
    const FEE_SCHEDULE_FILE_ID = "0.0.111";
    const FEE_SCHEDULE_FILE_CONTENT_DEFAULT = "0a280a0a08541a061a04408888340a0a08061a061a0440889d2d0a0a08071a061a0440b0b63c120208011200"; // Eth gas = 853000
    const FEE_SCHEDULE_FILE_CONTENT_UPDATED = "0a280a0a08541a061a0440a8953a0a0a08061a061a0440889d2d0a0a08071a061a0440b0b63c120208011200"; // Eth gas = 953000

    describe('RPC Server Acceptance Tests', function () {
        this.timeout(240 * 1000); // 240 seconds

        this.beforeAll(async () => {
            accounts[0] = await servicesNode.createAliasAccount();
            accounts[1] = await servicesNode.createAliasAccount();
            accounts[2] = await servicesNode.createAliasAccount(20);
            contractId = await accounts[0].client.createParentContract(parentContractJson);

            const params = new ContractFunctionParameters().addUint256(1);
            contractExecuteTimestamp = (await accounts[0].client
                .executeContractCall(contractId, 'createChild', params)).contractExecuteTimestamp;
            tokenId = await servicesNode.createToken();
            logger.info('Associate and transfer tokens');
            await accounts[0].client.associateToken(tokenId);
            await accounts[1].client.associateToken(tokenId);
            await servicesNode.transferToken(tokenId, accounts[0].accountId);
            await servicesNode.transferToken(tokenId, accounts[1].accountId);

            // get contract details
            mirrorContract = await mirrorNode.get(`/contracts/${contractId}`);

            // // get contract details
            mirrorContractDetails = await mirrorNode.get(`/contracts/${contractId}/results/${contractExecuteTimestamp}`);

            mirrorPrimaryAccount = (await mirrorNode.get(`accounts?account.id=${accounts[0].accountId}`)).accounts[0];
            mirrorSecondaryAccount = (await mirrorNode.get(`accounts?account.id=${accounts[1].accountId}`)).accounts[0];
        });

        describe('Block related RPC calls', () => {

            let mirrorBlock;
            let mirrorContractResults;
            const mirrorTransactions: any[] = [];

            before(async () => {
                mirrorBlock = (await mirrorNode.get(`/blocks?block.number=${mirrorContractDetails.block_number}`)).blocks[0];
                const timestampQuery = `timestamp=gte:${mirrorBlock.timestamp.from}&timestamp=lte:${mirrorBlock.timestamp.to}`;
                mirrorContractResults = (await mirrorNode.get(`/contracts/results?${timestampQuery}`)).results;

                for (let i = 0; i < mirrorContractResults.length; i++) {
                    const res = mirrorContractResults[i];
                    mirrorTransactions.push((await mirrorNode.get(`/contracts/${res.contract_id}/results/${res.timestamp}`)));
                }

            });

            it('should execute "eth_getBlockByHash", hydrated transactions not specified', async function () {
                const blockResult = await relay.call('eth_getBlockByHash', [mirrorBlock.hash]);
                Assertions.block(blockResult, mirrorBlock, mirrorTransactions, false);
            });

            it('should execute "eth_getBlockByHash", hydrated transactions = false', async function () {
                const blockResult = await relay.call('eth_getBlockByHash', [mirrorBlock.hash, false]);
                Assertions.block(blockResult, mirrorBlock, mirrorTransactions, false);
            });

            it('should execute "eth_getBlockByHash", hydrated transactions = true', async function () {
                const blockResult = await relay.call('eth_getBlockByHash', [mirrorBlock.hash, true]);
                Assertions.block(blockResult, mirrorBlock, mirrorTransactions, true);
            });

            it('should execute "eth_getBlockByHash" for non-existing block hash and hydrated transactions = false', async function () {
                const blockResult = await relay.call('eth_getBlockByHash', [NON_EXISTING_BLOCK_HASH, false]);
                expect(blockResult).to.be.null;
            });

            it('should execute "eth_getBlockByHash" for non-existing block hash and hydrated transactions = true', async function () {
                const blockResult = await relay.call('eth_getBlockByHash', [NON_EXISTING_BLOCK_HASH, true]);
                expect(blockResult).to.be.null;
            });

            it('should execute "eth_getBlockByNumber", hydrated transactions not specified', async function () {
                const blockResult = await relay.call('eth_getBlockByNumber', [mirrorBlock.number]);
                Assertions.block(blockResult, mirrorBlock, mirrorTransactions, false);
            });

            it('should execute "eth_getBlockByNumber", hydrated transactions = false', async function () {
                const blockResult = await relay.call('eth_getBlockByNumber', [mirrorBlock.number, false]);
                Assertions.block(blockResult, mirrorBlock, mirrorTransactions, false);
            });

            it('should execute "eth_getBlockByNumber", hydrated transactions = true', async function () {
                const blockResult = await relay.call('eth_getBlockByNumber', [mirrorBlock.number, true]);
                Assertions.block(blockResult, mirrorBlock, mirrorTransactions, true);
            });

            it('should execute "eth_getBlockByNumber" for non existing block number and hydrated transactions = true', async function () {
                const blockResult = await relay.call('eth_getBlockByNumber', [NON_EXISTING_BLOCK_NUMBER, true]);
                expect(blockResult).to.be.null;
            });

            it('should execute "eth_getBlockByNumber" for non existing block number and hydrated transactions = false', async function () {
                const blockResult = await relay.call('eth_getBlockByNumber', [NON_EXISTING_BLOCK_NUMBER, false]);
                expect(blockResult).to.be.null;
            });

            it('should execute "eth_getBlockTransactionCountByNumber"', async function () {
                const res = await relay.call('eth_getBlockTransactionCountByNumber', [mirrorBlock.number]);
                expect(res).to.be.equal(mirrorBlock.count);
            });

            it('should execute "eth_getBlockTransactionCountByNumber" for non-existing block number', async function () {
                const res = await relay.call('eth_getBlockTransactionCountByNumber', [NON_EXISTING_BLOCK_NUMBER]);
                expect(res).to.be.null;
            });

            it('should execute "eth_getBlockTransactionCountByHash"', async function () {
                const res = await relay.call('eth_getBlockTransactionCountByHash', [mirrorBlock.hash]);
                expect(res).to.be.equal(mirrorBlock.count);
            });

            it('should execute "eth_getBlockTransactionCountByHash" for non-existing block hash', async function () {
                const res = await relay.call('eth_getBlockTransactionCountByHash', [NON_EXISTING_BLOCK_HASH]);
                expect(res).to.be.null;
            });

            it('should execute "eth_getBlockTransactionCountByNumber"', async function () {

                it('should execute "eth_blockNumber"', async function () {

                    const mirrorBlocks = await mirrorNode.get(`blocks`);
                    expect(mirrorBlocks).to.have.property('blocks');
                    expect(mirrorBlocks.blocks.length).to.gt(0);
                    const mirrorBlockNumber = mirrorBlocks.blocks[0].number;

                    const res = await relay.call('eth_blockNumber', []);
                    const blockNumber = Number(res);
                    expect(blockNumber).to.exist;

                    // In some rare occasions, the relay block might be equal to the mirror node block + 1
                    // due to the mirror node block updating after it was retrieved and before the relay.call completes
                    expect(blockNumber).to.be.oneOf([mirrorBlockNumber, mirrorBlockNumber + 1]);
                });
            });

            describe('Transaction related RPC Calls', () => {
                const defaultGasPrice = Assertions.defaultGasPrice;
                const defaultGasLimit = 3_000_000;
                const defaultLegacyTransactionData = {
                    value: ONE_TINYBAR,
                    gasPrice: defaultGasPrice,
                    gasLimit: defaultGasLimit
                };

                const default155TransactionData = {
                    ...defaultLegacyTransactionData,
                    chainId: Number(CHAIN_ID)
                };

                const defaultLondonTransactionData = {
                    value: ONE_TINYBAR,
                    chainId: Number(CHAIN_ID),
                    maxPriorityFeePerGas: defaultGasPrice,
                    maxFeePerGas: defaultGasPrice,
                    gasLimit: defaultGasLimit,
                    type: 2
                };

                const defaultLegacy2930TransactionData = {
                    value: ONE_TINYBAR,
                    chainId: Number(CHAIN_ID),
                    gasPrice: defaultGasPrice,
                    gasLimit: defaultGasLimit,
                    type: 1
                };

                it('should execute "eth_getTransactionByBlockHashAndIndex"', async function () {
                    const response = await relay.call('eth_getTransactionByBlockHashAndIndex',
                        [mirrorContractDetails.block_hash, mirrorContractDetails.transaction_index]);
                    Assertions.transaction(response, mirrorContractDetails);
                });

                it('should execute "eth_getTransactionByBlockHashAndIndex" for invalid block hash', async function () {
                    const response = await relay.call('eth_getTransactionByBlockHashAndIndex',
                        [NON_EXISTING_BLOCK_HASH, mirrorContractDetails.transaction_index]);
                    expect(response).to.be.null;
                });

                it('should execute "eth_getTransactionByBlockHashAndIndex" for invalid index', async function () {
                    const response = await relay.call('eth_getTransactionByBlockHashAndIndex',
                        [mirrorContractDetails.block_hash, NON_EXISTING_INDEX]);
                    expect(response).to.be.null;
                });

                it('should execute "eth_getTransactionByBlockNumberAndIndex"', async function () {
                    const response = await relay.call('eth_getTransactionByBlockNumberAndIndex', [mirrorContractDetails.block_number, mirrorContractDetails.transaction_index]);
                    Assertions.transaction(response, mirrorContractDetails);
                });

                it('should execute "eth_getTransactionByBlockNumberAndIndex" for invalid index', async function () {
                    const response = await relay.call('eth_getTransactionByBlockNumberAndIndex', [mirrorContractDetails.block_number, NON_EXISTING_INDEX]);
                    expect(response).to.be.null;
                });

                it('should execute "eth_getTransactionByBlockNumberAndIndex" for non-exising block number', async function () {
                    const response = await relay.call('eth_getTransactionByBlockNumberAndIndex', [NON_EXISTING_BLOCK_NUMBER, mirrorContractDetails.transaction_index]);
                    expect(response).to.be.null;
                });

                it('should execute "eth_getTransactionReceipt" for hash of legacy transaction', async function () {
                    const transaction = {
                        ...default155TransactionData,
                        to: mirrorContract.evm_address,
                        nonce: await relay.getAccountNonce(accounts[2].address)
                    };
                    const signedTx = await accounts[2].wallet.signTransaction(transaction);
                    const legacyTxHash = await relay.sendRawTransaction(signedTx);
                    // Since the transactionId is not available in this context
                    // Wait for the transaction to be processed and imported in the mirror node with axios-retry
                    const mirrorResult = await mirrorNode.get(`/contracts/results/${legacyTxHash}`);

                    const res = await relay.call('eth_getTransactionReceipt', [legacyTxHash]);
                    // FIXME here we must assert that the alias address is the `from` / `to` and not the `0x` prefixed one
                    Assertions.transactionReceipt(res, mirrorResult);
                });

                it('should execute "eth_getTransactionReceipt" for hash of London transaction', async function () {
                    const transaction = {
                        ...defaultLondonTransactionData,
                        to: mirrorContract.evm_address,
                        nonce: await relay.getAccountNonce(accounts[2].address)
                    };
                    const signedTx = await accounts[2].wallet.signTransaction(transaction);
                    const transactionHash = await relay.sendRawTransaction(signedTx);
                    // Since the transactionId is not available in this context
                    // Wait for the transaction to be processed and imported in the mirror node with axios-retry
                    const mirrorResult = await mirrorNode.get(`/contracts/results/${transactionHash}`);

                    const res = await relay.call('eth_getTransactionReceipt', [transactionHash]);
                    // FIXME here we must assert that the alias address is the `from` / `to` and not the `0x` prefixed one
                    Assertions.transactionReceipt(res, mirrorResult);
                });

                it('should execute "eth_getTransactionReceipt" for non-existing hash', async function () {
                    const res = await relay.call('eth_getTransactionReceipt', [NON_EXISTING_TX_HASH]);
                    expect(res).to.be.null;
                });

<<<<<<< HEAD
=======
                it('should fail "eth_sendRawTransaction" for transaction with incorrect chain_id', async function () {
                    const transaction = {
                        ...default155TransactionData,
                        to: mirrorContract.evm_address,
                        nonce: await relay.getAccountNonce(accounts[2].address),
                        chainId: INCORRECT_CHAIN_ID
                    };
                    const signedTx = await accounts[2].wallet.signTransaction(transaction);
                    try {
                        await relay.sendRawTransaction(signedTx);
                        Assertions.expectedError();
                    }
                    catch(e) {
                        Assertions.jsonRpcError(e, predefined.UNSUPPORTED_CHAIN_ID(ethers.utils.hexValue(INCORRECT_CHAIN_ID), CHAIN_ID));
                    }
                });

                it('should fail "eth_sendRawTransaction" for legacy EIP 155 transactions (with gas price too low)', async function () {
                    const transaction = {
                        ...default155TransactionData,
                        gasPrice: GAS_PRICE_TOO_LOW,
                        to: mirrorContract.evm_address,
                        nonce: await relay.getAccountNonce(accounts[2].address)
                    };
                    const signedTx = await accounts[2].wallet.signTransaction(transaction);
                    await relay.callFailing('eth_sendRawTransaction', [signedTx], predefined.GAS_PRICE_TOO_LOW);
                });

>>>>>>> b1a91557
                it('should execute "eth_sendRawTransaction" for legacy EIP 155 transactions', async function () {
                    const receiverInitialBalance = await relay.getBalance(mirrorContract.evm_address);
                    const transaction = {
                        ...default155TransactionData,
                        to: mirrorContract.evm_address,
                        nonce: await relay.getAccountNonce(accounts[2].address)
                    };
                    const signedTx = await accounts[2].wallet.signTransaction(transaction);
                    const transactionHash = await relay.sendRawTransaction(signedTx);
                    // Since the transactionId is not available in this context
                    // Wait for the transaction to be processed and imported in the mirror node with axios-retry
                    await mirrorNode.get(`/contracts/results/${transactionHash}`);

                    const receiverEndBalance = await relay.getBalance(mirrorContract.evm_address);
                    const balanceChange = receiverEndBalance.sub(receiverInitialBalance);
                    expect(balanceChange.toString()).to.eq(ONE_TINYBAR.toString());
                });

                it('should fail "eth_sendRawTransaction" for legacy EIP 155 transactions (with insufficient balance)', async function () {
                    const balanceInWeiBars = await servicesNode.getAccountBalanceInWeiBars(accounts[2].accountId)

                    const transaction = {
                        ...default155TransactionData,
                        to: mirrorContract.evm_address,
                        value: balanceInWeiBars,
                        nonce: await relay.getAccountNonce(accounts[2].address)
                    };
                    const signedTx = await accounts[2].wallet.signTransaction(transaction);
                    await relay.callFailing('eth_sendRawTransaction', [signedTx], predefined.INSUFFICIENT_ACCOUNT_BALANCE);
                });

                it('should fail "eth_sendRawTransaction" for Legacy transactions (with no chainId)', async function () {
                    const transaction = {
                        ...defaultLegacyTransactionData,
                        to: mirrorContract.evm_address,
                        nonce: await relay.getAccountNonce(accounts[2].address)
                    };
                    const signedTx = await accounts[2].wallet.signTransaction(transaction);
                    await relay.callFailing('eth_sendRawTransaction', [signedTx], predefined.UNSUPPORTED_CHAIN_ID('0x0', CHAIN_ID));
                });

                it('should fail "eth_sendRawTransaction" for Legacy transactions (with gas price too low)', async function () {
                    const transaction = {
                        ...defaultLegacyTransactionData,
                        chainId: Number(CHAIN_ID),
                        gasPrice: GAS_PRICE_TOO_LOW,
                        to: mirrorContract.evm_address,
                        nonce: await relay.getAccountNonce(accounts[2].address)
                    };
                    const signedTx = await accounts[2].wallet.signTransaction(transaction);
                    await relay.callFailing('eth_sendRawTransaction', [signedTx], predefined.GAS_PRICE_TOO_LOW);
                });

                it('should fail "eth_sendRawTransaction" for Legacy 2930 transactions', async function () {
                    const transaction = {
                        ...defaultLegacy2930TransactionData,
                        to: mirrorContract.evm_address,
                        nonce: await relay.getAccountNonce(accounts[2].address)
                    };
                    const signedTx = await accounts[2].wallet.signTransaction(transaction);
                    await relay.callFailing('eth_sendRawTransaction', [signedTx]);
                });

                it('should fail "eth_sendRawTransaction" for Legacy 2930 transactions (with gas price too low)', async function () {
                    const transaction = {
                        ...defaultLegacy2930TransactionData,
                        gasPrice: GAS_PRICE_TOO_LOW,
                        to: mirrorContract.evm_address,
                        nonce: await relay.getAccountNonce(accounts[2].address)
                    };
                    const signedTx = await accounts[2].wallet.signTransaction(transaction);
                    await relay.callFailing('eth_sendRawTransaction', [signedTx], predefined.GAS_PRICE_TOO_LOW);
                });

                it('should fail "eth_sendRawTransaction" for Legacy 2930 transactions (with insufficient balance)', async function () {
                    const balanceInWeiBars = await servicesNode.getAccountBalanceInWeiBars(accounts[2].accountId)
                    const transaction = {
                        ...defaultLegacy2930TransactionData,
                        value: balanceInWeiBars,
                        to: mirrorContract.evm_address,
                        nonce: await relay.getAccountNonce(accounts[2].address)
                    };
                    const signedTx = await accounts[2].wallet.signTransaction(transaction);
                    await relay.callFailing('eth_sendRawTransaction', [signedTx], predefined.INSUFFICIENT_ACCOUNT_BALANCE);
                });

                it('should fail "eth_sendRawTransaction" for London transactions (with gas price too low)', async function () {
                    const transaction = {
                        ...defaultLondonTransactionData,
                        maxPriorityFeePerGas: GAS_PRICE_TOO_LOW,
                        maxFeePerGas: GAS_PRICE_TOO_LOW,
                        to: mirrorContract.evm_address,
                        nonce: await relay.getAccountNonce(accounts[2].address)
                    };
                    const signedTx = await accounts[2].wallet.signTransaction(transaction);
                    await relay.callFailing('eth_sendRawTransaction', [signedTx], predefined.GAS_PRICE_TOO_LOW);
                });

                it('should fail "eth_sendRawTransaction" for London transactions (with insufficient balance)', async function () {
                    const balanceInWeiBars = await servicesNode.getAccountBalanceInWeiBars(accounts[2].accountId)

                    const transaction = {
                        ...defaultLondonTransactionData,
                        value: balanceInWeiBars,
                        to: mirrorContract.evm_address,
                        nonce: await relay.getAccountNonce(accounts[2].address)
                    };
                    const signedTx = await accounts[2].wallet.signTransaction(transaction);
                    await relay.callFailing('eth_sendRawTransaction', [signedTx], predefined.INSUFFICIENT_ACCOUNT_BALANCE);
                });

                it('should execute "eth_sendRawTransaction" for London transactions', async function () {
                    const receiverInitialBalance = await relay.getBalance(mirrorContract.evm_address);

                    const transaction = {
                        ...defaultLondonTransactionData,
                        to: mirrorContract.evm_address,
                        nonce: await relay.getAccountNonce(accounts[2].address)
                    };
                    const signedTx = await accounts[2].wallet.signTransaction(transaction);
                    const transactionHash = await relay.call('eth_sendRawTransaction', [signedTx]);

                    // Since the transactionId is not available in this context
                    // Wait for the transaction to be processed and imported in the mirror node with axios-retry
                    await mirrorNode.get(`/contracts/results/${transactionHash}`);
                    const receiverEndBalance = await relay.getBalance(mirrorContract.evm_address);
                    const balanceChange = receiverEndBalance.sub(receiverInitialBalance);
                    expect(balanceChange.toString()).to.eq(ONE_TINYBAR.toString());
                });

                describe('Prechecks', async function () {
                    it('should fail "eth_sendRawTransaction" for transaction with incorrect chain_id', async function () {
                        const transaction = {
                            ...default155TransactionData,
                            to: mirrorContract.evm_address,
                            nonce: await relay.getAccountNonce(accounts[2].address),
                            chainId: INCORRECT_CHAIN_ID
                        };
                        const signedTx = await accounts[2].wallet.signTransaction(transaction);
                        try {
                            await relay.sendRawTransaction(signedTx);
                            Assertions.expectedError();
                        }
                        catch(e) {
                            Assertions.jsonRpcError(e, -32000, 'ChainId (0x3e7) not supported. The correct chainId is 0x12a.');
                        }
                    });

                    it('should fail "eth_sendRawTransaction" for EIP155 transaction with not enough gas', async function () {
                        const transaction = {
                            ...default155TransactionData,
                            to: mirrorContract.evm_address,
                            nonce: await relay.getAccountNonce(accounts[2].address),
                            gasLimit: 100
                        };
                        const signedTx = await accounts[2].wallet.signTransaction(transaction);
                        try {
                            await relay.sendRawTransaction(signedTx);
                            Assertions.expectedError();
                        }
                        catch(e) {
                            Assertions.jsonRpcError(e, -32003, 'Intrinsic gas exceeds gas limit');
                        }
                    });

                    it('should fail "eth_sendRawTransaction" for EIP155 transaction with a too high gasLimit', async function () {
                        const transaction = {
                            ...default155TransactionData,
                            to: mirrorContract.evm_address,
                            nonce: await relay.getAccountNonce(accounts[2].address),
                            gasLimit: 999999999
                        };
                        const signedTx = await accounts[2].wallet.signTransaction(transaction);
                        try {
                            await relay.sendRawTransaction(signedTx);
                            Assertions.expectedError();
                        } catch (e) {
                            Assertions.jsonRpcError(e, -32005, 'Transaction gas limit exceeds block gas limit');
                        }
                    });


                    it('should fail "eth_sendRawTransaction" for London transaction with not enough gas', async function () {
                        const transaction = {
                            ...defaultLondonTransactionData,
                            to: mirrorContract.evm_address,
                            nonce: await relay.getAccountNonce(accounts[2].address),
                            gasLimit: 100
                        };
                        const signedTx = await accounts[2].wallet.signTransaction(transaction);
                        try {
                            await relay.sendRawTransaction(signedTx);
                            Assertions.expectedError();
                        }
                        catch(e) {
                            Assertions.jsonRpcError(e, -32003, 'Intrinsic gas exceeds gas limit');
                        }
                    });

                    it('should fail "eth_sendRawTransaction" for London transaction with a too high gasLimit', async function () {
                        const transaction = {
                            ...defaultLondonTransactionData,
                            to: mirrorContract.evm_address,
                            nonce: await relay.getAccountNonce(accounts[2].address),
                            gasLimit: 999999999
                        };
                        const signedTx = await accounts[2].wallet.signTransaction(transaction);
                        try {
                            await relay.sendRawTransaction(signedTx);
                            Assertions.expectedError();
                        } catch (e) {
                            Assertions.jsonRpcError(e, -32005, 'Transaction gas limit exceeds block gas limit');
                        }
                    });

                    it('should fail "eth_sendRawTransaction" for legacy EIP 155 transactions (with gas price too low)', async function () {
                        const transaction = {
                            ...default155TransactionData,
                            gasPrice: GAS_PRICE_TOO_LOW,
                            to: mirrorContract.evm_address,
                            nonce: await relay.getAccountNonce(accounts[2].address)
                        };
                        const signedTx = await accounts[2].wallet.signTransaction(transaction);
                        await relay.callFailing('eth_sendRawTransaction', [signedTx], -32009, 'Gas price below configured minimum gas price');
                    });
                });

                it('should execute "eth_getTransactionCount" primary', async function () {
                    const res = await relay.call('eth_getTransactionCount', [mirrorPrimaryAccount.evm_address, mirrorContractDetails.block_number]);
                    expect(res).to.be.equal('0x0');
                });

                it('should execute "eth_getTransactionCount" secondary', async function () {
                    const res = await relay.call('eth_getTransactionCount', [mirrorSecondaryAccount.evm_address, mirrorContractDetails.block_number]);
                    expect(res).to.be.equal('0x0');
                });

                it('should execute "eth_getTransactionCount" contract', async function () {
                    const res = await relay.call('eth_getTransactionCount', [mirrorContract.evm_address, mirrorContractDetails.block_number]);
                    expect(res).to.be.equal('0x1');
                });

                it('should execute "eth_getTransactionCount" for account with id converted to evm_address', async function () {
                    const res = await relay.call('eth_getTransactionCount', [Utils.idToEvmAddress(mirrorPrimaryAccount.account), mirrorContractDetails.block_number]);
                    expect(res).to.be.equal('0x0');
                });

                it('should execute "eth_getTransactionCount" contract with id converted to evm_address', async function () {
                    const res = await relay.call('eth_getTransactionCount', [Utils.idToEvmAddress(contractId.toString()), mirrorContractDetails.block_number]);
                    expect(res).to.be.equal('0x1');
                });

                it('should execute "eth_getTransactionCount" for non-existing address', async function () {
                    const res = await relay.call('eth_getTransactionCount', [NON_EXISTING_ADDRESS, mirrorContractDetails.block_number]);
                    expect(res).to.be.equal('0x0');
                });

                it('should execute "eth_getTransactionCount" for account with non-zero nonce', async function () {
                    const account = await servicesNode.createAliasAccount();
                    // Wait for account creation to propagate
                    await mirrorNode.get(`/accounts/${account.accountId}`);
                    const transaction = {
                        ...defaultLondonTransactionData,
                        to: mirrorContract.evm_address,
                        nonce: await relay.getAccountNonce(account.address)
                    };

                    const signedTx = await account.wallet.signTransaction(transaction);
                    const transactionHash = await relay.call('eth_sendRawTransaction', [signedTx]);
                    // Since the transactionId is not available in this context
                    // Wait for the transaction to be processed and imported in the mirror node with axios-retry
                    await mirrorNode.get(`/contracts/results/${transactionHash}`);

                    const res = await relay.call('eth_getTransactionCount', [account.address, 'latest']);
                    expect(res).to.be.equal('0x1');
                });

                it('should execute "eth_getTransactionByHash" for existing transaction', async function () {
                    const transaction = {
                        ...defaultLondonTransactionData,
                        to: mirrorContract.evm_address,
                        nonce: await relay.getAccountNonce(accounts[2].address)
                    };
                    const signedTx = await accounts[2].wallet.signTransaction(transaction);
                    const transactionHash = await relay.sendRawTransaction(signedTx);
                    const mirrorTransaction = await mirrorNode.get(`/contracts/results/${transactionHash}`);

                    const res = await relay.call('eth_getTransactionByHash', [transactionHash]);
                    Assertions.transaction(res, mirrorTransaction);
                });

                it('should execute "eth_getTransactionByHash" for non-existing transaction and return null', async function () {
                    const res = await relay.call('eth_getTransactionByHash', [NON_EXISTING_TX_HASH]);
                    expect(res).to.be.null;
                });
            });

            it('should execute "eth_estimateGas"', async function () {
                const res = await relay.call('eth_estimateGas', []);
                expect(res).to.contain('0x');
                expect(res).to.not.be.equal('0x');
                expect(res).to.not.be.equal('0x0');
            });

            it('should call eth_gasPrice', async function () {
                const res = await relay.call('eth_gasPrice', []);
                expect(res).to.exist;
                expect(res).to.equal(ethers.utils.hexValue(Assertions.defaultGasPrice));
            });

            it('should execute "eth_getBalance" for newly created account with 10 HBAR', async function () {
                const account = await servicesNode.createAliasAccount(10);
                // Wait for account creation to propagate
                await mirrorNode.get(`/accounts/${account.accountId}`);

                const res = await relay.call('eth_getBalance', [account.address, 'latest']);
                const balance = await servicesNode.executeQuery(new AccountBalanceQuery()
                    .setAccountId(account.accountId));
                const balanceInWeiBars = BigNumber.from(balance.hbars.toTinybars().toString()).mul(10 ** 10);
                expect(res).to.eq(ethers.utils.hexValue(balanceInWeiBars));
            });

            it('should execute "eth_getBalance" for non-existing address', async function () {
                const res = await relay.call('eth_getBalance', [NON_EXISTING_ADDRESS, 'latest']);
                expect(res).to.eq('0x0');
            });

            it('should execute "eth_getBalance" for contract', async function () {
                const res = await relay.call('eth_getBalance', [Utils.idToEvmAddress(contractId.toString()), 'latest']);
                expect(res).to.eq(ethers.utils.hexValue(ONE_WEIBAR));
            });

            it('should execute "eth_getBalance" for contract with id converted to evm_address', async function () {
                const res = await relay.call('eth_getBalance', [Utils.idToEvmAddress(contractId.toString()), 'latest']);
                expect(res).to.eq(ethers.utils.hexValue(ONE_WEIBAR));
            });

            describe('Hardcoded RPC Endpoints', () => {
                let mirrorBlock;

                before(async () => {
                    mirrorBlock = (await mirrorNode.get(`/blocks?block.number=${mirrorContractDetails.block_number}`)).blocks[0];
                });

                it('should execute "eth_chainId"', async function () {
                    const res = await relay.call('eth_chainId', [null]);
                    expect(res).to.be.equal(CHAIN_ID);
                });

                it('should execute "net_listening"', async function () {
                    const res = await relay.call('net_listening', []);
                    expect(res).to.be.equal('false');
                });

                it('should execute "net_version"', async function () {
                    const res = await relay.call('net_version', []);
                    expect(res).to.be.equal(CHAIN_ID);
                });

                it('should execute "eth_getUncleByBlockHashAndIndex"', async function () {
                    const res = await relay.call('eth_getUncleByBlockHashAndIndex', [mirrorBlock.hash, 0]);
                    expect(res).to.be.null;
                });

                it('should execute "eth_getUncleByBlockHashAndIndex" for non-existing block hash and index=0', async function () {
                    const res = await relay.call('eth_getUncleByBlockHashAndIndex', [NON_EXISTING_BLOCK_HASH, 0]);
                    expect(res).to.be.null;
                });

                it('should execute "eth_getUncleByBlockNumberAndIndex"', async function () {
                    const res = await relay.call('eth_getUncleByBlockNumberAndIndex', [mirrorBlock.number, 0]);
                    expect(res).to.be.null;
                });

                it('should execute "eth_getUncleByBlockNumberAndIndex" for non-existing block number and index=0', async function () {
                    const res = await relay.call('eth_getUncleByBlockNumberAndIndex', [NON_EXISTING_BLOCK_NUMBER, 0]);
                    expect(res).to.be.null;
                });

                it('should execute "eth_getUncleCountByBlockHash"', async function () {
                    const res = await relay.call('eth_getUncleCountByBlockHash', []);
                    expect(res).to.be.equal('0x0');
                });

                it('should execute "eth_getUncleCountByBlockNumber"', async function () {
                    const res = await relay.call('eth_getUncleCountByBlockNumber', []);
                    expect(res).to.be.equal('0x0');
                });

                it('should return empty on "eth_accounts"', async function () {
                    const res = await relay.call('eth_accounts', []);
                    expect(res).to.deep.equal([]);
                });

                it('should execute "eth_hashrate"', async function () {
                    const res = await relay.call('eth_hashrate', []);
                    expect(res).to.be.equal('0x0');
                });

                it('should execute "eth_mining"', async function () {
                    const res = await relay.call('eth_mining', []);
                    expect(res).to.be.equal(false);
                });

                it('should execute "eth_submitWork"', async function () {
                    const res = await relay.call('eth_submitWork', []);
                    expect(res).to.be.equal(false);
                });

                it('should execute "eth_syncing"', async function () {
                    const res = await relay.call('eth_syncing', []);
                    expect(res).to.be.equal(false);
                });

                it('should execute "web3_client_version"', async function () {
                    const res = await relay.call('web3_client_version', []);
                    expect(res).to.contain('relay/');
                });

            });

            describe('Unsupported RPC Endpoints', () => {

                it('should not support "eth_submitHashrate"', async function () {
                    await relay.callUnsupported('eth_submitHashrate', []);
                });

                it('should not support "eth_getWork"', async function () {
                    await relay.callUnsupported('eth_getWork', []);
                });

                it('should not support "eth_coinbase"', async function () {
                    await relay.callUnsupported('eth_coinbase', []);
                });

                it('should not support "eth_sendTransaction"', async function () {
                    await relay.callUnsupported('eth_sendTransaction', []);
                });

                it('should not support "eth_protocolVersion"', async function () {
                    await relay.callUnsupported('eth_protocolVersion', []);
                });

                it('should not support "eth_sign"', async function () {
                    await relay.callUnsupported('eth_sign', []);
                });

                it('should not support "eth_signTransaction"', async function () {
                    await relay.callUnsupported('eth_signTransaction', []);
                });
            });

            describe('eth_getCode', () => {

                let basicContract;

                before(async () => {
                    basicContract = await servicesNode.deployContract(basicContractJson);
                    // Wait for creation to propagate
                    await mirrorNode.get(`/contracts/${basicContract.contractId}`);
                });

                it('should execute "eth_getCode" for contract evm_address', async function () {
                    const evmAddress = basicContract.contractId.toSolidityAddress();
                    const res = await relay.call('eth_getCode', [evmAddress]);
                    expect(res).to.eq(basicContractJson.deployedBytecode);
                });

                it('should execute "eth_getCode" for contract with id converted to evm_address', async function () {
                    const evmAddress = Utils.idToEvmAddress(basicContract.contractId.toString());
                    const res = await relay.call('eth_getCode', [evmAddress]);
                    expect(res).to.eq(basicContractJson.deployedBytecode);
                });

                it('should return 0x0 for non-existing contract on eth_getCode', async function () {
                    const res = await relay.call('eth_getCode', [NON_EXISTING_ADDRESS]);
                    expect(res).to.eq('0x0');
                });

                it('should return 0x0 for account evm_address on eth_getCode', async function () {
                    const evmAddress = Utils.idToEvmAddress(accounts[2].accountId.toString());
                    const res = await relay.call('eth_getCode', [evmAddress]);
                    expect(res).to.eq('0x0');
                });

                it('should return 0x0 for account alias on eth_getCode', async function () {
                    const alias = Utils.idToEvmAddress(accounts[2].accountId.toString());
                    const res = await relay.call('eth_getCode', [alias]);
                    expect(res).to.eq('0x0');
                });
            });

            describe('eth_call', () => {
                let basicContract, evmAddress;

                before(async () => {
                    basicContract = await servicesNode.deployContract(basicContractJson);
                    // Wait for creation to propagate
                    await mirrorNode.get(`/contracts/${basicContract.contractId}`);

                    evmAddress = `0x${basicContract.contractId.toSolidityAddress()}`;
                });

                it('should execute "eth_call" request to Basic contract', async function () {
                    const callData = {
                        from: accounts[2].address,
                        to: evmAddress,
                        gas: 30000,
                        data: BASIC_CONTRACT_PING_CALL_DATA
                    };

                    const res = await relay.call('eth_call', [callData]);
                    expect(res).to.eq(BASIC_CONTRACT_PING_RESULT);
                });

                it('should fail "eth_call" for non-existing contract address', async function () {
                    const callData = {
                        from: accounts[2].address,
                        to: NON_EXISTING_ADDRESS,
                        gas: 30000,
                        data: BASIC_CONTRACT_PING_CALL_DATA
                    };

                    await relay.callFailing('eth_call', [callData]);
                });

                it('should execute "eth_call" without from field', async function () {
                    const callData = {
                        to: evmAddress,
                        gas: 30000,
                        data: BASIC_CONTRACT_PING_CALL_DATA
                    };

                    const res = await relay.call('eth_call', [callData]);
                    expect(res).to.eq(BASIC_CONTRACT_PING_RESULT);
                });

                it('should execute "eth_call" without gas field', async function () {
                    const callData = {
                        from: accounts[2].address,
                        to: evmAddress,
                        data: BASIC_CONTRACT_PING_CALL_DATA
                    };

                    const res = await relay.call('eth_call', [callData]);
                    expect(res).to.eq(BASIC_CONTRACT_PING_RESULT);
                });

                it('should fail "eth_call" request without data field', async function () {
                    const callData = {
                        from: accounts[2].address,
                        to: evmAddress,
                        gas: 30000
                    };

                    await relay.callFailing('eth_call', [callData]);
                });
            });
        });

        describe('Gas Price related RPC endpoints', () => {
            let lastBlockBeforeUpdate;
            let lastBlockAfterUpdate;

            before(async () => {
                await servicesNode.updateFileContent(FEE_SCHEDULE_FILE_ID, FEE_SCHEDULE_FILE_CONTENT_DEFAULT);
                await servicesNode.updateFileContent(EXCHANGE_RATE_FILE_ID, EXCHANGE_RATE_FILE_CONTENT_DEFAULT);
                lastBlockBeforeUpdate = (await mirrorNode.get(`/blocks?limit=1&order=desc`)).blocks[0];
                await new Promise(resolve => setTimeout(resolve, 4000));
                await servicesNode.updateFileContent(FEE_SCHEDULE_FILE_ID, FEE_SCHEDULE_FILE_CONTENT_UPDATED);
                await new Promise(resolve => setTimeout(resolve, 4000));
                lastBlockAfterUpdate = (await mirrorNode.get(`/blocks?limit=1&order=desc`)).blocks[0];
            });

            it('should call eth_feeHistory with updated fees', async function() {
                const blockCountNumber = lastBlockAfterUpdate.number - lastBlockBeforeUpdate.number;
                const blockCountHex = ethers.utils.hexValue(blockCountNumber);
                const datedGasPriceHex = ethers.utils.hexValue(Assertions.datedGasPrice);
                const updatedGasPriceHex = ethers.utils.hexValue(Assertions.updatedGasPrice);
                const newestBlockNumberHex = ethers.utils.hexValue(lastBlockAfterUpdate.number);
                const oldestBlockNumberHex = ethers.utils.hexValue(lastBlockAfterUpdate.number - blockCountNumber + 1);

                const res = await relay.call('eth_feeHistory', [blockCountHex, newestBlockNumberHex, [0]]);

                Assertions.feeHistory(res, {resultCount: blockCountNumber, oldestBlock: oldestBlockNumberHex, chechReward: true});

                expect(res.baseFeePerGas[0]).to.equal(datedGasPriceHex);
                expect(res.baseFeePerGas[res.baseFeePerGas.length - 2]).to.equal(updatedGasPriceHex);
                expect(res.baseFeePerGas[res.baseFeePerGas.length - 1]).to.equal(updatedGasPriceHex);
            });

            it('should call eth_feeHistory with newest block > latest', async function() {
                let latestBlock;
                const newestBlockNumber = lastBlockAfterUpdate.number + 10;
                const newestBlockNumberHex = ethers.utils.hexValue(newestBlockNumber);
                try {
                    latestBlock = (await mirrorNode.get(`/blocks?limit=1&order=desc`)).blocks[0];
                    await relay.call('eth_feeHistory', ['0x1', newestBlockNumberHex, null]);
                } catch (error) {
<<<<<<< HEAD
                    Assertions.jsonRpcError(error, -32000, `Request beyond head block: requested ${newestBlockNumber}, head ${latestBlock.number}`);
                }
=======
                    Assertions.jsonRpcError(error, predefined.REQUEST_BEYOND_HEAD_BLOCK(newestBlockNumber, latestBlock.number));
                }                
>>>>>>> b1a91557
            });

            it('should call eth_feeHistory with zero block count', async function() {
                const res = await relay.call('eth_feeHistory', ['0x0', 'latest', null]);

                expect(res.reward).to.not.exist;
                expect(res.baseFeePerGas).to.not.exist;
                expect(res.gasUsedRatio).to.equal(null);
                expect(res.oldestBlock).to.equal('0x0');
            });
        });
    });
});<|MERGE_RESOLUTION|>--- conflicted
+++ resolved
@@ -29,11 +29,8 @@
 // local resources
 import parentContractJson from '../contracts/Parent.json';
 import basicContractJson from '../contracts/Basic.json';
-<<<<<<< HEAD
 import {JsonRpcError} from "@hashgraph/json-rpc-relay";
-=======
 import { predefined } from '../../../relay/src/lib/errors';
->>>>>>> b1a91557
 
 describe('RPC Server Acceptance Tests', function () {
     this.timeout(240 * 1000); // 240 seconds
@@ -310,8 +307,6 @@
                     expect(res).to.be.null;
                 });
 
-<<<<<<< HEAD
-=======
                 it('should fail "eth_sendRawTransaction" for transaction with incorrect chain_id', async function () {
                     const transaction = {
                         ...default155TransactionData,
@@ -340,7 +335,6 @@
                     await relay.callFailing('eth_sendRawTransaction', [signedTx], predefined.GAS_PRICE_TOO_LOW);
                 });
 
->>>>>>> b1a91557
                 it('should execute "eth_sendRawTransaction" for legacy EIP 155 transactions', async function () {
                     const receiverInitialBalance = await relay.getBalance(mirrorContract.evm_address);
                     const transaction = {
@@ -940,13 +934,8 @@
                     latestBlock = (await mirrorNode.get(`/blocks?limit=1&order=desc`)).blocks[0];
                     await relay.call('eth_feeHistory', ['0x1', newestBlockNumberHex, null]);
                 } catch (error) {
-<<<<<<< HEAD
-                    Assertions.jsonRpcError(error, -32000, `Request beyond head block: requested ${newestBlockNumber}, head ${latestBlock.number}`);
-                }
-=======
                     Assertions.jsonRpcError(error, predefined.REQUEST_BEYOND_HEAD_BLOCK(newestBlockNumber, latestBlock.number));
                 }                
->>>>>>> b1a91557
             });
 
             it('should call eth_feeHistory with zero block count', async function() {
