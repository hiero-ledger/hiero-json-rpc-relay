--- conflicted
+++ resolved
@@ -438,9 +438,10 @@
                 expect(res).to.not.be.equal('0x0');
             });
 
-            it('should execute "eth_gasPrice"', async function () {
+            it('should call eth_gasPrice', async function() {
                 const res = await relay.call('eth_gasPrice', []);
-                expect(res).to.be.equal('0xa7a3582000');
+                expect(res).to.exist;
+                expect(res).to.equal(ethers.utils.hexValue(Assertions.defaultGasPrice));
             });
 
             it('should execute "eth_getBalance" for newly created account with 10 HBAR', async function () {
@@ -626,259 +627,4 @@
             });
         });
     });
-<<<<<<< HEAD
-=======
-
-    it('should execute "eth_estimateGas"', async function () {
-        const res = await relay.call('eth_estimateGas', []);
-        expect(res).to.contain('0x');
-        expect(res).to.not.be.equal('0x');
-        expect(res).to.not.be.equal('0x0');
-    });
-
-    it('should execute "eth_gasPrice"', async function () {
-        const res = await relay.call('eth_gasPrice', []);
-        expect(res).to.be.equal('0xa7a3582000');
-    });
-
-    it('should execute "eth_getBalance" for newly created account with 10 HBAR', async function () {
-        const account = await servicesNode.createAliasAccount(10);
-        // Wait for account creation to propagate
-        await mirrorNode.get(`/accounts/${account.accountId}`);
-
-        const res = await relay.call('eth_getBalance', [account.address, 'latest']);
-        const balance = await servicesNode.executeQuery(new AccountBalanceQuery()
-            .setAccountId(account.accountId));
-        const balanceInWeiBars = BigNumber.from(balance.hbars.toTinybars().toString()).mul(10 ** 10);
-        expect(res).to.eq(ethers.utils.hexValue(balanceInWeiBars));
-    });
-
-    it('should execute "eth_getBalance" for non-existing address', async function () {
-        const res = await relay.call('eth_getBalance', [NON_EXISTING_ADDRESS, 'latest']);
-        expect(res).to.eq('0x0');
-    });
-
-    it('should execute "eth_getBalance" for contract', async function () {
-        const res = await relay.call('eth_getBalance', [Utils.idToEvmAddress(contractId.toString()), 'latest']);
-        expect(res).to.eq(ethers.utils.hexValue(ONE_WEIBAR));
-    });
-
-    it('should execute "eth_getBalance" for contract with id converted to evm_address', async function () {
-        const res = await relay.call('eth_getBalance', [Utils.idToEvmAddress(contractId.toString()), 'latest']);
-        expect(res).to.eq(ethers.utils.hexValue(ONE_WEIBAR));
-    });
-
-    describe('Hardcoded RPC Endpoints', () => {
-        let mirrorBlock;
-
-        before(async () => {
-            mirrorBlock = (await mirrorNode.get(`/blocks?block.number=${mirrorContractDetails.block_number}`)).blocks[0];
-        });
-
-        it('should execute "eth_chainId"', async function () {
-            const res = await relay.call('eth_chainId', [null]);
-            expect(res).to.be.equal(CHAIN_ID);
-        });
-
-        it('should execute "net_listening"', async function () {
-            const res = await relay.call('net_listening', []);
-            expect(res).to.be.equal('false');
-        });
-
-        it('should execute "net_version"', async function () {
-            const res = await relay.call('net_version', []);
-            expect(res).to.be.equal(CHAIN_ID);
-        });
-
-        it('should execute "eth_getUncleByBlockHashAndIndex"', async function () {
-            const res = await relay.call('eth_getUncleByBlockHashAndIndex', [mirrorBlock.hash, 0]);
-            expect(res).to.be.null;
-        });
-
-        it('should execute "eth_getUncleByBlockHashAndIndex" for non-existing block hash and index=0', async function () {
-            const res = await relay.call('eth_getUncleByBlockHashAndIndex', [NON_EXISTING_BLOCK_HASH, 0]);
-            expect(res).to.be.null;
-        });
-
-        it('should execute "eth_getUncleByBlockNumberAndIndex"', async function () {
-            const res = await relay.call('eth_getUncleByBlockNumberAndIndex', [mirrorBlock.number, 0]);
-            expect(res).to.be.null;
-        });
-
-        it('should execute "eth_getUncleByBlockNumberAndIndex" for non-existing block number and index=0', async function () {
-            const res = await relay.call('eth_getUncleByBlockNumberAndIndex', [NON_EXISTING_BLOCK_NUMBER, 0]);
-            expect(res).to.be.null;
-        });
-
-        it('should execute "eth_getUncleCountByBlockHash"', async function () {
-            const res = await relay.call('eth_getUncleCountByBlockHash', []);
-            expect(res).to.be.equal('0x0');
-        });
-
-        it('should execute "eth_getUncleCountByBlockNumber"', async function () {
-            const res = await relay.call('eth_getUncleCountByBlockNumber', []);
-            expect(res).to.be.equal('0x0');
-        });
-
-        it('should return empty on "eth_accounts"', async function () {
-            const res = await relay.call('eth_accounts', []);
-            expect(res).to.deep.equal([]);
-        });
-
-        it('should execute "eth_hashrate"', async function () {
-            const res = await relay.call('eth_hashrate', []);
-            expect(res).to.be.equal('0x0');
-        });
-
-        it('should execute "eth_mining"', async function () {
-            const res = await relay.call('eth_mining', []);
-            expect(res).to.be.equal(false);
-        });
-
-        it('should execute "eth_submitWork"', async function () {
-            const res = await relay.call('eth_submitWork', []);
-            expect(res).to.be.equal(false);
-        });
-
-        it('should execute "eth_syncing"', async function () {
-            const res = await relay.call('eth_syncing', []);
-            expect(res).to.be.equal(false);
-        });
-
-        it('should execute "web3_client_version"', async function () {
-            const res = await relay.call('web3_client_version', []);
-            expect(res).to.contain('relay/');
-        });
-
-    });
-
-    describe('Unsupported RPC Endpoints', () => {
-
-        it('should not support "eth_submitHashrate"', async function () {
-            await relay.callUnsupported('eth_submitHashrate', []);
-        });
-
-        it('should not support "eth_getWork"', async function () {
-            await relay.callUnsupported('eth_getWork', []);
-        });
-
-        it('should not support "eth_coinbase"', async function () {
-            await relay.callUnsupported('eth_coinbase', []);
-        });
-
-        it('should not support "eth_sendTransaction"', async function () {
-            await relay.callUnsupported('eth_sendTransaction', []);
-        });
-
-        it('should not support "eth_protocolVersion"', async function () {
-            await relay.callUnsupported('eth_protocolVersion', []);
-        });
-
-        it('should not support "eth_sign"', async function () {
-            await relay.callUnsupported('eth_sign', []);
-        });
-
-        it('should not support "eth_signTransaction"', async function () {
-            await relay.callUnsupported('eth_signTransaction', []);
-        });
-    });
-
-    describe('eth_getCode', () => {
-
-        let basicContract;
-
-        before(async () => {
-            basicContract = await servicesNode.deployContract(basicContractJson);
-            // Wait for creation to propagate
-            await mirrorNode.get(`/contracts/${basicContract.contractId}`);
-        });
-
-        it('should execute "eth_getCode" for contract evm_address', async function () {
-            const evmAddress = basicContract.contractId.toSolidityAddress();
-            const res = await relay.call('eth_getCode', [evmAddress]);
-            expect(res).to.eq(basicContractJson.deployedBytecode);
-        });
-
-        it('should execute "eth_getCode" for contract with id converted to evm_address', async function () {
-            const evmAddress = Utils.idToEvmAddress(basicContract.contractId.toString());
-            const res = await relay.call('eth_getCode', [evmAddress]);
-            expect(res).to.eq(basicContractJson.deployedBytecode);
-        });
-
-        it('should return 0x for non-existing contract on eth_getCode', async function () {
-            const res = await relay.call('eth_getCode', [NON_EXISTING_ADDRESS]);
-            expect(res).to.eq('0x0');
-        });
-
-        it('should return 0x for account evm_address on eth_getCode', async function () {
-            const evmAddress = Utils.idToEvmAddress(accounts[2].accountId.toString());
-            const res = await relay.call('eth_getCode', [evmAddress]);
-            expect(res).to.eq('0x0');
-        });
-
-        it('should return 0x for account alias on eth_getCode', async function () {
-            const alias = Utils.idToEvmAddress(accounts[2].accountId.toString());
-            const res = await relay.call('eth_getCode', [alias]);
-            expect(res).to.eq('0x0');
-        });
-    });
-
-    describe('Gas Price related RPC endpoints', () => {
-        it('should call eth_feeHistory', async function() {
-            const res = await relay.call('eth_feeHistory', []);
-
-            expect(res.baseFeePerGasArray).to.exist.to.be.an('Array');
-            expect(res.gasUsedRatioArray).to.exist.to.be.an('Array');
-            expect(res.oldestBlockNumber).to.exist;
-            expect(res.baseFeePerGasArray[0]).to.equal(ethers.utils.hexValue(Assertions.defaultGasPrice));
-            expect(res.gasUsedRatioArray[0]).to.equal('0.5');
-            expect(res.oldestBlockNumber).to.equal('0x0');
-        });
-
-        it('should call eth_gasPrice', async function() {
-            const res = await relay.call('eth_gasPrice', []);
-
-            expect(res).to.exist;
-            expect(res).to.equal(ethers.utils.hexValue(Assertions.defaultGasPrice));
-        });
-    });
-
-    this.afterAll(async () =>  {
-        const endOperatorBalance = await servicesNode.getOperatorBalance();
-        const cost = startOperatorBalance.toTinybars().subtract(endOperatorBalance.toTinybars());
-        logger.info(`Acceptance Tests spent ${Hbar.fromTinybars(cost)}`);
-
-        if (USE_LOCAL_NODE === 'true') {
-            // stop local-node
-            logger.info('Shutdown local node');
-            shell.exec('npx hedera-local stop');
-        }
-
-        // stop relay
-        logger.info('Stop relay');
-        if (relayServer !== undefined) {
-            relayServer.close();
-        }
-    });
-
-    function runLocalHederaNetwork() {
-        // set env variables for docker images until local-node is updated
-        process.env['NETWORK_NODE_IMAGE_TAG'] = '0.26.3';
-        process.env['HAVEGED_IMAGE_TAG'] = '0.26.3';
-        process.env['MIRROR_IMAGE_TAG'] = '0.59.0-rc1';
-        logger.trace(`Docker container versions, services: ${process.env['NETWORK_NODE_IMAGE_TAG']}, mirror: ${process.env['MIRROR_IMAGE_TAG']}`);
-
-        // start local-node
-        logger.debug('Start local node');
-        shell.exec('npx hedera-local restart');
-        logger.trace('Hedera Hashgraph local node env started');
-    }
-
-    function runLocalRelay() {
-        // start relay
-        logger.info(`Start relay on port ${process.env.SERVER_PORT}`);
-        relayServer = app.listen({ port: process.env.SERVER_PORT });
-    }
-
->>>>>>> 55205133
 });