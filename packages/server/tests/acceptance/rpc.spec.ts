--- conflicted
+++ resolved
@@ -306,8 +306,6 @@
                     expect(res).to.be.null;
                 });
 
-<<<<<<< HEAD
-=======
                 it('should fail "eth_sendRawTransaction" for transaction with incorrect chain_id', async function () {
                     const transaction = {
                         ...default155TransactionData,
@@ -336,7 +334,6 @@
                     await relay.callFailing('eth_sendRawTransaction', [signedTx], -32009, 'Gas price below configured minimum gas price');
                 });
 
->>>>>>> dc57c060
                 it('should execute "eth_sendRawTransaction" for legacy EIP 155 transactions', async function () {
                     const receiverInitialBalance = await relay.getBalance(mirrorContract.evm_address);
                     const transaction = {
@@ -852,7 +849,7 @@
         describe('Gas Price related RPC endpoints', () => {
             let lastBlockBeforeUpdate;
             let lastBlockAfterUpdate;
-    
+
             before(async () => {
                 await servicesNode.updateFileContent(FEE_SCHEDULE_FILE_ID, FEE_SCHEDULE_FILE_CONTENT_DEFAULT);
                 await servicesNode.updateFileContent(EXCHANGE_RATE_FILE_ID, EXCHANGE_RATE_FILE_CONTENT_DEFAULT);
@@ -889,7 +886,7 @@
                     await relay.call('eth_feeHistory', ['0x1', newestBlockNumberHex, null]);
                 } catch (error) {
                     Assertions.jsonRpcError(error, -32000, `Request beyond head block: requested ${newestBlockNumber}, head ${latestBlock.number}`);
-                }                
+                }
             });
 
             it('should call eth_feeHistory with zero block count', async function() {
