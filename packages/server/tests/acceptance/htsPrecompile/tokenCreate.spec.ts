--- conflicted
+++ resolved
@@ -338,15 +338,10 @@
       //approval for accounts[2] to use this NFT
       await mainContract.approveNFTPublic(NftHTSTokenContractAddress, accounts[2].address, NftSerialNumber, Constants.GAS.LIMIT_1_000_000);
       await new Promise(r => setTimeout(r, 5000));
-<<<<<<< HEAD
-
-      expect(await NFTokenContract.getApproved(NftSerialNumber)).to.equal(accounts[2].wallet.address);
-=======
       expect(await NFTokenContract.getApproved(NftSerialNumber)).to.be.oneOf([
         accounts[2].wallet.address,
         Utils.idToEvmAddress(accounts[2].accountId.toString())
       ]);
->>>>>>> c6fb12a4
 
       //transfer NFT to accounts[1] with accounts[2] as signer
       await NFTokenContract.connect(accounts[2].wallet).transferFrom(mainContract.address, accounts[1].wallet.address, NftSerialNumber, Constants.GAS.LIMIT_1_000_000);
@@ -707,7 +702,7 @@
       }];
 
       const txXfer = await mainContract.cryptoTransferPublic(tokenTransferList);
-      
+
       await expect(txXfer.wait()).to.eventually.be.rejected.and.satisfy((err) => {
         return err.code === Constants.CALL_EXCEPTION && err.reason === "transaction failed";
       });
