/*-
 *
 * Hedera JSON RPC Relay
 *
 * Copyright (C) 2022-2024 Hedera Hashgraph, LLC
 *
 * Licensed under the Apache License, Version 2.0 (the "License");
 * you may not use this file except in compliance with the License.
 * You may obtain a copy of the License at
 *
 *      http://www.apache.org/licenses/LICENSE-2.0
 *
 * Unless required by applicable law or agreed to in writing, software
 * distributed under the License is distributed on an "AS IS" BASIS,
 * WITHOUT WARRANTIES OR CONDITIONS OF ANY KIND, either express or implied.
 * See the License for the specific language governing permissions and
 * limitations under the License.
 *
 */

import { expect } from 'chai';
import { CacheService } from '@hashgraph/json-rpc-relay/dist/lib/services/cacheService/cacheService';
import { Registry } from 'prom-client';
import { RequestDetails } from '@hashgraph/json-rpc-relay/dist/lib/types';
<<<<<<< HEAD
import { ConfigService } from '@hashgraph/json-rpc-config-service/dist/services';
import { ConfigServiceTestHelper } from '../../../config-service/tests/configServiceTestHelper';
=======
import { overrideEnvsInMochaDescribe, withOverriddenEnvsInMochaTest } from '../../../relay/tests/helpers';
>>>>>>> afc33495

const registry = new Registry();

const DATA_LABEL_PREFIX = 'acceptance-test-';
const DATA = {
  foo: 'bar',
};
const CALLING_METHOD = 'AcceptanceTest';

describe('@cache-service Acceptance Tests for shared cache', function () {
  let cacheService: CacheService;

  const requestDetails = new RequestDetails({ requestId: 'cacheServiceTest', ipAddress: '0.0.0.0' });

  before(async () => {
    cacheService = new CacheService(global.logger, registry);
    await new Promise((r) => setTimeout(r, 1000));
  });

  it('Correctly performs set, get and delete operations', async () => {
    const dataLabel = `${DATA_LABEL_PREFIX}1`;

    await cacheService.set(dataLabel, DATA, CALLING_METHOD, requestDetails);
    await new Promise((r) => setTimeout(r, 200));

    const cache = await cacheService.getAsync(dataLabel, CALLING_METHOD, requestDetails);
    expect(cache).to.deep.eq(DATA, 'set method saves to shared cache');

    const cacheFromService = await cacheService.getAsync(dataLabel, CALLING_METHOD, requestDetails);
    expect(cacheFromService).to.deep.eq(DATA, 'getAsync method reads correctly from shared cache');

    await cacheService.delete(dataLabel, CALLING_METHOD, requestDetails);
    await new Promise((r) => setTimeout(r, 200));

    const deletedCache = await cacheService.getAsync(dataLabel, CALLING_METHOD, requestDetails);
    expect(deletedCache).to.eq(null, 'the delete method correctly deletes from shared cache');

    const deletedCacheFromService = await cacheService.getAsync(dataLabel, CALLING_METHOD, requestDetails);
    expect(deletedCacheFromService).to.eq(null, 'getAsync method cannot read deleted cache');
  });

  it('Correctly sets TTL time', async () => {
    const ttl = 200;
    const dataLabel = `${DATA_LABEL_PREFIX}2`;

    await cacheService.set(dataLabel, DATA, CALLING_METHOD, requestDetails, ttl);
    await new Promise((r) => setTimeout(r, 100));

    const cache = await cacheService.getAsync(dataLabel, CALLING_METHOD, requestDetails);
    expect(cache).to.deep.eq(DATA, 'data is stored with TTL');

    await new Promise((r) => setTimeout(r, ttl));

    const expiredCache = await cacheService.getAsync(dataLabel, CALLING_METHOD, requestDetails);
    expect(expiredCache).to.eq(null, 'cache expires after TTL period');

    const deletedCacheFromService = await cacheService.getAsync(dataLabel, CALLING_METHOD, requestDetails);
    expect(deletedCacheFromService).to.eq(null, 'getAsync method cannot read expired cache');
  });

<<<<<<< HEAD
  it('Fallsback to local cache for REDIS_ENABLED !== true', async () => {
    const dataLabel = `${DATA_LABEL_PREFIX}3`;

    ConfigServiceTestHelper.dynamicOverride('REDIS_ENABLED', false);
    const serviceWithDisabledRedis = new CacheService(global.logger, registry);
    await new Promise((r) => setTimeout(r, 1000));
    expect(serviceWithDisabledRedis.isRedisEnabled()).to.eq(false, 'redis is disabled');
    await serviceWithDisabledRedis.set(dataLabel, DATA, CALLING_METHOD, requestDetails);
    await new Promise((r) => setTimeout(r, 200));
=======
  withOverriddenEnvsInMochaTest({ REDIS_ENABLED: 'false' }, () => {
    it('Falls back to local cache for REDIS_ENABLED !== true', async () => {
      const dataLabel = `${DATA_LABEL_PREFIX}3`;
>>>>>>> afc33495

      const serviceWithDisabledRedis = new CacheService(global.logger, registry);
      await new Promise((r) => setTimeout(r, 1000));
      expect(serviceWithDisabledRedis.isRedisEnabled()).to.eq(false, 'redis is disabled');
      await serviceWithDisabledRedis.set(dataLabel, DATA, CALLING_METHOD, requestDetails);
      await new Promise((r) => setTimeout(r, 200));

<<<<<<< HEAD
    ConfigServiceTestHelper.dynamicOverride('REDIS_ENABLED', true);
=======
      const dataInLRU = await serviceWithDisabledRedis.getAsync(dataLabel, CALLING_METHOD, requestDetails);
      expect(dataInLRU).to.deep.eq(DATA, 'data is stored in local cache');
    });
>>>>>>> afc33495
  });

  it('Cache set by one instance can be accessed by another', async () => {
    const dataLabel = `${DATA_LABEL_PREFIX}4`;
    const otherServiceInstance = new CacheService(global.logger, registry);
    await cacheService.set(dataLabel, DATA, CALLING_METHOD, requestDetails);
    await new Promise((r) => setTimeout(r, 200));

    const cachedData = await otherServiceInstance.getAsync(dataLabel, CALLING_METHOD, requestDetails);
    expect(cachedData).to.deep.eq(DATA, 'cached data is read correctly by other service instance');
  });

  describe('fallback to local cache in case of Redis error', async () => {
    const dataLabel = `${DATA_LABEL_PREFIX}_redis_error`;

<<<<<<< HEAD
    let currentRedisEnabledEnv;
    let currentMultiSetEnv;
    let cacheService: CacheService;

    before(async () => {
      currentRedisEnabledEnv = ConfigService.get('REDIS_ENABLED');
      currentMultiSetEnv = ConfigService.get('MULTI_SET');

      ConfigServiceTestHelper.dynamicOverride('REDIS_ENABLED', true);
      ConfigServiceTestHelper.dynamicOverride('MULTI_SET', false);
=======
    let cacheService: CacheService;

    overrideEnvsInMochaDescribe({ REDIS_ENABLED: 'true' });

    before(async () => {
>>>>>>> afc33495
      cacheService = new CacheService(global.logger, registry);

      // disconnect redis client to simulate Redis error
      await cacheService.disconnectRedisClient();
      await new Promise((r) => setTimeout(r, 700));
    });

<<<<<<< HEAD
    after(async () => {
      ConfigServiceTestHelper.dynamicOverride('REDIS_ENABLED', currentRedisEnabledEnv);
      ConfigServiceTestHelper.dynamicOverride('MULTI_SET', currentMultiSetEnv);
    });

=======
>>>>>>> afc33495
    it('test getAsync operation', async () => {
      await cacheService.set(dataLabel, DATA, CALLING_METHOD, requestDetails);
      await new Promise((r) => setTimeout(r, 200));

      const dataInLRU = await cacheService.getAsync(dataLabel, CALLING_METHOD, requestDetails);
      expect(dataInLRU).to.deep.eq(DATA, 'data is stored in local cache');
    });

    it('test multiSet operation', async () => {
      const pairs = {
        boolean: true,
        int: -1,
        string: '5644',
      };

      await cacheService.multiSet(pairs, CALLING_METHOD, requestDetails);
      await new Promise((r) => setTimeout(r, 200));

      for (const key in pairs) {
        const cachedValue = await cacheService.getAsync(key, CALLING_METHOD, requestDetails);
        expect(cachedValue).deep.equal(pairs[key]);
      }
    });

    it('test delete operation', async () => {
      await cacheService.set(dataLabel, DATA, CALLING_METHOD, requestDetails);
      await new Promise((r) => setTimeout(r, 200));

      await cacheService.delete(dataLabel, CALLING_METHOD, requestDetails);
      const dataInLRU = await cacheService.getAsync(dataLabel, CALLING_METHOD, requestDetails);
      expect(dataInLRU).to.be.null;
    });
  });
});<|MERGE_RESOLUTION|>--- conflicted
+++ resolved
@@ -22,12 +22,9 @@
 import { CacheService } from '@hashgraph/json-rpc-relay/dist/lib/services/cacheService/cacheService';
 import { Registry } from 'prom-client';
 import { RequestDetails } from '@hashgraph/json-rpc-relay/dist/lib/types';
-<<<<<<< HEAD
+import { overrideEnvsInMochaDescribe, withOverriddenEnvsInMochaTest } from '../../../relay/tests/helpers';
 import { ConfigService } from '@hashgraph/json-rpc-config-service/dist/services';
 import { ConfigServiceTestHelper } from '../../../config-service/tests/configServiceTestHelper';
-=======
-import { overrideEnvsInMochaDescribe, withOverriddenEnvsInMochaTest } from '../../../relay/tests/helpers';
->>>>>>> afc33495
 
 const registry = new Registry();
 
@@ -88,21 +85,9 @@
     expect(deletedCacheFromService).to.eq(null, 'getAsync method cannot read expired cache');
   });
 
-<<<<<<< HEAD
-  it('Fallsback to local cache for REDIS_ENABLED !== true', async () => {
-    const dataLabel = `${DATA_LABEL_PREFIX}3`;
-
-    ConfigServiceTestHelper.dynamicOverride('REDIS_ENABLED', false);
-    const serviceWithDisabledRedis = new CacheService(global.logger, registry);
-    await new Promise((r) => setTimeout(r, 1000));
-    expect(serviceWithDisabledRedis.isRedisEnabled()).to.eq(false, 'redis is disabled');
-    await serviceWithDisabledRedis.set(dataLabel, DATA, CALLING_METHOD, requestDetails);
-    await new Promise((r) => setTimeout(r, 200));
-=======
   withOverriddenEnvsInMochaTest({ REDIS_ENABLED: 'false' }, () => {
     it('Falls back to local cache for REDIS_ENABLED !== true', async () => {
       const dataLabel = `${DATA_LABEL_PREFIX}3`;
->>>>>>> afc33495
 
       const serviceWithDisabledRedis = new CacheService(global.logger, registry);
       await new Promise((r) => setTimeout(r, 1000));
@@ -110,13 +95,9 @@
       await serviceWithDisabledRedis.set(dataLabel, DATA, CALLING_METHOD, requestDetails);
       await new Promise((r) => setTimeout(r, 200));
 
-<<<<<<< HEAD
-    ConfigServiceTestHelper.dynamicOverride('REDIS_ENABLED', true);
-=======
       const dataInLRU = await serviceWithDisabledRedis.getAsync(dataLabel, CALLING_METHOD, requestDetails);
       expect(dataInLRU).to.deep.eq(DATA, 'data is stored in local cache');
     });
->>>>>>> afc33495
   });
 
   it('Cache set by one instance can be accessed by another', async () => {
@@ -132,39 +113,18 @@
   describe('fallback to local cache in case of Redis error', async () => {
     const dataLabel = `${DATA_LABEL_PREFIX}_redis_error`;
 
-<<<<<<< HEAD
-    let currentRedisEnabledEnv;
-    let currentMultiSetEnv;
     let cacheService: CacheService;
 
-    before(async () => {
-      currentRedisEnabledEnv = ConfigService.get('REDIS_ENABLED');
-      currentMultiSetEnv = ConfigService.get('MULTI_SET');
-
-      ConfigServiceTestHelper.dynamicOverride('REDIS_ENABLED', true);
-      ConfigServiceTestHelper.dynamicOverride('MULTI_SET', false);
-=======
-    let cacheService: CacheService;
-
-    overrideEnvsInMochaDescribe({ REDIS_ENABLED: 'true' });
+    overrideEnvsInMochaDescribe({ REDIS_ENABLED: true });
 
     before(async () => {
->>>>>>> afc33495
       cacheService = new CacheService(global.logger, registry);
 
       // disconnect redis client to simulate Redis error
       await cacheService.disconnectRedisClient();
-      await new Promise((r) => setTimeout(r, 700));
+      await new Promise((r) => setTimeout(r, 1000));
     });
 
-<<<<<<< HEAD
-    after(async () => {
-      ConfigServiceTestHelper.dynamicOverride('REDIS_ENABLED', currentRedisEnabledEnv);
-      ConfigServiceTestHelper.dynamicOverride('MULTI_SET', currentMultiSetEnv);
-    });
-
-=======
->>>>>>> afc33495
     it('test getAsync operation', async () => {
       await cacheService.set(dataLabel, DATA, CALLING_METHOD, requestDetails);
       await new Promise((r) => setTimeout(r, 200));
