/*-
 *
 * Hedera JSON RPC Relay
 *
 * Copyright (C) 2022 Hedera Hashgraph, LLC
 *
 * Licensed under the Apache License, Version 2.0 (the "License");
 * you may not use this file except in compliance with the License.
 * You may obtain a copy of the License at
 *
 *      http://www.apache.org/licenses/LICENSE-2.0
 *
 * Unless required by applicable law or agreed to in writing, software
 * distributed under the License is distributed on an "AS IS" BASIS,
 * WITHOUT WARRANTIES OR CONDITIONS OF ANY KIND, either express or implied.
 * See the License for the specific language governing permissions and
 * limitations under the License.
 *
 */
import chai from 'chai';
import dotenv from 'dotenv';
import path from 'path';
import shell from 'shelljs';
import pino from 'pino';
import chaiAsPromised from 'chai-as-promised';

chai.use(chaiAsPromised);

import fs from 'fs';
import ServicesClient from '../clients/servicesClient';
import MirrorClient from '../clients/mirrorClient';
import RelayClient from '../clients/relayClient';
import app from '../../dist/server';
import { app as wsApp } from '@hashgraph/json-rpc-ws-server/dist/webSocketServer';
import { Hbar } from '@hashgraph/sdk';
dotenv.config({ path: path.resolve(__dirname, '../../../.env') });
import constants from '@hashgraph/json-rpc-relay/dist/lib/constants';

const testLogger = pino({
  name: 'hedera-json-rpc-relay',
  level: process.env.LOG_LEVEL || 'trace',
  transport: {
    target: 'pino-pretty',
    options: {
      colorize: true,
      translateTime: true,
    },
  },
});
const logger = testLogger.child({ name: 'rpc-acceptance-test' });

const USE_LOCAL_NODE = process.env.LOCAL_NODE || 'true';
const NETWORK = process.env.HEDERA_NETWORK || '';
const OPERATOR_KEY = process.env.OPERATOR_KEY_MAIN || '';
const OPERATOR_ID = process.env.OPERATOR_ID_MAIN || '';
const MIRROR_NODE_URL = process.env.MIRROR_NODE_URL || '';
const LOCAL_RELAY_URL = 'http://localhost:7546';
const RELAY_URL = process.env.E2E_RELAY_HOST || LOCAL_RELAY_URL;
let startOperatorBalance: Hbar;
global.relayIsLocal = RELAY_URL === LOCAL_RELAY_URL;

describe('RPC Server Acceptance Tests', function () {
  this.timeout(240 * 1000); // 240 seconds

  let relayServer; // Relay Server
  let socketServer;
  global.servicesNode = new ServicesClient(
    NETWORK,
    OPERATOR_ID,
    OPERATOR_KEY,
    logger.child({ name: `services-test-client` }),
  );
  global.mirrorNode = new MirrorClient(MIRROR_NODE_URL, logger.child({ name: `mirror-node-test-client` }));
  global.relay = new RelayClient(RELAY_URL, logger.child({ name: `relay-test-client` }));
  global.relayServer = relayServer;
  global.socketServer = socketServer;
  global.logger = logger;

  before(async () => {
    // configuration details
    logger.info('Acceptance Tests Configurations successfully loaded');
    logger.info(`LOCAL_NODE: ${process.env.LOCAL_NODE}`);
    logger.info(`CHAIN_ID: ${process.env.CHAIN_ID}`);
    logger.info(`HEDERA_NETWORK: ${process.env.HEDERA_NETWORK}`);
    logger.info(`OPERATOR_ID_MAIN: ${process.env.OPERATOR_ID_MAIN}`);
    logger.info(`MIRROR_NODE_URL: ${process.env.MIRROR_NODE_URL}`);
    logger.info(`E2E_RELAY_HOST: ${process.env.E2E_RELAY_HOST}`);

    if (USE_LOCAL_NODE === 'true') {
      runLocalHederaNetwork();
    }

    if (global.relayIsLocal) {
      runLocalRelay();
    }

    // cache start balance
    startOperatorBalance = await global.servicesNode.getOperatorBalance();
  });

  after(async function () {
    const endOperatorBalance = await global.servicesNode.getOperatorBalance();
    const cost = startOperatorBalance.toTinybars().subtract(endOperatorBalance.toTinybars());
    logger.info(`Acceptance Tests spent ${Hbar.fromTinybars(cost)}`);

    if (USE_LOCAL_NODE === 'true') {
      // stop local-node
      logger.info('Shutdown local node');
      shell.exec('hedera stop');
    }

    //stop relay
    logger.info('Stop relay');
    if (relayServer !== undefined) {
      relayServer.close();
    }

    if (process.env.TEST_WS_SERVER === 'true' && socketServer !== undefined) {
      socketServer.close();
    }
  });

  describe('Acceptance tests', async () => {
    fs.readdirSync(path.resolve(__dirname, './')).forEach((file) => {
      if (fs.statSync(path.resolve(__dirname, file)).isDirectory()) {
        fs.readdirSync(path.resolve(__dirname, file)).forEach((subFile) => {
          loadTest(`${file}/${subFile}`);
        });
      } else {
        loadTest(file);
      }
    });
  });

  function loadTest(testFile) {
    if (testFile !== 'index.spec.ts' && testFile.endsWith('.spec.ts')) {
      require(`./${testFile}`);
    }
  }

  function runLocalHederaNetwork() {
    // set env variables for docker images until local-node is updated
    process.env['NETWORK_NODE_IMAGE_TAG'] = '0.41.0-alpha.3';
    process.env['HAVEGED_IMAGE_TAG'] = '0.41.0-alpha.3';
<<<<<<< HEAD
    process.env['MIRROR_IMAGE_TAG'] = '0.86.0-beta1';
=======
    process.env['MIRROR_IMAGE_TAG'] = 'main';
>>>>>>> d354eee1

    console.log(
      `Docker container versions, services: ${process.env['NETWORK_NODE_IMAGE_TAG']}, mirror: ${process.env['MIRROR_IMAGE_TAG']}`,
    );

    console.log('Installing local node...');
    shell.exec(`npm install @hashgraph/hedera-local -g`);

    console.log('Starting local node...');
    shell.exec(`hedera start -d`);
    console.log('Hedera Hashgraph local node env started');
  }

  function runLocalRelay() {
    // start local relay, stop relay instance in local
    shell.exec('docker stop json-rpc-relay');
<<<<<<< HEAD
    logger.info(`Start relay on port ${constants.RELAY_PORT}`);
    relayServer = app.listen({ port: constants.RELAY_PORT });

    if (process.env.TEST_WS_SERVER === 'true') {
      shell.exec('docker stop json-rpc-relay-ws');
=======
    logger.info(`Start relay on port ${constants}`);
    relayServer = app.listen({ port: constants.RELAY_PORT });

    if (process.env.TEST_WS_SERVER === 'true') {
>>>>>>> d354eee1
      logger.info(`Start ws-server on port ${constants.WEB_SOCKET_PORT}`);
      global.socketServer = wsApp.listen({ port: constants.WEB_SOCKET_PORT });
    }
  }
});<|MERGE_RESOLUTION|>--- conflicted
+++ resolved
@@ -142,11 +142,7 @@
     // set env variables for docker images until local-node is updated
     process.env['NETWORK_NODE_IMAGE_TAG'] = '0.41.0-alpha.3';
     process.env['HAVEGED_IMAGE_TAG'] = '0.41.0-alpha.3';
-<<<<<<< HEAD
-    process.env['MIRROR_IMAGE_TAG'] = '0.86.0-beta1';
-=======
     process.env['MIRROR_IMAGE_TAG'] = 'main';
->>>>>>> d354eee1
 
     console.log(
       `Docker container versions, services: ${process.env['NETWORK_NODE_IMAGE_TAG']}, mirror: ${process.env['MIRROR_IMAGE_TAG']}`,
@@ -163,18 +159,12 @@
   function runLocalRelay() {
     // start local relay, stop relay instance in local
     shell.exec('docker stop json-rpc-relay');
-<<<<<<< HEAD
+
     logger.info(`Start relay on port ${constants.RELAY_PORT}`);
     relayServer = app.listen({ port: constants.RELAY_PORT });
 
     if (process.env.TEST_WS_SERVER === 'true') {
       shell.exec('docker stop json-rpc-relay-ws');
-=======
-    logger.info(`Start relay on port ${constants}`);
-    relayServer = app.listen({ port: constants.RELAY_PORT });
-
-    if (process.env.TEST_WS_SERVER === 'true') {
->>>>>>> d354eee1
       logger.info(`Start ws-server on port ${constants.WEB_SOCKET_PORT}`);
       global.socketServer = wsApp.listen({ port: constants.WEB_SOCKET_PORT });
     }
