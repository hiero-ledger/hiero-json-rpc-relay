--- conflicted
+++ resolved
@@ -19,6 +19,7 @@
  */
 // External resources
 import chai from 'chai';
+import dotenv from 'dotenv';
 import path from 'path';
 import pino from 'pino';
 import chaiAsPromised from 'chai-as-promised';
@@ -47,18 +48,14 @@
 import { Utils } from '../helpers/utils';
 import { AliasAccount } from '../types/AliasAccount';
 import { setServerTimeout } from '../../src/koaJsonRpc/lib/utils';
-import { EnvProvider } from '@hashgraph/json-rpc-env-provider/dist/services';
 
 chai.use(chaiAsPromised);
-<<<<<<< HEAD
-=======
 dotenv.config({ path: path.resolve(__dirname, '../../../../.env') });
 const DOT_ENV = dotenv.parse(fs.readFileSync(path.resolve(__dirname, '../../../../.env')));
->>>>>>> a3615c50
 
 const testLogger = pino({
   name: 'hedera-json-rpc-relay',
-  level: EnvProvider.get('LOG_LEVEL') || 'trace',
+  level: process.env.LOG_LEVEL || 'trace',
   transport: {
     target: 'pino-pretty',
     options: {
@@ -69,21 +66,14 @@
 });
 const logger = testLogger.child({ name: 'rpc-acceptance-test' });
 
-<<<<<<< HEAD
-const NETWORK = EnvProvider.get('HEDERA_NETWORK') || '';
-const OPERATOR_KEY = EnvProvider.get('OPERATOR_KEY_MAIN') || '';
-const OPERATOR_ID = EnvProvider.get('OPERATOR_ID_MAIN') || '';
-const MIRROR_NODE_URL = EnvProvider.get('MIRROR_NODE_URL') || '';
-=======
 const NETWORK = process.env.HEDERA_NETWORK || DOT_ENV.HEDERA_NETWORK || '';
 const OPERATOR_KEY = process.env.OPERATOR_KEY_MAIN || DOT_ENV.OPERATOR_KEY_MAIN || '';
 const OPERATOR_ID = process.env.OPERATOR_ID_MAIN || DOT_ENV.OPERATOR_ID_MAIN || '';
 const MIRROR_NODE_URL = process.env.MIRROR_NODE_URL || DOT_ENV.MIRROR_NODE_URL || '';
->>>>>>> a3615c50
 const LOCAL_RELAY_URL = 'http://localhost:7546';
-const RELAY_URL = EnvProvider.get('E2E_RELAY_HOST') || LOCAL_RELAY_URL;
-const CHAIN_ID = EnvProvider.get('CHAIN_ID') || '0x12a';
-const INITIAL_BALANCE = EnvProvider.get('INITIAL_BALANCE') || '5000000000';
+const RELAY_URL = process.env.E2E_RELAY_HOST || LOCAL_RELAY_URL;
+const CHAIN_ID = process.env.CHAIN_ID || '0x12a';
+const INITIAL_BALANCE = process.env.INITIAL_BALANCE || '5000000000';
 let startOperatorBalance: Hbar;
 global.relayIsLocal = RELAY_URL === LOCAL_RELAY_URL;
 
@@ -117,28 +107,19 @@
   };
 
   // leak detection middleware
-  if (EnvProvider.get('MEMWATCH_ENABLED') === 'true') {
+  if (process.env.MEMWATCH_ENABLED === 'true') {
     Utils.captureMemoryLeaks(new GCProfiler());
   }
 
   before(async () => {
     // configuration details
     logger.info('Acceptance Tests Configurations successfully loaded');
-<<<<<<< HEAD
-    logger.info(`LOCAL_NODE: ${EnvProvider.get('LOCAL_NODE')}`);
-    logger.info(`CHAIN_ID: ${EnvProvider.get('CHAIN_ID')}`);
-    logger.info(`HEDERA_NETWORK: ${EnvProvider.get('HEDERA_NETWORK')}`);
-    logger.info(`OPERATOR_ID_MAIN: ${EnvProvider.get('OPERATOR_ID_MAIN')}`);
-    logger.info(`MIRROR_NODE_URL: ${EnvProvider.get('MIRROR_NODE_URL')}`);
-    logger.info(`E2E_RELAY_HOST: ${EnvProvider.get('E2E_RELAY_HOST')}`);
-=======
     logger.info(`LOCAL_NODE: ${process.env.LOCAL_NODE}`);
     logger.info(`CHAIN_ID: ${process.env.CHAIN_ID}`);
     logger.info(`HEDERA_NETWORK: ${NETWORK}`);
     logger.info(`OPERATOR_ID_MAIN: ${OPERATOR_ID}`);
     logger.info(`MIRROR_NODE_URL: ${MIRROR_NODE_URL}`);
     logger.info(`E2E_RELAY_HOST: ${process.env.E2E_RELAY_HOST}`);
->>>>>>> a3615c50
 
     if (global.relayIsLocal) {
       runLocalRelay();
@@ -218,7 +199,7 @@
       relayServer.close();
     }
 
-    if (EnvProvider.get('TEST_WS_SERVER') === 'true' && global.socketServer !== undefined) {
+    if (process.env.TEST_WS_SERVER === 'true' && global.socketServer !== undefined) {
       global.socketServer.close();
     }
   }
@@ -230,7 +211,7 @@
     relayServer = app.listen({ port: constants.RELAY_PORT });
     setServerTimeout(relayServer);
 
-    if (EnvProvider.get('TEST_WS_SERVER') === 'true') {
+    if (process.env.TEST_WS_SERVER === 'true') {
       logger.info(`Start ws-server on port ${constants.WEB_SOCKET_PORT}`);
       global.socketServer = wsApp.listen({ port: constants.WEB_SOCKET_PORT });
     }
