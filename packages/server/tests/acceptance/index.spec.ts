/*-
 *
 * Hedera JSON RPC Relay
 *
 * Copyright (C) 2022 Hedera Hashgraph, LLC
 *
 * Licensed under the Apache License, Version 2.0 (the "License");
 * you may not use this file except in compliance with the License.
 * You may obtain a copy of the License at
 *
 *      http://www.apache.org/licenses/LICENSE-2.0
 *
 * Unless required by applicable law or agreed to in writing, software
 * distributed under the License is distributed on an "AS IS" BASIS,
 * WITHOUT WARRANTIES OR CONDITIONS OF ANY KIND, either express or implied.
 * See the License for the specific language governing permissions and
 * limitations under the License.
 *
 */

import dotenv from 'dotenv';
import path from 'path';
import shell from 'shelljs';
import pino from 'pino';
import fs from 'fs';
import ServicesClient from '../clients/servicesClient';
import MirrorClient from '../clients/mirrorClient';
import RelayClient from '../clients/relayClient';
import app from '../../dist/server';
import {Hbar} from "@hashgraph/sdk";

const testLogger = pino({
    name: 'hedera-json-rpc-relay',
    level: process.env.LOG_LEVEL || 'trace',
    transport: {
        target: 'pino-pretty',
        options: {
            colorize: true,
            translateTime: true
        }
    }
});
const logger = testLogger.child({ name: 'rpc-acceptance-test' });

dotenv.config({ path: path.resolve(__dirname, '../../../.env') });

const USE_LOCAL_NODE = process.env.LOCAL_NODE || 'true';
const NETWORK = process.env.HEDERA_NETWORK || '';
const OPERATOR_KEY = process.env.OPERATOR_KEY_MAIN || '';
const OPERATOR_ID = process.env.OPERATOR_ID_MAIN || '';
const MIRROR_NODE_URL = process.env.MIRROR_NODE_URL || '';
const LOCAL_RELAY_URL = 'http://localhost:7546';
const RELAY_URL = process.env.E2E_RELAY_HOST || LOCAL_RELAY_URL;
let startOperatorBalance: Hbar;

describe('RPC Server Acceptance Tests', function () {
    this.timeout(240 * 1000); // 240 seconds

    let relayServer; // Relay Server
    global.servicesNode = new ServicesClient(NETWORK, OPERATOR_ID, OPERATOR_KEY, logger.child({name: `services-test-client`}));
    global.mirrorNode = new MirrorClient(MIRROR_NODE_URL, logger.child({name: `mirror-node-test-client`}));
    global.relay = new RelayClient(RELAY_URL, logger.child({name: `relay-test-client`}));
    global.relayServer = relayServer;
    global.logger = logger;

    before(async () => {
        // configuration details
        logger.info('Acceptance Tests Configurations successfully loaded');
        logger.info(`LOCAL_NODE: ${process.env.LOCAL_NODE}`);
        logger.info(`CHAIN_ID: ${process.env.CHAIN_ID}`);
        logger.info(`HEDERA_NETWORK: ${process.env.HEDERA_NETWORK}`);
        logger.info(`OPERATOR_ID_MAIN: ${process.env.OPERATOR_ID_MAIN}`);
        logger.info(`MIRROR_NODE_URL: ${process.env.MIRROR_NODE_URL}`);
        logger.info(`E2E_RELAY_HOST: ${process.env.E2E_RELAY_HOST}`);

        if (USE_LOCAL_NODE === 'true') {
            runLocalHederaNetwork();
        }

        if (RELAY_URL === LOCAL_RELAY_URL) {
            runLocalRelay();
        }

        // cache start balance
        startOperatorBalance = await global.servicesNode.getOperatorBalance();
    });

    after(async function () {
        const endOperatorBalance = await global.servicesNode.getOperatorBalance();
        const cost = startOperatorBalance.toTinybars().subtract(endOperatorBalance.toTinybars());
        logger.info(`Acceptance Tests spent ${Hbar.fromTinybars(cost)}`);


        if (USE_LOCAL_NODE === 'true') {
            // stop local-node
            logger.info('Shutdown local node');
            shell.exec('hedera stop');
        }

        // stop relay
        logger.info('Stop relay');
        if (relayServer !== undefined) {
            relayServer.close();
        }
    });

    describe("Acceptance tests", async () => {
        fs.readdirSync(path.resolve(__dirname, './'))
            .forEach(file => {
                if (fs.statSync(path.resolve(__dirname, file)).isDirectory()) {
                    fs.readdirSync(path.resolve(__dirname, file)).forEach(subFile => {
                        loadTest(`${file}/${subFile}`);
                    });
                } else {
                    loadTest(file);
                }
            });
    });

    function loadTest(testFile) {
        if (testFile !== 'index.spec.ts' && testFile.endsWith('.spec.ts')) {
            require(`./${testFile}`);
        }
    }

    function runLocalHederaNetwork() {
        // set env variables for docker images until local-node is updated
        process.env['NETWORK_NODE_IMAGE_TAG'] = '0.32.0-alpha.1';
        process.env['HAVEGED_IMAGE_TAG'] = '0.32.0-alpha.1';
<<<<<<< HEAD
        process.env['MIRROR_IMAGE_TAG'] = '0.67.0';

=======
        process.env['MIRROR_IMAGE_TAG'] = '0.67.3';
    
>>>>>>> fbc0238b
        console.log(`Docker container versions, services: ${process.env['NETWORK_NODE_IMAGE_TAG']}, mirror: ${process.env['MIRROR_IMAGE_TAG']}`);

        console.log('Installing local node...');
        shell.exec(`npm install @hashgraph/hedera-local -g`);

        console.log('Starting local node...');
        shell.exec(`hedera start -d`);
        console.log('Hedera Hashgraph local node env started');
    }

    function runLocalRelay() {
        // start local relay, stop relay instance in local
        shell.exec('docker stop json-rpc-relay');
        logger.info(`Start relay on port ${process.env.SERVER_PORT}`);
        relayServer = app.listen({port: process.env.SERVER_PORT});
    }

});<|MERGE_RESOLUTION|>--- conflicted
+++ resolved
@@ -127,13 +127,8 @@
         // set env variables for docker images until local-node is updated
         process.env['NETWORK_NODE_IMAGE_TAG'] = '0.32.0-alpha.1';
         process.env['HAVEGED_IMAGE_TAG'] = '0.32.0-alpha.1';
-<<<<<<< HEAD
-        process.env['MIRROR_IMAGE_TAG'] = '0.67.0';
+        process.env['MIRROR_IMAGE_TAG'] = '0.67.3';
 
-=======
-        process.env['MIRROR_IMAGE_TAG'] = '0.67.3';
-    
->>>>>>> fbc0238b
         console.log(`Docker container versions, services: ${process.env['NETWORK_NODE_IMAGE_TAG']}, mirror: ${process.env['MIRROR_IMAGE_TAG']}`);
 
         console.log('Installing local node...');
