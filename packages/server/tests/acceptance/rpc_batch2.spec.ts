--- conflicted
+++ resolved
@@ -121,7 +121,7 @@
                 data: BASIC_CONTRACT_PING_CALL_DATA
             }], requestId);
             expect(res).to.contain('0x');
-            expect(res).to.equal(EthImpl.defaultGas);
+            expect(res).to.equal(EthImpl.numberTo0x(constants.TX_DEFAULT_GAS_DEFAULT));
         });
 
         it('@release should execute "eth_estimateGas" for existing account', async function() {
@@ -133,7 +133,6 @@
             expect(res).to.equal(EthImpl.gasTxBaseCost);
         });
 
-<<<<<<< HEAD
         it('@release should execute "eth_estimateGas" hollow account creation', async function() {
             const hollowAccount = ethers.Wallet.createRandom();
             const res = await relay.call('eth_estimateGas', [{
@@ -180,16 +179,6 @@
                 expect(err.error.message.endsWith('Missing value for required parameter 0')).to.be.true;
             }
         });
-=======
-            it('@release should execute "eth_estimateGas" for contract call', async function() {
-                const res = await relay.call('eth_estimateGas', [{
-                    to: mirrorContract.evm_address,
-                    data: BASIC_CONTRACT_PING_CALL_DATA
-                }], requestId);
-                expect(res).to.contain('0x');
-                expect(res).to.equal(EthImpl.numberTo0x(constants.TX_DEFAULT_GAS_DEFAULT));
-            });
->>>>>>> 7711dd49
 
         it('should not be able to execute "eth_estimateGas" with wrong from field', async function () {
             try {
