/*-
 *
 * Hedera JSON RPC Relay
 *
 * Copyright (C) 2022 Hedera Hashgraph, LLC
 *
 * Licensed under the Apache License, Version 2.0 (the "License");
 * you may not use this file except in compliance with the License.
 * You may obtain a copy of the License at
 *
 *      http://www.apache.org/licenses/LICENSE-2.0
 *
 * Unless required by applicable law or agreed to in writing, software
 * distributed under the License is distributed on an "AS IS" BASIS,
 * WITHOUT WARRANTIES OR CONDITIONS OF ANY KIND, either express or implied.
 * See the License for the specific language governing permissions and
 * limitations under the License.
 *
 */

// external resources
import { solidity } from "ethereum-waffle";
import chai, {expect} from "chai";
chai.use(solidity);

import { AliasAccount } from '../clients/servicesClient';
import {Utils} from '../helpers/utils';
import { ethers, BigNumber } from 'ethers';
import ERC20MockJson from '../contracts/ERC20Mock.json';
import Assertions from '../helpers/assertions';
import { EthImpl } from "@hashgraph/json-rpc-relay/src/lib/eth";


describe('@erc20 Acceptance Tests', async function () {
    this.timeout(240 * 1000); // 240 seconds
    const {servicesNode, relay} = global;

    // cached entities
    const accounts: AliasAccount[] = [];
    let initialHolder;
    let recipient;
    let anotherAccount;
    let requestId;

    const contracts:[any] = [];

    const name = Utils.randomString(10);
    const symbol = Utils.randomString(5);
    const initialSupply = BigNumber.from(10000);

    const ERC20 = 'ERC20 Contract';
    const HTS = 'HTS token';

    const testTitles = [
        {testName: ERC20, expectedBytecode: ERC20MockJson.deployedBytecode},
        {testName: HTS}
    ];

    this.beforeAll(async () => {
        requestId = Utils.generateRequestId();

        accounts[0] = await servicesNode.createAliasAccount(30, relay.provider, requestId);
        accounts[1] = await servicesNode.createAliasAccount(15, relay.provider, requestId);
        accounts[2] = await servicesNode.createAliasAccount(15, relay.provider, requestId);

        initialHolder = accounts[0].address;
        recipient = accounts[1].address;
        anotherAccount = accounts[2].address;

        // alow mirror node a 2 full record stream write windows (2 sec) and a buffer to persist setup details
        await new Promise(r => setTimeout(r, 5000));

        contracts.push(await Utils.deployContractWithEthers([name, symbol, initialHolder, initialSupply], ERC20MockJson, accounts[0].wallet, relay));
        contracts.push(await Utils.createHTS(name, symbol, accounts[0], 10000, ERC20MockJson.abi, [accounts[1], accounts[2]], accounts[0], servicesNode, requestId));
    });

    this.beforeEach(async () => {
        requestId = Utils.generateRequestId();
    });

    for (const i in testTitles) {
        describe(testTitles[i].testName, async function () {
            let contract;

            before(async function () {
                contract = contracts[i];
            });

            it('has a name', async function () {
                expect(await contract.name()).to.equal(name);
            });

            it('has a symbol', async function () {
                expect(await contract.symbol()).to.equal(symbol);
            });

            it('has 18 decimals', async function () {
                expect(await contract.decimals()).to.be.equal(18);
            });

            it('Relay can execute "eth_getCode" for ERC20 contract with evmAddress', async function () {
                const res = await relay.call('eth_getCode', [contract.address, 'latest'], requestId);
                const expectedBytecode = `${EthImpl.redirectBytecodePrefix}${contract.address.slice(2)}${EthImpl.redirectBytecodePostfix}`
                if (testTitles[i].testName !== HTS) {
                    expect(res).to.eq(testTitles[i].expectedBytecode);
                } else {
                    expect(res).to.eq(expectedBytecode);
                }
            });

            describe('should behave like erc20', function() {
                describe('total supply', function () {
                    it('@release returns the total amount of tokens', async function () {
                        const supply = await contract.totalSupply();
                        expect(supply.toString()).to.be.equal(initialSupply.toString());
                    });
                });

                describe('balanceOf', function () {
                    describe('when the requested account has no tokens', function () {
                        it('returns zero', async function () {
                            const otherBalance = await contract.balanceOf(anotherAccount);
                            expect(otherBalance.toString()).to.be.equal('0');
                        });
                    });

                    describe('when the requested account has some tokens', function () {
                        it('@release returns the total amount of tokens', async function () {
                            const balance = await contract.balanceOf(initialHolder);
                            expect(balance.toString()).to.be.equal(initialSupply.toString());
                        });
                    });
                });

                describe('transfer from', function () {
                    let spender;
                    let spenderWallet;

                    before(async function () {
                        spender = accounts[1].address;
                        spenderWallet = accounts[1].wallet;
                    });

                    describe('when the token owner is not the zero address', function () {
                        let tokenOwner, tokenOwnerWallet;
                        before(async function () {
                            tokenOwner = accounts[0].address;
                            tokenOwnerWallet = accounts[0].wallet;
                        });

                        describe('when the recipient is not the zero address', function () {
                            let to, toWallet;
                            before(async function () {
                                to = accounts[2].address;
                                toWallet = accounts[2].wallet;
                            });

                            describe('when the spender has enough tokens', function () {
                                let amount, tx;
                                before(async function () {
                                    amount = initialSupply;
                                });

                                it ('@release contract owner transfers tokens', async function () {
                                    tx = await contract.connect(tokenOwnerWallet).transfer(to, amount);
                                    const ownerBalance = await contract.balanceOf(tokenOwner);
                                    const toBalance = await contract.balanceOf(to);
                                    expect(ownerBalance.toString()).to.be.equal('0');
                                    expect(toBalance.toString()).to.be.equal(amount.toString());

                                });

                                it('emits a transfer event', async function () {
                                    const transferEvent = (await tx.wait()).events.filter(e => e.event === 'Transfer')[0].args;
                                    expect(transferEvent.from).to.eq(tokenOwnerWallet.address);
                                    expect(transferEvent.to).to.eq(toWallet.address);
                                    expect(transferEvent.value).to.eq(amount);
                                });

                                it ('other account transfers tokens back to owner', async function () {
                                    tx = await contract.connect(toWallet).transfer(tokenOwner, amount);
                                    const ownerBalance = await contract.balanceOf(tokenOwner);
                                    const toBalance = await contract.balanceOf(to);
                                    expect(ownerBalance.toString()).to.be.equal(amount.toString());
                                    expect(toBalance.toString()).to.be.equal('0');
                                });
                            });

                            describe('when the spender has enough allowance', function () {
                                let tx, receipt;
                                before(async function () {
                                    tx = await contract.connect(tokenOwnerWallet).approve(spender, initialSupply, {gasLimit: 1_000_000});
                                    receipt = await tx.wait();
                                });

                                it('emits an approval event', async function () {
                                    const allowance = await contract.allowance(tokenOwner, spender);
                                    const approvalEvent = (await tx.wait()).events.filter(e => e.event === 'Approval')[0].args;
                                    expect(approvalEvent.owner).to.eq(tokenOwnerWallet.address);
                                    expect(approvalEvent.spender).to.eq(spenderWallet.address);
                                    expect(approvalEvent.value).to.eq(allowance);
                                });

                                describe('when the token owner has enough balance', function () {
                                    let amount, tx;
                                    before(async function () {
                                        amount = initialSupply;
                                        const ownerBalance = await contract.balanceOf(tokenOwner);
                                        const toBalance = await contract.balanceOf(to);
                                        expect(ownerBalance.toString()).to.be.equal(amount.toString());
                                        expect(toBalance.toString()).to.be.equal('0');
                                    });

                                    it('transfers the requested amount', async function () {
                                        tx = await contract.connect(spenderWallet).transferFrom(tokenOwner, to, initialSupply, {gasLimit: 1_000_000});
                                        const receipt = await tx.wait();
                                        const ownerBalance = await contract.balanceOf(tokenOwner);
                                        const toBalance = await contract.balanceOf(to);
                                        expect(ownerBalance.toString()).to.be.equal('0');
                                        expect(toBalance.toString()).to.be.equal(amount.toString());
                                    });

                                    it('decreases the spender allowance', async function () {
                                        const allowance = await contract.allowance(tokenOwner, spender);
                                        expect(allowance.toString()).to.be.equal('0');
                                    });

                                    it('emits a transfer event', async function () {
                                        const transferEvent = (await tx.wait()).events.filter(e => e.event === 'Transfer')[0].args;
                                        expect(transferEvent.from).to.eq(tokenOwnerWallet.address);
                                        expect(transferEvent.to).to.eq(toWallet.address);
                                        expect(transferEvent.value).to.eq(amount);
                                    });
                                });

                                describe('when the token owner does not have enough balance', function () {
                                    let amount;

                                    beforeEach('reducing balance', async function () {
                                        amount = initialSupply;
                                        await contract.transfer(to, 1);
                                    });

                                    it('reverts', async function () {
                                        await Assertions.expectRevert(
                                            contract.connect(spenderWallet).transferFrom(tokenOwner, to, amount),
                                            'CALL_EXCEPTION'
                                        );
                                    });
                                });
                            });

                            describe('when the spender does not have enough allowance', function () {
                                let allowance;

                                before(async function () {
                                    allowance = initialSupply.sub(1);
                                });

                                beforeEach(async function () {
                                    await contract.approve(spender, allowance, {gasLimit: 1_000_000});
                                });

                                describe('when the token owner has enough balance', function () {
                                    let amount;
                                    before(async function () {
                                        amount = initialSupply;
                                    });

                                    it('reverts', async function () {
                                        await Assertions.expectRevert(
                                            contract.connect(spenderWallet).transferFrom(tokenOwner, to, amount),
                                            `CALL_EXCEPTION`,
                                        );
                                    });
                                });

                                describe('when the token owner does not have enough balance', function () {
                                    let amount;
                                    before(async function () {
                                        amount = allowance;
                                    });

                                    beforeEach('reducing balance', async function () {
                                        await contract.transfer(to, 2);
                                    });

                                    it('reverts', async function () {
                                        await Assertions.expectRevert(
                                            contract.connect(spenderWallet).transferFrom(tokenOwner, to, amount),
                                            `CALL_EXCEPTION`,
                                        );
                                    });
                                });
                            });

                            describe('@release when the spender has unlimited allowance', function () {
                                beforeEach(async function () {
                                    await contract.connect(tokenOwnerWallet).approve(spender, ethers.constants.MaxUint256, {gasLimit: 1_000_000});
                                });

                                if (testTitles[i].testName !== HTS) {
                                    it('does not decrease the spender allowance', async function () {
                                        await contract.connect(spenderWallet).transferFrom(tokenOwner, to, 1);
                                        const allowance = await contract.allowance(tokenOwner, spender);
                                        expect(allowance.toString()).to.be.equal(ethers.constants.MaxUint256.toString());
                                    });
                                }
                                else {
                                    it('decreases the spender allowance', async function () {
                                        await contract.connect(spenderWallet).transferFrom(tokenOwner, to, 1);
                                        const allowance = await contract.allowance(tokenOwner, spender);
                                        expect(allowance.toString()).to.be.equal((initialSupply.toNumber() - 1).toString());
                                    });
                                }
                            });
                        });

                        describe('when the recipient is the zero address', function () {
                            let amount, to, tokenOwnerWallet;

                            beforeEach(async function () {
                                amount = initialSupply;
                                to = ethers.constants.AddressZero;
                                tokenOwnerWallet = accounts[0].wallet;
                                await contract.connect(tokenOwnerWallet).approve(spender, amount, {gasLimit: 1_000_000});
                            });

                            it('reverts', async function () {
                                await Assertions.expectRevert(contract.connect(spenderWallet).transferFrom(tokenOwner, to, amount),
                                    `CALL_EXCEPTION`);
                            });
                        });
                    });
                });
            });
        });
    }
<<<<<<< HEAD
=======


    async function deployErc20(constructorArgs:any[] = [], contractJson) {
        const factory = new ethers.ContractFactory(contractJson.abi, contractJson.bytecode, accounts[0].wallet);
        let contract = await factory.deploy(...constructorArgs);
        await contract.deployed();

        // re-init the contract with the deployed address
        const receipt = await relay.provider.getTransactionReceipt(contract.deployTransaction.hash);
        contract = new ethers.Contract(receipt.to, contractJson.abi, accounts[0].wallet);
        return contract;
    }

    const createHTS = async(tokenName, symbol, adminAccount, initialSupply, abi, associatedAccounts) => {
        const htsResult = await servicesNode.createHTS({
            tokenName,
            symbol,
            treasuryAccountId: adminAccount.accountId.toString(),
            initialSupply,
            adminPrivateKey: adminAccount.privateKey,
        });

        // Associate and approve token for all accounts
        for (const account of associatedAccounts) {
            await servicesNode.associateHTSToken(account.accountId, htsResult.receipt.tokenId, account.privateKey, htsResult.client, requestId);
            await servicesNode.approveHTSToken(account.accountId, htsResult.receipt.tokenId, htsResult.client, requestId);
        }
        // Setup initial balance of token owner account
        await servicesNode.transferHTSToken(accounts[0].accountId, htsResult.receipt.tokenId, initialSupply, htsResult.client.operatorAccountId, requestId);
        const evmAddress = Utils.idToEvmAddress(htsResult.receipt.tokenId.toString());
        return new ethers.Contract(evmAddress, abi, accounts[0].wallet);
    };
>>>>>>> ca4b1626
});<|MERGE_RESOLUTION|>--- conflicted
+++ resolved
@@ -336,39 +336,4 @@
             });
         });
     }
-<<<<<<< HEAD
-=======
-
-
-    async function deployErc20(constructorArgs:any[] = [], contractJson) {
-        const factory = new ethers.ContractFactory(contractJson.abi, contractJson.bytecode, accounts[0].wallet);
-        let contract = await factory.deploy(...constructorArgs);
-        await contract.deployed();
-
-        // re-init the contract with the deployed address
-        const receipt = await relay.provider.getTransactionReceipt(contract.deployTransaction.hash);
-        contract = new ethers.Contract(receipt.to, contractJson.abi, accounts[0].wallet);
-        return contract;
-    }
-
-    const createHTS = async(tokenName, symbol, adminAccount, initialSupply, abi, associatedAccounts) => {
-        const htsResult = await servicesNode.createHTS({
-            tokenName,
-            symbol,
-            treasuryAccountId: adminAccount.accountId.toString(),
-            initialSupply,
-            adminPrivateKey: adminAccount.privateKey,
-        });
-
-        // Associate and approve token for all accounts
-        for (const account of associatedAccounts) {
-            await servicesNode.associateHTSToken(account.accountId, htsResult.receipt.tokenId, account.privateKey, htsResult.client, requestId);
-            await servicesNode.approveHTSToken(account.accountId, htsResult.receipt.tokenId, htsResult.client, requestId);
-        }
-        // Setup initial balance of token owner account
-        await servicesNode.transferHTSToken(accounts[0].accountId, htsResult.receipt.tokenId, initialSupply, htsResult.client.operatorAccountId, requestId);
-        const evmAddress = Utils.idToEvmAddress(htsResult.receipt.tokenId.toString());
-        return new ethers.Contract(evmAddress, abi, accounts[0].wallet);
-    };
->>>>>>> ca4b1626
 });