--- conflicted
+++ resolved
@@ -1,14 +1,9 @@
 // SPDX-License-Identifier: Apache-2.0
 
 // External resources
-<<<<<<< HEAD
-import { EthImpl } from '@hashgraph/json-rpc-relay/dist/lib/eth';
+import { CommonService } from '@hashgraph/json-rpc-relay/src/lib/services';
 import { expect } from 'chai';
-=======
-import { CommonService } from '@hashgraph/json-rpc-relay/src/lib/services';
-import chai, { expect } from 'chai';
 import { solidity } from 'ethereum-waffle';
->>>>>>> b0c09bf9
 import { ethers } from 'ethers';
 
 // Constants from local resources
