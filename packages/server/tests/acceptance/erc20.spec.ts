/*-
 *
 * Hedera JSON RPC Relay
 *
 * Copyright (C) 2023 Hedera Hashgraph, LLC
 *
 * Licensed under the Apache License, Version 2.0 (the "License");
 * you may not use this file except in compliance with the License.
 * You may obtain a copy of the License at
 *
 *      http://www.apache.org/licenses/LICENSE-2.0
 *
 * Unless required by applicable law or agreed to in writing, software
 * distributed under the License is distributed on an "AS IS" BASIS,
 * WITHOUT WARRANTIES OR CONDITIONS OF ANY KIND, either express or implied.
 * See the License for the specific language governing permissions and
 * limitations under the License.
 *
 */

// external resources
import { solidity } from "ethereum-waffle";
import chai, { expect } from "chai";
chai.use(solidity);

import { AliasAccount } from '../clients/servicesClient';
import { Utils } from '../helpers/utils';
import { ethers } from 'ethers';
import ERC20MockJson from '../contracts/ERC20Mock.json';
import Assertions from '../helpers/assertions';
import { EthImpl } from "@hashgraph/json-rpc-relay/src/lib/eth";
import Constants from '../../../server/tests/helpers/constants';

const extractRevertReason = (errorReason: string) => {
    const pattern = /(?<=reverted: ).*/;
    return errorReason.match(pattern)?.[0] || '';
};

describe('@erc20 Acceptance Tests', async function () {
    this.timeout(240 * 1000); // 240 seconds
    const { servicesNode, relay }: any = global;

    // cached entities
    const accounts: AliasAccount[] = [];
    let initialHolder;
    let recipient;
    let anotherAccount;
    let requestId;

    const contracts: [any] = [];

    const name = Utils.randomString(10);
    const symbol = Utils.randomString(5);
    const initialSupply = BigInt(10000);

    const ERC20 = 'ERC20 Contract';
    const HTS = 'HTS token';

    const testTitles = [
        { testName: ERC20, expectedBytecode: ERC20MockJson.deployedBytecode },
        { testName: HTS }
    ];

    this.beforeAll(async () => {
        requestId = Utils.generateRequestId();

        accounts[0] = await servicesNode.createAliasAccount(60, relay.provider, requestId);
        accounts[1] = await servicesNode.createAliasAccount(30, relay.provider, requestId);
        accounts[2] = await servicesNode.createAliasAccount(30, relay.provider, requestId);

        initialHolder = accounts[0].address;
        recipient = accounts[1].address;
        anotherAccount = accounts[2].address;

        // allow mirror node a 5 full record stream write windows (5 sec) and a buffer to persist setup details
        await new Promise(r => setTimeout(r, 5000));

        contracts.push(await Utils.deployContractWithEthers([name, symbol, initialHolder, initialSupply], ERC20MockJson, accounts[0].wallet, relay));
        contracts.push(await Utils.createHTS(name, symbol, accounts[0], 10000, ERC20MockJson.abi, [accounts[1], accounts[2]], accounts[0], servicesNode, requestId));
    });

    this.beforeEach(async () => {
        requestId = Utils.generateRequestId();
    });

    for (const i in testTitles) {
        describe(testTitles[i].testName, async function () {
            let contract;

            before(async function () {
                contract = contracts[i];
            });

            it('has a name', async function () {
                expect(await contract.name()).to.equal(name);
            });

            it('has a symbol', async function () {
                expect(await contract.symbol()).to.equal(symbol);
            });

            it('has 18 decimals', async function () {
                expect(await contract.decimals()).to.be.equal(BigInt(18));
            });

            it('Relay can execute "eth_getCode" for ERC20 contract with evmAddress', async function () {
                const res = await relay.call('eth_getCode', [contract.target, 'latest'], requestId);
                const expectedBytecode = `${EthImpl.redirectBytecodePrefix}${contract.target.slice(2)}${EthImpl.redirectBytecodePostfix}`
                if (testTitles[i].testName !== HTS) {
                    expect(res).to.eq(testTitles[i].expectedBytecode);
                } else {
                    expect(res).to.eq(expectedBytecode);
                }
            });

            describe('should behave like erc20', function () {
                describe('total supply', function () {
                    it('@release returns the total amount of tokens', async function () {
                        const supply = await contract.totalSupply();
                        expect(supply.toString()).to.be.equal(initialSupply.toString());
                    });
                });

                describe('balanceOf', function () {
                    describe('when the requested account has no tokens', function () {
                        it('returns zero', async function () {
                            const otherBalance = await contract.balanceOf(anotherAccount);
                            expect(otherBalance.toString()).to.be.equal('0');
                        });
                    });

                    describe('when the requested account has some tokens', function () {
                        it('@release returns the total amount of tokens', async function () {
                            const balance = await contract.balanceOf(initialHolder);
                            expect(balance.toString()).to.be.equal(initialSupply.toString());
                        });
                    });
                });

                describe('transfer from', function () {
                    let spender;
                    let spenderWallet;

                    before(async function () {
                        spender = accounts[1].address;
                        spenderWallet = accounts[1].wallet;
                    });

                    describe('when the token owner is not the zero address', function () {
                        let tokenOwner, tokenOwnerWallet;
                        before(async function () {
                            tokenOwner = accounts[0].address;
                            tokenOwnerWallet = accounts[0].wallet;
                        });

                        describe('when the recipient is not the zero address', function () {
                            let to, toWallet;
                            before(async function () {
                                to = accounts[2].address;
                                toWallet = accounts[2].wallet;
                            });

                            describe('when the spender has enough tokens', function () {
                                let amount, tx;
                                before(async function () {
                                    amount = initialSupply;
                                });

                                it('@release contract owner transfers tokens', async function () {
                                    tx = await contract.connect(tokenOwnerWallet).transfer(to, amount);
                                    // 5 seconds sleep to propagate the changes to mirror node
                                    await new Promise(r => setTimeout(r, 5000));
                                    const ownerBalance = await contract.balanceOf(tokenOwner);
                                    const toBalance = await contract.balanceOf(to);
                                    expect(ownerBalance.toString()).to.be.equal('0');
                                    expect(toBalance.toString()).to.be.equal(amount.toString());

                                });

                                it('emits a transfer event', async function () {
                                    const transferEvent = (await tx.wait()).logs.filter(e => e.fragment.name === Constants.HTS_CONTRACT_EVENTS.Transfer)[0].args;
                                    expect(transferEvent.from).to.eq(tokenOwnerWallet.address);
                                    expect(transferEvent.to).to.eq(toWallet.address);
                                    expect(transferEvent.value).to.eq(amount);
                                });

                                it('other account transfers tokens back to owner', async function () {
                                    tx = await contract.connect(toWallet).transfer(tokenOwner, amount);
                                    // 5 seconds sleep to propagate the changes to mirror node
                                    await new Promise(r => setTimeout(r, 5000));
                                    const ownerBalance = await contract.balanceOf(tokenOwner);
                                    const toBalance = await contract.balanceOf(to);
                                    expect(ownerBalance.toString()).to.be.equal(amount.toString());
                                    expect(toBalance.toString()).to.be.equal('0');
                                });
                            });

                            describe('when the spender has enough allowance', function () {
                                let tx, receipt;
                                before(async function () {
                                    tx = await contract.connect(tokenOwnerWallet).approve(spender, initialSupply, await Utils.gasOptions(requestId));
                                    receipt = await tx.wait();
                                    // 5 seconds sleep to propagate the changes to mirror node
                                    await new Promise(r => setTimeout(r, 5000));
                                });

                                // issue #5652, HIP-584 mirror node does not support approve precompiles yet.
                                it('emits an approval event', async function () {
<<<<<<< HEAD
                                    // still cover erc20 approve event
                                    if(testTitles[i].testName !== HTS){
                                        const allowance = await contract.allowance(tokenOwner, spender);
                                        const approvalEvent = (await tx.wait()).events.filter(e => e.event === Constants.HTS_CONTRACT_EVENTS.Approval)[0].args;
                                        expect(approvalEvent.owner).to.eq(tokenOwnerWallet.address);
                                        expect(approvalEvent.spender).to.eq(spenderWallet.address);
                                        expect(approvalEvent.value).to.eq(allowance);
                                    }
=======
                                    const allowance = await contract.allowance(tokenOwner, spender);
                                    const approvalEvent = (await tx.wait()).logs.filter(e => e.fragment.name === Constants.HTS_CONTRACT_EVENTS.Approval)[0].args;
                                    expect(approvalEvent.owner).to.eq(tokenOwnerWallet.address);
                                    expect(approvalEvent.spender).to.eq(spenderWallet.address);
                                    expect(approvalEvent.value).to.eq(allowance);
>>>>>>> 72269fc4
                                });

                                describe('when the token owner has enough balance', function () {
                                    let amount, tx;
                                    before(async function () {
                                        amount = initialSupply;
                                        const ownerBalance = await contract.balanceOf(tokenOwner);
                                        const toBalance = await contract.balanceOf(to);
                                        expect(ownerBalance.toString()).to.be.equal(amount.toString());
                                        expect(toBalance.toString()).to.be.equal('0');
                                    });

                                    it('transfers the requested amount', async function () {
                                        tx = await contract.connect(spenderWallet).transferFrom(tokenOwner, to, initialSupply, await Utils.gasOptions(requestId));
                                        const receipt = await tx.wait();
                                        // 5 seconds sleep to propagate the changes to mirror node
                                        await new Promise(r => setTimeout(r, 5000));
                                        const ownerBalance = await contract.balanceOf(tokenOwner);
                                        const toBalance = await contract.balanceOf(to);
                                        expect(ownerBalance.toString()).to.be.equal('0');
                                        expect(toBalance.toString()).to.be.equal(amount.toString());
                                    });

                                    it('decreases the spender allowance', async function () {
                                        const allowance = await contract.allowance(tokenOwner, spender);
                                        expect(allowance.toString()).to.be.equal('0');
                                    });

                                    it('emits a transfer event', async function () {
                                        const transferEvent = (await tx.wait()).logs.filter(e => e.fragment.name === Constants.HTS_CONTRACT_EVENTS.Transfer)[0].args;
                                        expect(transferEvent.from).to.eq(tokenOwnerWallet.address);
                                        expect(transferEvent.to).to.eq(toWallet.address);
                                        expect(transferEvent.value).to.eq(amount);
                                    });
                                });

                                describe('when the token owner does not have enough balance', function () {
                                    let amount;

                                    beforeEach('reducing balance', async function () {
                                        amount = initialSupply;
                                        await contract.connect(tokenOwnerWallet).approve(spender, initialSupply, await Utils.gasOptions(requestId));
                                        await contract.transfer(to, 1, await Utils.gasOptions(1_500_000));
                                        // 5 seconds sleep to propagate the changes to mirror node
                                        await new Promise(r => setTimeout(r, 5000));                                        
                                    });

                                    it('reverts', async function () {
                                     try {
                                        await Assertions.expectRevert(
                                            contract.connect(spenderWallet).transferFrom(tokenOwner, to, amount),
                                            Constants.CALL_EXCEPTION
                                        );
                                     }catch(e){
                                        // eth_estimateGas gets called by ethers
                                        // so we need to catch the error and check that the reason is the expected one,
                                        // in addition to validating the CALL_EXCEPTION   
                                        expect(extractRevertReason(e.error.reason)).to.be.equal('ERC20: transfer amount exceeds balance');
                                     }
                                    });
                                });
                            });

                            describe('when the spender does not have enough allowance', function () {
                                let allowance;

                                before(async function () {
                                    allowance = initialSupply - BigInt(1);
                                });

                                beforeEach(async function () {
                                    await contract.approve(spender, allowance, await Utils.gasOptions(requestId));
                                });

                                describe('when the token owner has enough balance', function () {
                                    let amount;
                                    before(async function () {
                                        allowance = initialSupply - BigInt(1);
                                        amount = initialSupply;
                                        await contract.approve(spender, allowance, await Utils.gasOptions(requestId));
                                    });


                                    it('reverts', async function () {
                                        try {
                                            await Assertions.expectRevert(contract.connect(spenderWallet).transferFrom(tokenOwner, to, amount),
                                            Constants.CALL_EXCEPTION);
                                        } catch(e) {
                                            // eth_estimateGas gets called by ethers
                                            // so we need to catch the error and check that the reason is the expected one,
                                            // in addition to validating the CALL_EXCEPTION   
<<<<<<< HEAD
                                            // Once issue #5652, HIP-584, on the mirror node is resolved, this should be changed to: 'ERC20: transfer amount exceeds balance'
                                            expect(extractRevertReason(e.error.reason)).to.exist;
                                            // expect(extractRevertReason(e.error.reason)).to.be.equal('ERC20: transfer amount exceeds balance');                                            
=======
                                            expect(extractRevertReason(e.error.reason)).to.be.equal('ERC20: insufficient allowance');
>>>>>>> 72269fc4
                                        }                                          
                                    });
                                });

                                describe('when the token owner does not have enough balance', function () {
                                    let amount;
                                    before(async function () {
                                        amount = allowance;
                                    });

                                    beforeEach('reducing balance', async function () {
                                        await contract.transfer(to, 2, await Utils.gasOptions(1_500_000));
                                    });

                                    it('reverts', async function () {
                                        try {
                                            await Assertions.expectRevert(contract.connect(spenderWallet).transferFrom(tokenOwner, to, amount),
                                            Constants.CALL_EXCEPTION);
                                        } catch(e) {
                                            // eth_estimateGas gets called by ethers
                                            // so we need to catch the error and check that the reason is the expected one,
                                            // in addition to validating the CALL_EXCEPTION   
                                            expect(extractRevertReason(e.error.reason)).to.be.equal('ERC20: transfer amount exceeds balance');                                     
                                        }                                                                               
                                    });
                                });
                            });
                        });

                        describe('when the recipient is the zero address', function () {
                            let amount, to, tokenOwnerWallet;

                            beforeEach(async function () {

                                amount = initialSupply;
                                to = ethers.ZeroAddress;
                                tokenOwnerWallet = accounts[2].wallet;
                                await contract.connect(tokenOwnerWallet).approve(spender, amount, await Utils.gasOptions(requestId, 1_500_000));
                            });

                            it('reverts', async function () {
                                try {
                                    await Assertions.expectRevert(contract.connect(spenderWallet).transferFrom(tokenOwner, to, amount),
                                    Constants.CALL_EXCEPTION);
                                } catch(e) {
                                    // eth_estimateGas gets called by ethers
                                    // so we need to catch the error and check that the reason is the expected one,
                                    // in addition to validating the CALL_EXCEPTION   
                                    // issue #1514, revist this when fixed
                                    expect(extractRevertReason(e.error.reason)).to.be.equal('ERC20: insufficient allowance');                                                                         
                                }
                            });
                        });
                    });
                });
            });
        });
    }
});<|MERGE_RESOLUTION|>--- conflicted
+++ resolved
@@ -206,22 +206,11 @@
 
                                 // issue #5652, HIP-584 mirror node does not support approve precompiles yet.
                                 it('emits an approval event', async function () {
-<<<<<<< HEAD
-                                    // still cover erc20 approve event
-                                    if(testTitles[i].testName !== HTS){
-                                        const allowance = await contract.allowance(tokenOwner, spender);
-                                        const approvalEvent = (await tx.wait()).events.filter(e => e.event === Constants.HTS_CONTRACT_EVENTS.Approval)[0].args;
-                                        expect(approvalEvent.owner).to.eq(tokenOwnerWallet.address);
-                                        expect(approvalEvent.spender).to.eq(spenderWallet.address);
-                                        expect(approvalEvent.value).to.eq(allowance);
-                                    }
-=======
                                     const allowance = await contract.allowance(tokenOwner, spender);
                                     const approvalEvent = (await tx.wait()).logs.filter(e => e.fragment.name === Constants.HTS_CONTRACT_EVENTS.Approval)[0].args;
                                     expect(approvalEvent.owner).to.eq(tokenOwnerWallet.address);
                                     expect(approvalEvent.spender).to.eq(spenderWallet.address);
                                     expect(approvalEvent.value).to.eq(allowance);
->>>>>>> 72269fc4
                                 });
 
                                 describe('when the token owner has enough balance', function () {
@@ -313,13 +302,7 @@
                                             // eth_estimateGas gets called by ethers
                                             // so we need to catch the error and check that the reason is the expected one,
                                             // in addition to validating the CALL_EXCEPTION   
-<<<<<<< HEAD
-                                            // Once issue #5652, HIP-584, on the mirror node is resolved, this should be changed to: 'ERC20: transfer amount exceeds balance'
-                                            expect(extractRevertReason(e.error.reason)).to.exist;
-                                            // expect(extractRevertReason(e.error.reason)).to.be.equal('ERC20: transfer amount exceeds balance');                                            
-=======
                                             expect(extractRevertReason(e.error.reason)).to.be.equal('ERC20: insufficient allowance');
->>>>>>> 72269fc4
                                         }                                          
                                     });
                                 });
