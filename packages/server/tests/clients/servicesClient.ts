--- conflicted
+++ resolved
@@ -38,12 +38,9 @@
     TransferTransaction,
     ContractCreateFlow,
     FileUpdateTransaction,
-<<<<<<< HEAD
     TransactionId,
     AccountAllowanceApproveTransaction
-=======
     AccountBalance,
->>>>>>> c9b55ba5
 } from '@hashgraph/sdk';
 import { Logger } from 'pino';
 import { ethers } from 'ethers';
@@ -284,7 +281,18 @@
         this.logger.info(`File ${fileId} updated with status: ${receipt.status.toString()}`);
     }
 
-<<<<<<< HEAD
+    async getAccountBalance(account: string | AccountId): Promise<AccountBalance> {
+        const accountId = typeof account === "string" ? AccountId.fromString(account) : account;
+        return this.executeQuery(new AccountBalanceQuery()
+            .setAccountId(accountId));
+    }
+
+    async getAccountBalanceInWeiBars(account: string | AccountId) {
+        const balance = await this.getAccountBalance(account);
+
+        return ethers.BigNumber.from(balance.hbars.toTinybars().toString()).mul(ServicesClient.TINYBAR_TO_WEIBAR_COEF);
+    }
+
     async createHTS( args = {
         tokenName: 'Default Name',
         symbol: 'HTS',
@@ -350,19 +358,6 @@
         }
     };
 
-=======
-    async getAccountBalance(account: string | AccountId): Promise<AccountBalance> {
-        const accountId = typeof account === "string" ? AccountId.fromString(account) : account;
-        return this.executeQuery(new AccountBalanceQuery()
-            .setAccountId(accountId));
-    }
-
-    async getAccountBalanceInWeiBars(account: string | AccountId) {
-        const balance = await this.getAccountBalance(account);
-
-        return ethers.BigNumber.from(balance.hbars.toTinybars().toString()).mul(ServicesClient.TINYBAR_TO_WEIBAR_COEF);
-    }
->>>>>>> c9b55ba5
 }
 
 export class AliasAccount {
