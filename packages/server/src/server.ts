--- conflicted
+++ resolved
@@ -653,6 +653,13 @@
 });
 
 /**
+ * Not Supported
+ */
+app.useRpc('eth_newPendingTransactionFilter', async () => {
+    return logAndHandleResponse('eth_newPendingTransactionFilter', [], (requestId) => relay.eth().filterService().newPendingTransactionFilter(requestId));
+});
+
+/**
  * It returns true if the filter was successfully uninstalled, otherwise false
  * params: Filter Id - string
  *
@@ -690,24 +697,6 @@
   return logAndHandleResponse('eth_coinbase', [], (requestId) => relay.eth().coinbase(requestId));
 });
 
-<<<<<<< HEAD
-=======
-app.useRpc('eth_newPendingTransactionFilter', async () => {
-  return logAndHandleResponse('eth_newPendingTransactionFilter', [], (requestId) => relay.eth().filterService().newPendingTransactionFilter(requestId));
-});
-
-/**
- * It returns true if the filter was successfully uninstalled, otherwise false
- * params: Filter Id - string
- *
- * returns: boolean
- */
-app.useRpc('eth_uninstallFilter', async (params: any) => {
-  return logAndHandleResponse('eth_uninstallFilter', params, (requestId) =>
-      relay.eth().filterService().uninstallFilter(params?.[0], requestId));
-});
-
->>>>>>> a960a245
 const rpcApp = app.rpcApp();
 
 app.getKoaApp().use(async (ctx, next) => {
