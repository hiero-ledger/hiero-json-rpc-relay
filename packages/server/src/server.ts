/*-
 *
 * Hedera JSON RPC Relay
 *
 * Copyright (C) 2022 Hedera Hashgraph, LLC
 *
 * Licensed under the Apache License, Version 2.0 (the "License");
 * you may not use this file except in compliance with the License.
 * You may obtain a copy of the License at
 *
 *      http://www.apache.org/licenses/LICENSE-2.0
 *
 * Unless required by applicable law or agreed to in writing, software
 * distributed under the License is distributed on an "AS IS" BASIS,
 * WITHOUT WARRANTIES OR CONDITIONS OF ANY KIND, either express or implied.
 * See the License for the specific language governing permissions and
 * limitations under the License.
 *
 */

import { Relay, RelayImpl, JsonRpcError, predefined, MirrorNodeClientError } from '@hashgraph/json-rpc-relay';
import { collectDefaultMetrics, Histogram, Registry } from 'prom-client';
import KoaJsonRpc from './koaJsonRpc';
import crypto from 'crypto';
import pino from 'pino';
import path from 'path';
import fs from 'fs';

const mainLogger = pino({
  name: 'hedera-json-rpc-relay',
  level: process.env.LOG_LEVEL || 'trace',
  transport: {
    target: 'pino-pretty',
    options: {
      colorize: true,
      translateTime: true
    }
  }
});

const cors = require('koa-cors');
const logger = mainLogger.child({ name: 'rpc-server' });
const register = new Registry();
const relay: Relay = new RelayImpl(logger, register);
const app = new KoaJsonRpc();

const REQUEST_ID_STRING = `Request ID: `;
const responseSuccessStatusCode = '200';
const responseInternalErrorCode = '-32603';
collectDefaultMetrics({ register, prefix: 'rpc_relay_' });

// clear and create metric in registry
const metricHistogramName = 'rpc_relay_method_response';
register.removeSingleMetric(metricHistogramName);
const methodResponseHistogram = new Histogram({
  name: metricHistogramName,
  help: 'JSON RPC method statusCode latency histogram',
  labelNames: ['method', 'statusCode'],
  registers: [register]
});

/**
 * middleware for non POST request timing
 */
app.getKoaApp().use(async (ctx, next) => {
  const start = Date.now();
  await next();

  if (ctx.method !== 'POST') {
    const ms = Date.now() - start;
    logger.info(`[${ctx.method}]: ${ctx.url} ${ms} ms`);
  }
});

/**
 * prometheus metrics exposure
 */
app.getKoaApp().use(async (ctx, next) => {
  if (ctx.url === '/metrics') {
    ctx.status = 200;
    ctx.body = await register.metrics();
  } else {
    return next();
  }
});

/**
 * liveness endpoint
 */
app.getKoaApp().use(async (ctx, next) => {
  if (ctx.url === '/health/liveness') {
    ctx.status = 200;
  } else {
    return next();
  }
});

/**
 * readiness endpoint
 */
app.getKoaApp().use(async (ctx, next) => {
  if (ctx.url === '/health/readiness') {
    try {
      const result = relay.eth().chainId();
      if (result.indexOf('0x12') > 0) {
        ctx.status = 200;
        ctx.body = 'OK';
      } else {
        ctx.body = 'DOWN';
        ctx.status = 503; // UNAVAILABLE
      }
    } catch (e) {
      logger.error(e);
      throw e;
    }
  } else {
    return next();
  }
});

/**
 * openrpc endpoint
 */
app.getKoaApp().use(async (ctx, next) => {
  if (ctx.url === '/openrpc') {
    ctx.status = 200;
    ctx.body = JSON.parse(fs.readFileSync(path.resolve(__dirname, '../../../docs/openrpc.json')).toString());
  } else {
    return next();
  }
});

const logAndHandleResponse = async (methodName, methodFunction) => {
  const start = Date.now();
  let ms;
  const requestId = generateRequestId();
  const requestIdPrefix = requestId ? `[${REQUEST_ID_STRING}${requestId}]` : '';
  logger.debug(`${requestIdPrefix} ${methodName}`);
  const messagePrefix = `${requestIdPrefix} [POST] ${methodName}:`;
  try {
    const response = await methodFunction(requestId);
    const status = response instanceof JsonRpcError ? response.code.toString() : responseSuccessStatusCode;
    ms = Date.now() - start;
    methodResponseHistogram.labels(methodName, status).observe(ms);
    logger.info(`${messagePrefix} ${status} ${ms} ms `);
    if (response instanceof JsonRpcError) {
      logger.error(`returning error to sender: ${requestIdPrefix} ${response.message}`)
<<<<<<< HEAD
      return new JsonRpcError({
        name: response.name,
        code: response.code,
        message: response.message,
        data: response.data
      }, requestId);
    } 
=======
      return new JsonRpcError({name: response.name, code: response.code, message: response.message}, requestId);
    }
>>>>>>> 3dce9569
    return response;
  } catch (e: any) {
    ms = Date.now() - start;
    methodResponseHistogram.labels(methodName, responseInternalErrorCode).observe(ms);
    logger.error(e, `${messagePrefix} ${responseInternalErrorCode} ${ms} ms`);

    let error = predefined.INTERNAL_ERROR;
    if (e instanceof MirrorNodeClientError) {
      if (e.isTimeout()) {
        error = predefined.REQUEST_TIMEOUT;
      }
    }
    else if (e instanceof JsonRpcError) {
      error = e;
    }

    logger.error(`returning error to sender: ${requestIdPrefix} ${error.message}`)
    return new JsonRpcError({
      name: error.name,
      code: error.code,
      message: error.message,
      data: error.data,
    }, requestId);
  }
};

/**
 * Generates random trace id for requests.
 *
 * returns: string
 */
 const generateRequestId = () :string => {
  return crypto.randomUUID();
};

/**
 * returns: false
 */
app.useRpc('net_listening', async () => {
  return logAndHandleResponse('net_listening', () => '' + relay.net().listening());
});

/**
 *  Returns the current network ID
 */
app.useRpc('net_version', async () => {
  return logAndHandleResponse("net_version", () => relay.net().version());
});

/**
 * Returns the number of most recent block.
 *
 * returns: Block number - hex encoded integer
 */
app.useRpc('eth_blockNumber', async () => {
  return logAndHandleResponse('eth_blockNumber', (requestId) => relay.eth().blockNumber(requestId));
});

/**
 * Generates and returns an estimate of how much gas is necessary to allow the transaction to complete.
 * params: Transaction Call
 *
 * returns: Gas used - hex encoded integer
 */
app.useRpc('eth_estimateGas', async (params: any) => {
  return logAndHandleResponse('eth_estimateGas', (requestId) =>
    relay.eth().estimateGas(params?.[0], params?.[1], requestId));
});

/**
 * Returns the balance of the account of given address.
 * params: Address - hex encoded address
 *         Block number
 *
 * returns: Balance - hex encoded integer
 */
app.useRpc('eth_getBalance', async (params: any) => {
  return logAndHandleResponse("eth_getBalance", (requestId) =>
    relay.eth().getBalance(params?.[0], params?.[1], requestId));
});

/**
 * Returns code at a given address.
 * params: Address - hex encoded address
 *         Block number
 *
 * returns: Bytecode - hex encoded bytes
 */
app.useRpc('eth_getCode', async (params: any) => {
  return logAndHandleResponse("eth_getCode", (requestId) =>
    relay.eth().getCode(params?.[0], params?.[1], requestId));
});

/**
 * Returns the chain ID of the current network.
 *
 * returns: Chain ID - integer
 */
app.useRpc('eth_chainId', async () => {
  return logAndHandleResponse('eth_chainId', (requestId) =>
    relay.eth().chainId(requestId));
});

/**
 * Returns information about a block by number.
 * params: Block number - hex encoded integer
 *         Show Transaction Details Flag - boolean
 *
 * returns: Block object
 */
app.useRpc('eth_getBlockByNumber', async (params: any) => {
  return logAndHandleResponse('eth_getBlockByNumber', (requestId) =>
    relay.eth().getBlockByNumber(params?.[0], Boolean(params?.[1]), requestId));
});

/**
 * Returns information about a block by hash.
 * params: Block hash - 32 byte hex value
 *         Show Transaction Details Flag - boolean
 *
 * returns: Block object
 */
app.useRpc('eth_getBlockByHash', async (params: any) => {
  return logAndHandleResponse("eth_getBlockByHash", (requestId) =>
    relay.eth().getBlockByHash(params?.[0], Boolean(params?.[1]), requestId));
});

/**
 * Returns the current price per gas in wei.
 *
 * returns: Gas price - hex encoded integer
 */
app.useRpc('eth_gasPrice', async () => {
  return logAndHandleResponse('eth_gasPrice', (requestId) => relay.eth().gasPrice(requestId));
});

/**
 * Returns the number of transactions sent from an address.
 * params: Address - hex encoded address
 *         Block number
 *
 * returns: Transaction count - hex encoded integer
 */
app.useRpc('eth_getTransactionCount', async (params: any) => {
  return logAndHandleResponse('eth_getTransactionCount', (requestId) =>
    relay.eth().getTransactionCount(params?.[0], params?.[1], requestId));
});

/**
 * Executes a new message call immediately without creating a transaction on the block chain.
 * params: Transaction Call
 *
 * returns: Value - hex encoded bytes
 */
app.useRpc('eth_call', async (params: any) => {
  return logAndHandleResponse("eth_call", (requestId) =>
    relay.eth().call(params?.[0], params?.[1], requestId));
});

/**
 * Submits a raw transaction.
 * params: Transaction Data - Signed transaction data
 *
 * returns: Transaction hash - 32 byte hex value
 */
app.useRpc('eth_sendRawTransaction', async (params: any) => {
  return logAndHandleResponse("eth_sendRawTransaction", (requestId) =>
  relay.eth().sendRawTransaction(params?.[0], requestId));
});

/**
 * Returns the receipt of a transaction by transaction hash.
 * params: Transaction hash - 32 byte hex value
 *
 * returns: Transaction Receipt - object
 */
app.useRpc('eth_getTransactionReceipt', async (params: any) => {
  return logAndHandleResponse('eth_getTransactionReceipt', (requestId) =>
    relay.eth().getTransactionReceipt(params?.[0], requestId));
});

app.useRpc('web3_clientVersion', async () => {
  return logAndHandleResponse("web3_clientVersion", () => relay.web3().clientVersion());
});

/**
 * Returns an empty array.
 *
 * returns: Accounts - hex encoded address
 */
app.useRpc('eth_accounts', async () => {
  return logAndHandleResponse("eth_accounts", (requestId) => relay.eth().accounts(requestId));
});

/**
 * Returns the information about a transaction requested by transaction hash.
 * params: Transaction hash - 32 byte hex value
 *
 * returns: Transaction Object
 */
app.useRpc('eth_getTransactionByHash', async (params: any) => {
  return logAndHandleResponse("eth_getTransactionByHash", (requestId) =>
    relay.eth().getTransactionByHash(params[0], requestId));
});

/**
 * params:
 *      - Block Count: The number of blocks requested.
 *      - Newest Block: The highest number block of the range.
 *      - Reward Percentiles: List of percentiles used to sample from each block.
 *
 * returns:
 *      - baseFeePerGas - Array of block base fees per gas.
 *      - gasUsedRatio - Array of block gas used ratios.
 *      - oldestBlock - Lowest number block in the range.
 *      - reward - Array of effective priority fee per gas data.
 */
app.useRpc('eth_feeHistory', async (params: any) => {
  return logAndHandleResponse("eth_feeHistory", (requestId) =>
    relay.eth().feeHistory(Number(params?.[0]), params?.[1], params?.[2], requestId));
});

/**
 * Returns the number of transactions in a block, queried by hash.
 * params: Block Hash
 *
 * returns: Block Transaction Count - Hex encoded integer
 */
app.useRpc('eth_getBlockTransactionCountByHash', async (params: any) => {
  return logAndHandleResponse("eth_getBlockTransactionCountByHash", (requestId) =>
    relay.eth().getBlockTransactionCountByHash(params?.[0], requestId));
});

/**
 * Returns the number of transactions in a block, queried by block number.
 * params: Block Number
 *
 * returns: Block Transaction Count - Hex encoded integer
 */
app.useRpc('eth_getBlockTransactionCountByNumber', async (params: any) => {
  return logAndHandleResponse("eth_getBlockTransactionCountByNumber", (requestId) =>
    relay.eth().getBlockTransactionCountByNumber(params?.[0], requestId));
});

/**
 * Return the logs, filtered based on the parameters.
 * params: Filter
 *
 * returns: Logs - Array of log objects
 */
app.useRpc('eth_getLogs', async (params: any) => {
  params = params[0] ?? [];
  return logAndHandleResponse('eth_getLogs', (requestId) => relay.eth().getLogs(
    params?.blockHash || null,
    params?.fromBlock || null,
    params?.toBlock || null,
    params?.address || null,
    params?.topics || null,
    requestId
  ));
});


/**
 * Retrieves an address’ storage information.
 * params: Address - 20 byte hex value
 *         Storage Slot
 *         Block Number
 *
 * returns: Value - The storage value
 */
app.useRpc('eth_getStorageAt', async (params: any) => {
  return logAndHandleResponse("eth_getStorageAt", (requestId) =>
    relay.eth().getStorageAt(params?.[0], params?.[1], params?.[2], requestId));
});

/**
 * Returns transaction information by block hash and transaction index.
 * params: Block Hash - 32 byte block hash
 *         Transaction Index - The position of the transaction within the block.
 *
 * returns: Transaction
 */
app.useRpc('eth_getTransactionByBlockHashAndIndex', async (params: any) => {
  return logAndHandleResponse("eth_getTransactionByBlockHashAndIndex", (requestId) =>
    relay.eth().getTransactionByBlockHashAndIndex(params?.[0], params?.[1], requestId));
});

/**
 * Returns transaction information by block number and transaction index.
 * params: Block Number
 *         Transaction Index - The position of the transaction within the block.
 *
 * returns: Transaction
 */
app.useRpc('eth_getTransactionByBlockNumberAndIndex', async (params: any) => {
  return logAndHandleResponse("eth_getTransactionByBlockNumberAndIndex", (requestId) =>
    relay.eth().getTransactionByBlockNumberAndIndex(params?.[0], params?.[1], requestId));
});

/**
 * Return uncle information about a block by hash and index.
 * Since Hedera does not have an uncle concept, this method will return an empty response.
 *
 * params: Block Hash
 *         Uncle Index
 *
 * returns: null
 */
app.useRpc('eth_getUncleByBlockHashAndIndex', async () => {
  return logAndHandleResponse("eth_getUncleByBlockHashAndIndex", (requestId) =>
    relay.eth().getUncleByBlockHashAndIndex(requestId));
});

/**
 * Return uncle information about a block by number and index.
 * Since Hedera does not have an uncle concept, this method will return an empty response.
 * params: Block Number
 *         Uncle Index
 *
 * returns: null
 */
app.useRpc('eth_getUncleByBlockNumberAndIndex', async () => {
  return logAndHandleResponse("eth_getUncleByBlockNumberAndIndex", (requestId) =>
    relay.eth().getUncleByBlockNumberAndIndex(requestId));
});

/**
 * Return the number of uncles in a block by hash.
 * Since Hedera does not have an uncle concept, this method will return a static response.
 * params: Block Hash
 *
 * returns: 0x0
 */
app.useRpc('eth_getUncleCountByBlockHash', async () => {
  return logAndHandleResponse("eth_getUncleCountByBlockHash", (requestId) =>
    relay.eth().getUncleCountByBlockHash(requestId));
});

/**
 * Return the number of uncles in a block by number.
 * Since Hedera does not have an uncle concept, this method will return a static response.
 * params: Block Number
 *
 * returns: 0x0
 */
app.useRpc('eth_getUncleCountByBlockNumber', async () => {
  return logAndHandleResponse("eth_getUncleCountByBlockNumber", (requestId) =>
    relay.eth().getUncleCountByBlockNumber(requestId));
});

/**
 * Returns the mining work information.
 * Since Hedera is a proof-of-stake network, this method is not applicable.
 *
 * returns: code: -32000
 */
app.useRpc('eth_getWork', async () => {
  return logAndHandleResponse("eth_getWork", (requestId) => relay.eth().getWork(requestId));
});

/**
 * Returns the current hash rate nodes are mining.
 * Since Hedera is a proof-of-stake network, this method is not applicable and
 * returns a static response.
 *
 * returns: 0x0
 */
app.useRpc('eth_hashrate', async () => {
  return logAndHandleResponse("eth_hashrate", (requestId) => relay.eth().hashrate(requestId));
});

/**
 * Returns whether the client is mining.
 * Since Hedera is a proof-of-stake network, this method is not applicable and
 * returns a static response.
 *
 * returns: false
 */
app.useRpc('eth_mining', async () => {
  return logAndHandleResponse("eth_mining", (requestId) => relay.eth().mining(requestId));
});

/**
 * Used for proof-of-work submission.
 * Since Hedera is a proof-of-stake network, this method is not applicable and
 * returns a static response.
 *
 * returns: false
 */
app.useRpc('eth_submitWork', async () => {
  return logAndHandleResponse("eth_submitWork", (requestId) => relay.eth().submitWork(requestId));
});

/**
 * Returns the sync status of the network. Due to the nature of hashgraph,
 * it is always up to date.
 *
 * returns: false
 */
app.useRpc('eth_syncing', async () => {
  return logAndHandleResponse("eth_syncing", (requestId) => relay.eth().syncing(requestId));
});

/**
 * Returns the JSON-RPC Relay version number.
 *
 * returns: string
 */
app.useRpc('web3_client_version', async () => {
  return logAndHandleResponse("web3_client_version", () => relay.web3().clientVersion());
});

/**
 * Returns a fee per gas that is an estimate of how much you can pay as a priority fee,
 * or 'tip', to get a transaction included in the current block.
 *
 * Since Hedera doesn't have a concept of tipping nodes to promote any behavior, this method will return a static response.
 *
 * returns: 0x0
 */
app.useRpc('eth_maxPriorityFeePerGas', async () => {
  return logAndHandleResponse("eth_maxPriorityFeePerGas", (requestId) => relay.eth().maxPriorityFeePerGas(requestId));
});

/**
 * Not supported
 */
app.useRpc('eth_submitHashrate', async () => {
  return logAndHandleResponse("eth_submitHashrate", (requestId) => relay.eth().submitHashrate(requestId));
});

app.useRpc('eth_signTransaction', async () => {
  return logAndHandleResponse("eth_signTransaction", (requestId) => relay.eth().signTransaction(requestId));
});

app.useRpc('eth_sign', async () => {
  return logAndHandleResponse("eth_sign", (requestId) => relay.eth().sign(requestId));
});

app.useRpc('eth_sendTransaction', async () => {
  return logAndHandleResponse("eth_sendTransaction", (requestId) => relay.eth().sendTransaction(requestId));
});

app.useRpc('eth_protocolVersion', async () => {
  return logAndHandleResponse("eth_protocolVersion", (requestId) => relay.eth().protocolVersion(requestId));
});

app.useRpc('eth_coinbase', async () => {
  return logAndHandleResponse("eth_coinbase", (requestId) => relay.eth().coinbase(requestId));
});

app.getKoaApp().use(cors());

const rpcApp = app.rpcApp();

app.getKoaApp().use(async (ctx, next) => {
  await rpcApp(ctx, next);

  // Handle custom errors
  if (ctx.body && ctx.body.result instanceof JsonRpcError) {
    ctx.body.error = { ...ctx.body.result };
    delete ctx.body.result;
  }
});

export default app.getKoaApp();<|MERGE_RESOLUTION|>--- conflicted
+++ resolved
@@ -145,7 +145,6 @@
     logger.info(`${messagePrefix} ${status} ${ms} ms `);
     if (response instanceof JsonRpcError) {
       logger.error(`returning error to sender: ${requestIdPrefix} ${response.message}`)
-<<<<<<< HEAD
       return new JsonRpcError({
         name: response.name,
         code: response.code,
@@ -153,10 +152,6 @@
         data: response.data
       }, requestId);
     } 
-=======
-      return new JsonRpcError({name: response.name, code: response.code, message: response.message}, requestId);
-    }
->>>>>>> 3dce9569
     return response;
   } catch (e: any) {
     ms = Date.now() - start;
