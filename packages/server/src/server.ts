/*-
 *
 * Hedera JSON RPC Relay
 *
 * Copyright (C) 2022 Hedera Hashgraph, LLC
 *
 * Licensed under the Apache License, Version 2.0 (the "License");
 * you may not use this file except in compliance with the License.
 * You may obtain a copy of the License at
 *
 *      http://www.apache.org/licenses/LICENSE-2.0
 *
 * Unless required by applicable law or agreed to in writing, software
 * distributed under the License is distributed on an "AS IS" BASIS,
 * WITHOUT WARRANTIES OR CONDITIONS OF ANY KIND, either express or implied.
 * See the License for the specific language governing permissions and
 * limitations under the License.
 *
 */

import { Relay, RelayImpl } from '@hashgraph/json-rpc-relay';
import Koa from 'koa';
import koaJsonRpc from 'koa-jsonrpc';
<<<<<<< HEAD
import { Relay, RelayImpl, JsonRpcError } from '@hashgraph/json-rpc-relay';
=======
import { collectDefaultMetrics, Counter, Registry } from 'prom-client';
>>>>>>> 5ed0361d

import pino from 'pino';

const mainLogger = pino({
  name: 'hedera-json-rpc-relay',
  level: process.env.LOG_LEVEL || 'trace',
  transport: {
    target: 'pino-pretty',
    options: {
      colorize: true,
      translateTime: true
    }
  }
});
const logger = mainLogger.child({ name: 'rpc-server' });

const relay: Relay = new RelayImpl(logger);
const cors = require('koa-cors');
const app = new Koa();
const rpc = koaJsonRpc();

const register = new Registry();
collectDefaultMetrics({ register, prefix: 'rpc_relay_' });
const methodCounter = new Counter({ name: 'rpc_method_counter', help: 'JSON RPC method counter', labelNames: ['method'], registers: [register] });
const successCounter = new Counter({ name: 'rpc_success_counter', help: 'JSON RPC success counter', labelNames: ['success'], registers: [register] });

/**
 * middleware for request timing
 */
app.use(async (ctx, next) => {
  const start = Date.now();
  await next();
  const ms = Date.now() - start;
  logger.info(`[${ctx.method}]: ${ctx.url} ${ms} ms`);

  if (ctx.method === 'POST') {
    const success = ctx.body.result ? 'true' : 'false';
    successCounter.inc({ success: success });
  }
});

/**
 * prometheus metrics exposure
 */
app.use(async (ctx, next) => {
  if (ctx.url === '/metrics') {
    ctx.status = 200;
    ctx.body = await register.metrics();
  } else {
    return next();
  }
});

/**
 * liveness endpoint
 */
app.use(async (ctx, next) => {
  if (ctx.url === '/health/liveness') {
    ctx.status = 200;
  } else {
    return next();
  }
});

/**
 * readiness endpoint
 */
app.use(async (ctx, next) => {
  if (ctx.url === '/health/readiness') {
    try {
      const result = relay.eth().chainId();
      if (result.indexOf('0x12') > 0) {
        ctx.status = 200;
        ctx.body = 'OK';
      } else {
        ctx.body = 'DOWN';
        ctx.status = 503; // UNAVAILABLE
      }
    } catch (e) {
      logger.error(e);
      throw e;
    }
  } else {
    return next();
  }
});

/**
 * returns: false
 */
rpc.use('net_listening', async () => {
  logger.debug('net_listening');
  return '' + relay.net().listening();
});

/**
 *  Returns the current network ID
 */
rpc.use('net_version', async () => {
  methodCounter.inc({ method: 'net_version' });
  logger.debug("net_version");
  return relay.net().version();
});

/**
 * Returns the number of most recent block.
 *
 * returns: Block number - hex encoded integer
 */
rpc.use('eth_blockNumber', async () => {
  methodCounter.inc({ method: 'eth_blockNumber' });
  logger.debug("eth_blockNumber");
  return toHexString(await relay.eth().blockNumber());
});

/**
 * Generates and returns an estimate of how much gas is necessary to allow the transaction to complete.
 * params: Transaction Call
 *
 * returns: Gas used - hex encoded integer
 */
rpc.use('eth_estimateGas', async () => {
  logger.debug("eth_estimateGas");
  return toHexString(await relay.eth().estimateGas());
});

/**
 * Returns the balance of the account of given address.
 * params: Address - hex encoded address
 *         Block number
 *
 * returns: Balance - hex encoded integer
 */
rpc.use('eth_getBalance', async (params: any) => {
  logger.debug("eth_getBalance");
  return relay.eth().getBalance(params?.[0], params?.[1]);
});

/**
 * Returns code at a given address.
 * params: Address - hex encoded address
 *         Block number
 *
 * returns: Bytecode - hex encoded bytes
 */
rpc.use('eth_getCode', async (params: any) => {
  logger.debug("eth_getCode");
  return relay.eth().getCode(params?.[0], params?.[1]);
});

/**
 * Returns the chain ID of the current network.
 *
 * returns: Chain ID - integer
 */
rpc.use('eth_chainId', async () => {
  methodCounter.inc({ method: 'eth_chainId' });
  logger.debug("eth_chainId");
  const result = relay.eth().chainId();
  logger.debug(result);
  return result;
});

/**
 * Returns information about a block by number.
 * params: Block number - hex encoded integer
 *         Show Transaction Details Flag - boolean
 *
 * returns: Block object
 */
rpc.use('eth_getBlockByNumber', async (params: any) => {
  logger.debug("eth_getBlockByNumber");
  return relay.eth().getBlockByNumber(params?.[0], Boolean(params?.[1]));
});

/**
 * Returns information about a block by hash.
 * params: Block hash - 32 byte hex value
 *         Show Transaction Details Flag - boolean
 *
 * returns: Block object
 */
rpc.use('eth_getBlockByHash', async (params: any) => {
  logger.debug("eth_getBlockByHash");
  return relay.eth().getBlockByHash(params?.[0], Boolean(params?.[1]));
});

/**
 * Returns the current price per gas in wei.
 *
 * returns: Gas price - hex encoded integer
 */
rpc.use('eth_gasPrice', async () => {
  logger.debug("eth_gasPrice");
  return toHexString(await relay.eth().gasPrice());
});

/**
 * Returns the number of transactions sent from an address.
 * params: Address - hex encoded address
 *         Block number
 *
 * returns: Transaction count - hex encoded integer
 */
rpc.use('eth_getTransactionCount', async (params: any) => {
  logger.debug("eth_getTransactionCount");
  try {
    return toHexString(await relay.eth().getTransactionCount(params?.[0], params?.[1]));
  } catch (e) {
    logger.error(e);
    throw e;
  }
});

/**
 * Executes a new message call immediately without creating a transaction on the block chain.
 * params: Transaction Call
 *
 * returns: Value - hex encoded bytes
 */
rpc.use('eth_call', async (params: any) => {
  logger.debug("eth_call");
  try {
    return relay.eth().call(params?.[0], params?.[1]);
  } catch (e) {
    logger.error(e);
    throw e;
  }
});

/**
 * Submits a raw transaction.
 * params: Transaction Data - Signed transaction data
 *
 * returns: Transaction hash - 32 byte hex value
 */
rpc.use('eth_sendRawTransaction', async (params: any) => {
  logger.debug("eth_sendRawTransaction");
  return relay.eth().sendRawTransaction(params?.[0]);
});

/**
 * Returns the receipt of a transaction by transaction hash.
 * params: Transaction hash - 32 byte hex value
 *
 * returns: Transaction Receipt - object
 */
rpc.use('eth_getTransactionReceipt', async (params: any) => {
  return relay.eth().getTransactionReceipt(params?.[0]);
});

rpc.use('web3_clientVersion', async () => {
  logger.debug("web3_clientVersion");
  return relay.web3().clientVersion();
});

/**
 * Returns an empty array.
 *
 * returns: Accounts - hex encoded address
 */
rpc.use('eth_accounts', async () => {
  logger.debug("eth_accounts");
  return relay.eth().accounts();
});

/**
 * Returns the information about a transaction requested by transaction hash.
 * params: Transaction hash - 32 byte hex value
 *
 * returns: Transaction Object
 */
rpc.use('eth_getTransactionByHash', async (params: any) => {
  logger.debug("eth_getTransactionByHash");
  return relay.eth().getTransactionByHash(params[0]);
});

/**
 * params:
 *      - Block Count: The number of blocks requested.
 *      - Newest Block: The highest number block of the range.
 *      - Reward Percentiles: List of percentiles used to sample from each block.
 *
 * returns:
 *      - baseFeePerGas - Array of block base fees per gas.
 *      - gasUsedRatio - Array of block gas used ratios.
 *      - oldestBlock - Lowest number block in the range.
 *      - reward - Array of effective priority fee per gas data.
 */
rpc.use('eth_feeHistory', async (params: any) => {
  logger.debug("eth_feeHistory");
  return relay.eth().feeHistory(Number(params?.[0]), params?.[1], params?.[2]);
});


/**
 * Returns the number of transactions in a block, queried by hash.
 * params: Block Hash
 *
 * returns: Block Transaction Count - Hex encoded integer
 */
rpc.use('eth_getBlockTransactionCountByHash', async (params: any) => {
  logger.debug("eth_getBlockTransactionCountByHash");
  return relay.eth().getBlockTransactionCountByHash(params?.[0]);
});

/**
 * Returns the number of transactions in a block, queried by block number.
 * params: Block Number
 *
 * returns: Block Transaction Count - Hex encoded integer
 */
rpc.use('eth_getBlockTransactionCountByNumber', async (params: any) => {
  logger.debug("eth_getBlockTransactionCountByNumber");
  return relay.eth().getBlockTransactionCountByNumber(params?.[0]);
});

/**
 * Return the logs, filtered based on the parameters.
 * params: Filter
 *
 * returns: Logs - Array of log objects
 */
rpc.use('eth_getLogs', async (params: any) => {
  logger.debug("eth_getLogs");
  //TODO
});


/**
 * Retrieves an address’ storage information.
 * params: Address - 20 byte hex value
 *         Storage Slot
 *         Block Number
 *
 * returns: Value - The storage value
 */
rpc.use('eth_getStorageAt', async (params: any) => {
  logger.debug("eth_getStorageAt");
  //TODO
});

/**
 * Returns transaction information by block hash and transaction index.
 * params: Block Hash - 32 byte block hash
 *         Transaction Index - The position of the transaction within the block.
 *
 * returns: Transaction
 */
rpc.use('eth_getTransactionByBlockHashAndIndex', async (params: any) => {
  logger.debug("eth_getTransactionByBlockHashAndIndex");
  return relay.eth().getTransactionByBlockHashAndIndex(params?.[0], params?.[1]);
});

/**
 * Returns transaction information by block number and transaction index.
 * params: Block Number
 *         Transaction Index - The position of the transaction within the block.
 *
 * returns: Transaction
 */
rpc.use('eth_getTransactionByBlockNumberAndIndex', async (params: any) => {
  logger.debug("eth_getTransactionByBlockNumberAndIndex");
  return relay.eth().getTransactionByBlockNumberAndIndex(params?.[0], params?.[1]);
});

/**
 * Return uncle information about a block by hash and index.
 * Since Hedera does not have an uncle concept, this method will return an empty response.
 *
 * params: Block Hash
 *         Uncle Index
 *
 * returns: null
 */
rpc.use('eth_getUncleByBlockHashAndIndex', async () => {
  logger.debug("eth_getUncleByBlockHashAndIndex");
  return relay.eth().getUncleByBlockHashAndIndex();
});

/**
 * Return uncle information about a block by number and index.
 * Since Hedera does not have an uncle concept, this method will return an empty response.
 * params: Block Number
 *         Uncle Index
 *
 * returns: null
 */
rpc.use('eth_getUncleByBlockNumberAndIndex', async () => {
  logger.debug("eth_getUncleByBlockNumberAndIndex");
  return relay.eth().getUncleByBlockNumberAndIndex();
});

/**
 * Return the number of uncles in a block by hash.
 * Since Hedera does not have an uncle concept, this method will return a static response.
 * params: Block Hash
 *
 * returns: 0x0
 */
rpc.use('eth_getUncleCountByBlockHash', async () => {
  logger.debug("eth_getUncleCountByBlockHash");
  return relay.eth().getUncleCountByBlockHash();
});

/**
 * Return the number of uncles in a block by number.
 * Since Hedera does not have an uncle concept, this method will return a static response.
 * params: Block Number
 *
 * returns: 0x0
 */
rpc.use('eth_getUncleCountByBlockNumber', async () => {
  logger.debug("eth_getUncleCountByBlockNumber");
  return relay.eth().getUncleCountByBlockNumber();
});

/**
 * Returns the mining work information.
 * Since Hedera is a proof-of-stake network, this method is not applicable.
 *
 * returns: code: -32000
 */
rpc.use('eth_getWork', async () => {
  logger.debug("eth_getWork");
  return relay.eth().getWork();
});

/**
 * Returns the current hash rate nodes are mining.
 * Since Hedera is a proof-of-stake network, this method is not applicable and
 * returns a static response.
 *
 * returns: 0x0
 */
rpc.use('eth_hashrate', async () => {
  logger.debug("eth_hashrate");
  return relay.eth().hashrate();
});

/**
 * Returns whether the client is mining.
 * Since Hedera is a proof-of-stake network, this method is not applicable and
 * returns a static response.
 *
 * returns: false
 */
rpc.use('eth_mining', async () => {
  logger.debug("eth_mining");
  return relay.eth().mining();
});

/**
 * Used for proof-of-work submission.
 * Since Hedera is a proof-of-stake network, this method is not applicable and
 * returns a static response.
 *
 * returns: false
 */
rpc.use('eth_submitWork', async () => {
  logger.debug("eth_submitWork");
  return relay.eth().submitWork();
});

/**
 * Returns the sync status of the network. Due to the nature of hashgraph,
 * it is always up to date.
 *
 * returns: false
 */
rpc.use('eth_syncing', async () => {
  logger.debug("eth_syncing");
  return relay.eth().syncing();
});

/**
 * Returns the JSON-RPC Relay version number.
 *
 * returns: string
 */
<<<<<<< HEAD
rpc.use('web3_client_version', async () => {
=======
rpc.use('web3_client_version', async (params: any) => {
  methodCounter.inc({ method: 'web3_client_version' });
>>>>>>> 5ed0361d
  logger.debug("web3_client_version");
  return relay.web3().clientVersion();
});

/**
 * Not supported
 */
rpc.use('eth_submitHashrate', async () => {
  logger.debug("eth_submitHashrate");
  return relay.eth().submitHashrate();
});

rpc.use('eth_signTransaction', async () => {
  logger.debug("eth_signTransaction");
  return relay.eth().signTransaction();
});

rpc.use('eth_sign', async () => {
  logger.debug("eth_sign");
  return relay.eth().sign();
});

rpc.use('eth_sendTransaction', async () => {
  logger.debug("eth_sendTransaction");
  return relay.eth().sendTransaction();
});

rpc.use('eth_protocolVersion', async () => {
  logger.debug("eth_protocolVersion");
  return relay.eth().protocolVersion();
});

rpc.use('eth_coinbase', async () => {
  logger.debug("eth_coinbase");
  return relay.eth().coinbase();
});

// app.use(logger({
//   getRequestLogLevel: (ctx) => 'debug',
//   getResponseLogLevel: (ctx) => 'debug',
//   getErrorLogLevel: (ctx) => 'debug',
// }));
app.use(cors());

const rpcApp = rpc.app();

app.use(async (ctx, next) => {
  await rpcApp(ctx, next);

  // Handle custom errors
  if (ctx.body && ctx.body.result instanceof JsonRpcError) {
    ctx.body.error = {...ctx.body.result};
    delete ctx.body.result;
  }
});

export default app;

function toHexString(num: number) {
  return '0x' + num.toString(16);
}<|MERGE_RESOLUTION|>--- conflicted
+++ resolved
@@ -18,14 +18,10 @@
  *
  */
 
-import { Relay, RelayImpl } from '@hashgraph/json-rpc-relay';
+import { Relay, RelayImpl, JsonRpcError } from '@hashgraph/json-rpc-relay';
 import Koa from 'koa';
 import koaJsonRpc from 'koa-jsonrpc';
-<<<<<<< HEAD
-import { Relay, RelayImpl, JsonRpcError } from '@hashgraph/json-rpc-relay';
-=======
 import { collectDefaultMetrics, Counter, Registry } from 'prom-client';
->>>>>>> 5ed0361d
 
 import pino from 'pino';
 
@@ -506,12 +502,8 @@
  *
  * returns: string
  */
-<<<<<<< HEAD
 rpc.use('web3_client_version', async () => {
-=======
-rpc.use('web3_client_version', async (params: any) => {
   methodCounter.inc({ method: 'web3_client_version' });
->>>>>>> 5ed0361d
   logger.debug("web3_client_version");
   return relay.web3().clientVersion();
 });
