/*-
 *
 * Hedera JSON RPC Relay
 *
 * Copyright (C) 2022-2024 Hedera Hashgraph, LLC
 *
 * Licensed under the Apache License, Version 2.0 (the "License");
 * you may not use this file except in compliance with the License.
 * You may obtain a copy of the License at
 *
 *      http://www.apache.org/licenses/LICENSE-2.0
 *
 * Unless required by applicable law or agreed to in writing, software
 * distributed under the License is distributed on an "AS IS" BASIS,
 * WITHOUT WARRANTIES OR CONDITIONS OF ANY KIND, either express or implied.
 * See the License for the specific language governing permissions and
 * limitations under the License.
 *
 */

<<<<<<< HEAD
import { IMethodParamValidation, IObjectSchema, ITypeValidation, Validator } from '.';
import { JsonRpcError, predefined } from '@hashgraph/json-rpc-relay';

export function validateParam(index: number | string, param: any, validation: IMethodParamValidation) {
=======
import { IMethodParamValidation, IObjectSchema, IObjectValidation, ITypeValidation, Validator } from '.';
import { JsonRpcError, predefined } from '@hashgraph/json-rpc-relay';

export function validateParam(index: number | string, param: any, validation: IMethodParamValidation): void {
>>>>>>> 4abc7d16
  const paramType = getParamType(validation.type);

  if (paramType === undefined) {
    throw predefined.INTERNAL_ERROR(`Missing or unsupported param type '${validation.type}'`);
  }

  if (requiredIsMissing(param, validation.required)) {
    throw predefined.MISSING_REQUIRED_PARAMETER(index);
  }

  if (param != null && Array.isArray(paramType)) {
    const results: any[] = [];
    for (const validator of paramType) {
      const result = validator.test(param);
      results.push(result);
    }
    if (!results.some((item) => item === true)) {
      const errorMessages = paramType.map((validator) => validator.error).join(' OR ');
      throw predefined.INVALID_PARAMETER(index, `The value passed is not valid: ${param}. ${errorMessages}`);
    }
  }

  if (param != null && !Array.isArray(paramType)) {
    if (!paramType.test(param)) {
      throw predefined.INVALID_PARAMETER(index, `${paramType.error}, value: ${param}`);
    }
  }
}

function getParamType(validationType: string): ITypeValidation | ITypeValidation[] {
  if (validationType?.includes('|')) {
    return validationType.split('|').map((type) => Validator.TYPES[type]);
  } else {
    return Validator.TYPES[validationType];
  }
}

<<<<<<< HEAD
export function validateObject(object: any, filters: IObjectSchema) {
=======
export function validateObject(object: IObjectValidation, filters: IObjectSchema) {
>>>>>>> 4abc7d16
  for (const property of Object.keys(filters.properties)) {
    const validation = filters.properties[property];
    const param = object[property];

    if (requiredIsMissing(param, validation.required)) {
      throw predefined.MISSING_REQUIRED_PARAMETER(`'${property}' for ${object.name()}`);
    }

    if (isValidAndNonNullableParam(param, validation.nullable)) {
      try {
        const result = Validator.TYPES[validation.type].test(param);

        if (!result) {
          throw predefined.INVALID_PARAMETER(
            `'${property}' for ${object.name()}`,
            `${Validator.TYPES[validation.type].error}, value: ${param}`,
          );
        }
      } catch (error: any) {
        if (error instanceof JsonRpcError) {
          throw predefined.INVALID_PARAMETER(
            `'${property}' for ${object.name()}`,
            `${Validator.TYPES[validation.type].error}, value: ${param}`,
          );
        }

        throw error;
      }
    }
  }

  const paramsMatchingFilters = Object.keys(filters.properties).filter((key) => object[key] !== undefined);
  return !filters.failOnEmpty || paramsMatchingFilters.length > 0;
}

export function validateArray(array: any[], innerType?: string): boolean {
  if (!innerType) return true;

  const isInnerType = (element: any) => Validator.TYPES[innerType].test(element);

  return array.every(isInnerType);
}

<<<<<<< HEAD
export function hasUnexpectedParams(actual: any, expected: IObjectSchema, object: string) {
=======
export function checkForUnexpectedParams(actual: any, expected: IObjectSchema, objectName: string): void {
>>>>>>> 4abc7d16
  const expectedParams = Object.keys(expected.properties);
  const actualParams = Object.keys(actual);
  const unknownParam = actualParams.find((param: any) => !expectedParams.includes(param));
  if (unknownParam) {
    throw predefined.INVALID_PARAMETER(`'${unknownParam}' for ${objectName}`, `Unknown parameter`);
  }
}

<<<<<<< HEAD
export function requiredIsMissing(param: any, required?: boolean) {
  return required && param === undefined;
=======
export function requiredIsMissing(param: any, required: boolean | undefined): boolean {
  return required === true && param === undefined;
>>>>>>> 4abc7d16
}

export function isValidAndNonNullableParam(param: any, nullable: boolean): boolean {
  return param !== undefined && (param !== null || !nullable);
}<|MERGE_RESOLUTION|>--- conflicted
+++ resolved
@@ -18,17 +18,10 @@
  *
  */
 
-<<<<<<< HEAD
-import { IMethodParamValidation, IObjectSchema, ITypeValidation, Validator } from '.';
-import { JsonRpcError, predefined } from '@hashgraph/json-rpc-relay';
-
-export function validateParam(index: number | string, param: any, validation: IMethodParamValidation) {
-=======
 import { IMethodParamValidation, IObjectSchema, IObjectValidation, ITypeValidation, Validator } from '.';
 import { JsonRpcError, predefined } from '@hashgraph/json-rpc-relay';
 
 export function validateParam(index: number | string, param: any, validation: IMethodParamValidation): void {
->>>>>>> 4abc7d16
   const paramType = getParamType(validation.type);
 
   if (paramType === undefined) {
@@ -66,11 +59,7 @@
   }
 }
 
-<<<<<<< HEAD
-export function validateObject(object: any, filters: IObjectSchema) {
-=======
 export function validateObject(object: IObjectValidation, filters: IObjectSchema) {
->>>>>>> 4abc7d16
   for (const property of Object.keys(filters.properties)) {
     const validation = filters.properties[property];
     const param = object[property];
@@ -114,11 +103,7 @@
   return array.every(isInnerType);
 }
 
-<<<<<<< HEAD
-export function hasUnexpectedParams(actual: any, expected: IObjectSchema, object: string) {
-=======
 export function checkForUnexpectedParams(actual: any, expected: IObjectSchema, objectName: string): void {
->>>>>>> 4abc7d16
   const expectedParams = Object.keys(expected.properties);
   const actualParams = Object.keys(actual);
   const unknownParam = actualParams.find((param: any) => !expectedParams.includes(param));
@@ -127,13 +112,8 @@
   }
 }
 
-<<<<<<< HEAD
-export function requiredIsMissing(param: any, required?: boolean) {
-  return required && param === undefined;
-=======
 export function requiredIsMissing(param: any, required: boolean | undefined): boolean {
   return required === true && param === undefined;
->>>>>>> 4abc7d16
 }
 
 export function isValidAndNonNullableParam(param: any, nullable: boolean): boolean {
