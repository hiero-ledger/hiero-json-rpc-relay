--- conflicted
+++ resolved
@@ -52,14 +52,8 @@
     }
   }
 
-<<<<<<< HEAD
-  if (param != null && !Array.isArray(paramType)) {
+  if (!Array.isArray(paramType)) {
     if (!paramType.test(param)) {
-=======
-  if (!Array.isArray(paramType)) {
-    const result = isArray ? paramType.test(index, param, validation.type[1]) : paramType.test(param);
-    if (result === false) {
->>>>>>> d895e27a
       throw predefined.INVALID_PARAMETER(index, `${paramType.error}, value: ${param}`);
     }
   }
