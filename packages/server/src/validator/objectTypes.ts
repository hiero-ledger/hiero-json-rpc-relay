--- conflicted
+++ resolved
@@ -18,11 +18,7 @@
  *
  */
 
-<<<<<<< HEAD
 import { TracerType, Validator } from '.';
-=======
-import { Validator } from '.';
->>>>>>> 4abc7d16
 import { predefined } from '@hashgraph/json-rpc-relay';
 import { ITracerConfig } from '@hashgraph/json-rpc-relay/src/lib/types';
 
@@ -37,25 +33,11 @@
   };
 };
 
-<<<<<<< HEAD
-=======
-export type IObjectSchema = {
-  failOnEmpty?: boolean;
-  properties: {
-    [key: string]: {
-      type: string;
-      nullable: boolean;
-      required?: boolean;
-    };
-  };
-};
-
 export interface IObjectValidation {
   validate(): boolean;
   name(): string;
 }
 
->>>>>>> 4abc7d16
 export const OBJECTS_VALIDATIONS: { [key: string]: IObjectSchema } = {
   blockHashObject: {
     properties: {
@@ -95,7 +77,6 @@
         type: 'topics',
         nullable: false,
       },
-<<<<<<< HEAD
     },
   },
   callTracerConfig: {
@@ -141,8 +122,6 @@
         nullable: false,
         required: false,
       },
-=======
->>>>>>> 4abc7d16
     },
   },
   transaction: {
@@ -216,8 +195,7 @@
   },
 };
 
-<<<<<<< HEAD
-export class CallTracerConfig {
+export class CallTracerConfig implements IObjectValidation {
   onlyTopCall: boolean;
 
   constructor(config: any) {
@@ -233,7 +211,7 @@
   }
 }
 
-export class OpcodeLoggerConfig {
+export class OpcodeLoggerConfig implements IObjectValidation {
   enableMemory?: boolean;
   disableStack?: boolean;
   disableStorage?: boolean;
@@ -253,7 +231,7 @@
   }
 }
 
-export class TracerConfigWrapper {
+export class TracerConfigWrapper implements IObjectValidation {
   tracer: TracerType;
   tracerConfig: ITracerConfig;
 
@@ -271,10 +249,7 @@
   }
 }
 
-export class TransactionObject {
-=======
 export class TransactionObject implements IObjectValidation {
->>>>>>> 4abc7d16
   from?: string;
   to: string;
   gas?: string;
