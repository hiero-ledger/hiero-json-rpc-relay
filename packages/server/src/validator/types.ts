--- conflicted
+++ resolved
@@ -149,13 +149,12 @@
     error: 'Expected OpcodeLoggerConfig',
   },
   tracerConfig: {
-<<<<<<< HEAD
     test: (param: any): param is ITracerConfig => {
       if (param && typeof param === 'object') {
         const isEmptyObject = Object.keys(param).length === 0;
-        const isCallTracerConfig = TYPES.callTracerConfig.test(param);
-        const isOpcodeLoggerConfig = TYPES.opcodeLoggerConfig.test(param);
-        return isEmptyObject || isCallTracerConfig || isOpcodeLoggerConfig;
+        const isValidCallTracerConfig = TYPES.callTracerConfig.test(param);
+        const isValidOpcodeLoggerConfig = TYPES.opcodeLoggerConfig.test(param);
+        return isEmptyObject || isValidCallTracerConfig || isValidOpcodeLoggerConfig;
       }
       return false;
     },
@@ -166,22 +165,6 @@
       if (param && typeof param === 'object') {
         return new TracerConfigWrapper(param).validate();
       }
-=======
-    test: (param: Record<string, any>) => {
-      if (param && typeof param === 'object') {
-        const isEmptyObject = Object.keys(param).length === 0;
-
-        const isValidCallTracerConfig: boolean = 'onlyTopCall' in param && typeof param.onlyTopCall === 'boolean';
-
-        const isValidOpcodeLoggerConfig: boolean =
-          ('disableMemory' in param && typeof param.disableMemory === 'boolean') ||
-          ('disableStack' in param && typeof param.disableStack === 'boolean') ||
-          ('disableStorage' in param && typeof param.disableStorage === 'boolean');
-
-        return isEmptyObject || isValidCallTracerConfig || isValidOpcodeLoggerConfig;
-      }
-
->>>>>>> a7aa87d3
       return false;
     },
     error: 'Expected TracerConfigWrapper which contains a valid TracerType and/or TracerConfig',
