--- conflicted
+++ resolved
@@ -7,16 +7,12 @@
 
 async function main() {
   try {
-<<<<<<< HEAD
-    await relay.init();
-=======
     // Initialize server with the fully initialized Relay
     const { app } = await initializeServer();
     const server = app.listen({ port: ConfigService.get('SERVER_PORT'), host: ConfigService.get('SERVER_HOST') });
 
     // set request timeout to ensure sockets are closed after specified time of inactivity
     setServerTimeout(server);
->>>>>>> 533a9760
   } catch (error) {
     logger.fatal(error);
     process.exit(1);
