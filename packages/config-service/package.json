--- conflicted
+++ resolved
@@ -22,20 +22,6 @@
   "devDependencies": {
     "chai": "^4.3.6",
     "ts-mocha": "^9.0.2",
-<<<<<<< HEAD
     "typescript": "^5.8.3"
-  },
-  "nyc": {
-    "check-coverage": false,
-    "reporter": [
-      "html",
-      "lcov",
-      "text",
-      "text-summary"
-    ],
-    "report-dir": "coverage"
-=======
-    "typescript": "^4.6.4"
->>>>>>> f9eb1e56
   }
 }