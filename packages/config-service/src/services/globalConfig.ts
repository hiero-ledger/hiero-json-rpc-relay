--- conflicted
+++ resolved
@@ -609,16 +609,7 @@
     required: false,
     defaultValue: false,
   },
-<<<<<<< HEAD
-  TRANSACTION_POOL_MGET_BATCH_SIZE: {
-    type: 'number',
-    required: false,
-    defaultValue: 500,
-  },
-  TRANSACTION_POOL_STORAGE_TTL_SECONDS: {
-=======
   PENDING_TRANSACTION_STORAGE_TTL: {
->>>>>>> 7bf64052
     type: 'number',
     required: false,
     defaultValue: 30,
