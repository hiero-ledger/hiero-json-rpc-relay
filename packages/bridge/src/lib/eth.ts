<<<<<<< HEAD
import {Eth} from '../index';
import {
    ContractExecuteTransaction,
    Client, AccountId, ContractCallQuery, ContractId, TransactionReceiptQuery
} from "@hashgraph/sdk";
var cache = require('js-cache');

export class EthImpl implements Eth {

    // FIXME
    feeHistory() {
        const blockNum = "0x" + Date.now()
        return {
            "baseFeePerGas": [ "0x47" ],
            "gasUsedRatio": [ "0.5" ],
            "oldestBlock": blockNum
        }
    }

    // FIXME
    async getTransactionReceipt(hash : string) {
        var client;

        try {
            client = Client.fromConfig(
                {
                    network:
                        {
                            '34.70.108.154:50211':  new AccountId(3)
                        },
                    operator: {
                        accountId: '0.0.2',
                        privateKey: '302e020100300506032b65700422042091132178e72057a1d7528025956fe39b0b847f200ab59b2fdd367017f3087137'}
                }
            );
        } catch (error) {
            console.log(error);
            throw new Error(
                "Environment variables HEDERA_NETWORK, OPERATOR_ID, and OPERATOR_KEY are required."
            );
        }

        const transactionId = cache.get(Buffer.from(hash,'hex'));
        console.log(transactionId);

        console.log("transactionId.toString()");
        console.log(transactionId.toString());
        try {
            let receipt = await new TransactionReceiptQuery()
                .setTransactionId(transactionId)
                .execute(client);
            console.log(receipt);
        } catch (e) {
            console.log(e);
            throw e;
        }
        const blockNum = "0x" + Date.now()
        return {
            "transactionHash": hash,
            "transactionIndex": "0x0",
            "blockNumber": blockNum,
            "blockHash": "0xc6ef2fc5426d6ad6fd9e2a26abeab0aa2411b7ab17f30a99d3cb96aed1d1055b",
            "cumulativeGasUsed": "0x33bc",
            "gasUsed": "0x4dc",
            "contractAddress": "0xb60e8dd61c5d32be8058bb8eb970870f07233155",
            "logs": [],
            "logsBloom": "0x0000",
            "status": "0x1"
        }
    }

    // FIXME: We should have a legit block number, and we should get it from the mirror node
    blockNumber() {
        return Date.now();
    }

    // FIXME This needs to be customizable via env variables
    chainId(): number {
        return 0x12a;
    }

    // FIXME Somehow compute the amount of gas for this request...
    estimateGas(): number {
        return 0x10000;
    }

    // FIXME, fake.
    gasPrice(): number {
        return 0x2f;
    }

    // FIXME Somehow get the account balance... even for testing I need to fake this better
    getBalance(): number {
        return 0x10000000000000000;
    }

    // FIXME Need to return contract code. For built in accounts we need some fake contract code...?
    getCode(): number {
        return 0x8239283283283823;
    }

    // FIXME This is a totally fake implementation
    getBlockByHash(hash : string): any {
        const blockNum = "0x" + Date.now()
        return {
            "difficulty": "0x1",
            "extraData": "",
            "gasLimit": "0xe4e1c0",
            "baseFeePerGas": "0x1",
            "gasUsed": "0x0",
            "hash": hash,
            "logsBloom": "0x0",
            "miner": "",
            "mixHash": "0x0000000000000000000000000000000000000000000000000000000000000000",
            "nonce": "0x0000000000000000",
            "number": blockNum,
            "parentHash": "0x0",
            "receiptsRoot": "0x0",
            "sha3Uncles": "0x0",
            "size": "0x0",
            "stateRoot": "0x0",
            "timestamp": blockNum,
            "totalDifficulty": blockNum,
            "transactions": [],
            "transactionsRoot": "0x00",
            "uncles": []
        }
    }

    // FIXME This is a totally fake implementation
    getBlockByNumber(blockNum : number): any {
        return {
            "difficulty": "0x1",
            "extraData": "",
            "gasLimit": "0xe4e1c0",
            "baseFeePerGas": "0x1",
            "gasUsed": "0x0",
            "hash": "0x1fb2230a6b5bf856bb4df3c80cbf95b84454169a5a133fffaf8505a05f960aeb",
            "logsBloom": "0x0",
            "miner": "",
            "mixHash": "0x0000000000000000000000000000000000000000000000000000000000000000",
            "nonce": "0x0000000000000000",
            "number": blockNum,
            "parentHash": "0x0",
            "receiptsRoot": "0x0",
            "sha3Uncles": "0x0",
            "size": "0x0",
            "stateRoot": "0x0",
            "timestamp": blockNum,
            "totalDifficulty": blockNum,
            "transactions": [],
            "transactionsRoot": "0x00",
            "uncles": []
        }
    }

    // FIXME
    getTransactionCount(): number {
        return 0x1;
    }

    async sendRawTransaction(transaction: string): Promise<string> {
        let client;

        try {
            client = Client.fromConfig(
                {
                        network:
                            {
                               '34.70.108.154:50211':  new AccountId(3)
                            },
                        operator: {
                            accountId: '0.0.2',
                            privateKey: '302e020100300506032b65700422042091132178e72057a1d7528025956fe39b0b847f200ab59b2fdd367017f3087137'}
                }
                );
            console.log(client);
        } catch (error) {
            console.log(error);
            throw new Error(
                "Environment variables HEDERA_NETWORK, OPERATOR_ID, and OPERATOR_KEY are required."
            );
        }

        var txRequest : ContractExecuteTransaction | null = null;

        txRequest = new ContractExecuteTransaction();

        txRequest = txRequest.populateFromForeignTransaction(transaction);

        console.log(txRequest);

        console.log("ProtoBuf");

        var contractExecuteResponse = null;

        if (client instanceof Client) {
            try {
                contractExecuteResponse = await txRequest.execute(client);
            } catch (e) {
                console.log(e);
                throw e;
            }
        } else {
            throw new Error(
                "txRequest was not a ContractExecute Transaction or the Client was invalid"
            );
        }
        cache.set(contractExecuteResponse.transactionHash, contractExecuteResponse.transactionId);

        console.log(contractExecuteResponse);

        // try {
        //     const contractRecord = await contractExecuteResponse.getRecord(client);
        //
        //     console.log(contractRecord);
        //
        //     const contractReceipt = await contractExecuteResponse.getReceipt(client);
        //
        //     console.log(contractReceipt);
        // } catch (e) {
        //     console.log(e);
        // }


        // console.log(contractExecuteResponse.transactionHash);
        // const transactionId = cache.get(contractExecuteResponse.transactionHash);

        const txnHash = contractExecuteResponse.transactionHash;

        const hashString = Buffer.from(txnHash).toString('hex');

        var receipt = await this.getTransactionReceipt(hashString);
        console.log("receipt");
        console.log(receipt);


        return Buffer.from(contractExecuteResponse.transactionHash).toString('hex');
    }

    async call(call : any, blockParam : string) {
        //TODO: ensure block param is latest
        var client;

        try {
            client = Client.fromConfig(
                {
                    network:
                        {
                            '34.70.108.154:50211':  new AccountId(3)
                        },
                    operator: {
                        accountId: '0.0.2',
                        privateKey: '302e020100300506032b65700422042091132178e72057a1d7528025956fe39b0b847f200ab59b2fdd367017f3087137'}
                }
            );
        } catch (error) {
            console.log(error);
            throw new Error(
                "Environment variables HEDERA_NETWORK, OPERATOR_ID, and OPERATOR_KEY are required."
            );
        }

        try {
            var gas : number;
            if (call.gas == null) {
                gas = 400_000;
            } else {
                gas = (typeof call.gas === "string") ? Number(call.gas) : call.gas;
            }

            var data : string =  call.data.startsWith("0x") ? call.data.substring(2) : call.data;

            const contractCallQuery =
                new ContractCallQuery()
                    .setContractId(ContractId.fromSolidityAddress(call.to))
                    .setFunctionParameters(Buffer.from(data,'hex'))
                    .setGas(gas);

            if (call.from != null) {
                var lookup = call.from;
                if (lookup.startsWith("0x")) {
                    lookup = lookup.substring(2);
                }
                var senderId = AccountId.fromSolidityAddress(lookup);
                contractCallQuery.setSenderId(senderId);
            }

            console.log(contractCallQuery);
            const contractCallResponse = await contractCallQuery.execute(client);
            console.log(contractCallResponse);
            return Buffer.from(contractCallResponse.asBytes()).toString('hex').replace("^(0x)?0+", "");
        } catch (e) {
            console.log(e);
            throw e;
        }
    }
=======
import { Eth } from '../index';

export default class EthImpl implements Eth {
  // FIXME. This is not documented at Infura.
  feeHistory() {
    const blockNum = `0x${Date.now()}`;
    return {
      baseFeePerGas: ['0x47'],
      gasUsedRatio: ['0.5'],
      oldestBlock: blockNum,
    };
  }

  // FIXME
  getTransactionReceipt(hash: string): any {
    const blockNum = `0x${Date.now()}`;
    return {
      transactionHash: hash,
      transactionIndex: '0x0',
      blockNumber: blockNum,
      blockHash:
        '0xc6ef2fc5426d6ad6fd9e2a26abeab0aa2411b7ab17f30a99d3cb96aed1d1055b',
      cumulativeGasUsed: '0x33bc',
      gasUsed: '0x4dc',
      contractAddress: '0xb60e8dd61c5d32be8058bb8eb970870f07233155',
      logs: [],
      logsBloom: '0x0000',
      status: '0x1',
    };
  }

  // FIXME: We should have a legit block number, and we should get it from the mirror node
  blockNumber() {
    return Date.now();
  }

  // FIXME This needs to be customizable via env variables
  chainId(): number {
    return 0x12a;
  }

  // FIXME Somehow compute the amount of gas for this request...
  estimateGas(): number {
    return 0x10000;
  }

  // FIXME, fake.
  gasPrice(): number {
    return 0x2f;
  }

  // FIXME Somehow get the account balance... even for testing I need to fake this better
  getBalance(): number {
    return 0x10000000000000000;
  }

  // FIXME Need to return contract code. For built in accounts we need some fake contract code...?
  getCode(): number {
    return 0x823928823;
  }

  // FIXME This is a totally fake implementation
  getBlockByHash(hash: string): any {
    const blockNum = `0x${Date.now()}`;
    return {
      difficulty: '0x1',
      extraData: '',
      gasLimit: '0xe4e1c0',
      baseFeePerGas: '0x1',
      gasUsed: '0x0',
      hash: hash,
      logsBloom: '0x0',
      miner: '',
      mixHash:
        '0x0000000000000000000000000000000000000000000000000000000000000000',
      nonce: '0x0000000000000000',
      number: blockNum,
      parentHash: '0x0',
      receiptsRoot: '0x0',
      sha3Uncles: '0x0',
      size: '0x0',
      stateRoot: '0x0',
      timestamp: blockNum,
      totalDifficulty: blockNum,
      transactions: [],
      transactionsRoot: '0x00',
      uncles: [],
    };
  }

  // FIXME This is a totally fake implementation
  getBlockByNumber(blockNum: number): any {
    return {
      difficulty: '0x1',
      extraData: '',
      gasLimit: '0xe4e1c0',
      baseFeePerGas: '0x1',
      gasUsed: '0x0',
      hash: '0x1fb2230a6b5bf856bb4df3c80cbf95b84454169a5a133fffaf8505a05f960aeb',
      logsBloom: '0x0',
      miner: '',
      mixHash:
        '0x0000000000000000000000000000000000000000000000000000000000000000',
      nonce: '0x0000000000000000',
      number: blockNum,
      parentHash: '0x0',
      receiptsRoot: '0x0',
      sha3Uncles: '0x0',
      size: '0x0',
      stateRoot: '0x0',
      timestamp: blockNum,
      totalDifficulty: blockNum,
      transactions: [],
      transactionsRoot: '0x00',
      uncles: [],
    };
  }

  // FIXME
  getTransactionCount(): number {
    return 0x1;
  }

  // FIXME
  sendRawTransaction(transaction: string): string {
    throw new Error('Method not implemented.');
  }
>>>>>>> aade82e9
}<|MERGE_RESOLUTION|>--- conflicted
+++ resolved
@@ -1,308 +1,18 @@
-<<<<<<< HEAD
-import {Eth} from '../index';
+import { Eth } from '../index';
 import {
-    ContractExecuteTransaction,
-    Client, AccountId, ContractCallQuery, ContractId, TransactionReceiptQuery
-} from "@hashgraph/sdk";
+  ContractExecuteTransaction,
+  Client,
+  AccountId,
+  ContractCallQuery,
+  ContractId,
+  TransactionReceiptQuery,
+} from '@hashgraph/sdk';
 var cache = require('js-cache');
 
 export class EthImpl implements Eth {
-
-    // FIXME
-    feeHistory() {
-        const blockNum = "0x" + Date.now()
-        return {
-            "baseFeePerGas": [ "0x47" ],
-            "gasUsedRatio": [ "0.5" ],
-            "oldestBlock": blockNum
-        }
-    }
-
-    // FIXME
-    async getTransactionReceipt(hash : string) {
-        var client;
-
-        try {
-            client = Client.fromConfig(
-                {
-                    network:
-                        {
-                            '34.70.108.154:50211':  new AccountId(3)
-                        },
-                    operator: {
-                        accountId: '0.0.2',
-                        privateKey: '302e020100300506032b65700422042091132178e72057a1d7528025956fe39b0b847f200ab59b2fdd367017f3087137'}
-                }
-            );
-        } catch (error) {
-            console.log(error);
-            throw new Error(
-                "Environment variables HEDERA_NETWORK, OPERATOR_ID, and OPERATOR_KEY are required."
-            );
-        }
-
-        const transactionId = cache.get(Buffer.from(hash,'hex'));
-        console.log(transactionId);
-
-        console.log("transactionId.toString()");
-        console.log(transactionId.toString());
-        try {
-            let receipt = await new TransactionReceiptQuery()
-                .setTransactionId(transactionId)
-                .execute(client);
-            console.log(receipt);
-        } catch (e) {
-            console.log(e);
-            throw e;
-        }
-        const blockNum = "0x" + Date.now()
-        return {
-            "transactionHash": hash,
-            "transactionIndex": "0x0",
-            "blockNumber": blockNum,
-            "blockHash": "0xc6ef2fc5426d6ad6fd9e2a26abeab0aa2411b7ab17f30a99d3cb96aed1d1055b",
-            "cumulativeGasUsed": "0x33bc",
-            "gasUsed": "0x4dc",
-            "contractAddress": "0xb60e8dd61c5d32be8058bb8eb970870f07233155",
-            "logs": [],
-            "logsBloom": "0x0000",
-            "status": "0x1"
-        }
-    }
-
-    // FIXME: We should have a legit block number, and we should get it from the mirror node
-    blockNumber() {
-        return Date.now();
-    }
-
-    // FIXME This needs to be customizable via env variables
-    chainId(): number {
-        return 0x12a;
-    }
-
-    // FIXME Somehow compute the amount of gas for this request...
-    estimateGas(): number {
-        return 0x10000;
-    }
-
-    // FIXME, fake.
-    gasPrice(): number {
-        return 0x2f;
-    }
-
-    // FIXME Somehow get the account balance... even for testing I need to fake this better
-    getBalance(): number {
-        return 0x10000000000000000;
-    }
-
-    // FIXME Need to return contract code. For built in accounts we need some fake contract code...?
-    getCode(): number {
-        return 0x8239283283283823;
-    }
-
-    // FIXME This is a totally fake implementation
-    getBlockByHash(hash : string): any {
-        const blockNum = "0x" + Date.now()
-        return {
-            "difficulty": "0x1",
-            "extraData": "",
-            "gasLimit": "0xe4e1c0",
-            "baseFeePerGas": "0x1",
-            "gasUsed": "0x0",
-            "hash": hash,
-            "logsBloom": "0x0",
-            "miner": "",
-            "mixHash": "0x0000000000000000000000000000000000000000000000000000000000000000",
-            "nonce": "0x0000000000000000",
-            "number": blockNum,
-            "parentHash": "0x0",
-            "receiptsRoot": "0x0",
-            "sha3Uncles": "0x0",
-            "size": "0x0",
-            "stateRoot": "0x0",
-            "timestamp": blockNum,
-            "totalDifficulty": blockNum,
-            "transactions": [],
-            "transactionsRoot": "0x00",
-            "uncles": []
-        }
-    }
-
-    // FIXME This is a totally fake implementation
-    getBlockByNumber(blockNum : number): any {
-        return {
-            "difficulty": "0x1",
-            "extraData": "",
-            "gasLimit": "0xe4e1c0",
-            "baseFeePerGas": "0x1",
-            "gasUsed": "0x0",
-            "hash": "0x1fb2230a6b5bf856bb4df3c80cbf95b84454169a5a133fffaf8505a05f960aeb",
-            "logsBloom": "0x0",
-            "miner": "",
-            "mixHash": "0x0000000000000000000000000000000000000000000000000000000000000000",
-            "nonce": "0x0000000000000000",
-            "number": blockNum,
-            "parentHash": "0x0",
-            "receiptsRoot": "0x0",
-            "sha3Uncles": "0x0",
-            "size": "0x0",
-            "stateRoot": "0x0",
-            "timestamp": blockNum,
-            "totalDifficulty": blockNum,
-            "transactions": [],
-            "transactionsRoot": "0x00",
-            "uncles": []
-        }
-    }
-
-    // FIXME
-    getTransactionCount(): number {
-        return 0x1;
-    }
-
-    async sendRawTransaction(transaction: string): Promise<string> {
-        let client;
-
-        try {
-            client = Client.fromConfig(
-                {
-                        network:
-                            {
-                               '34.70.108.154:50211':  new AccountId(3)
-                            },
-                        operator: {
-                            accountId: '0.0.2',
-                            privateKey: '302e020100300506032b65700422042091132178e72057a1d7528025956fe39b0b847f200ab59b2fdd367017f3087137'}
-                }
-                );
-            console.log(client);
-        } catch (error) {
-            console.log(error);
-            throw new Error(
-                "Environment variables HEDERA_NETWORK, OPERATOR_ID, and OPERATOR_KEY are required."
-            );
-        }
-
-        var txRequest : ContractExecuteTransaction | null = null;
-
-        txRequest = new ContractExecuteTransaction();
-
-        txRequest = txRequest.populateFromForeignTransaction(transaction);
-
-        console.log(txRequest);
-
-        console.log("ProtoBuf");
-
-        var contractExecuteResponse = null;
-
-        if (client instanceof Client) {
-            try {
-                contractExecuteResponse = await txRequest.execute(client);
-            } catch (e) {
-                console.log(e);
-                throw e;
-            }
-        } else {
-            throw new Error(
-                "txRequest was not a ContractExecute Transaction or the Client was invalid"
-            );
-        }
-        cache.set(contractExecuteResponse.transactionHash, contractExecuteResponse.transactionId);
-
-        console.log(contractExecuteResponse);
-
-        // try {
-        //     const contractRecord = await contractExecuteResponse.getRecord(client);
-        //
-        //     console.log(contractRecord);
-        //
-        //     const contractReceipt = await contractExecuteResponse.getReceipt(client);
-        //
-        //     console.log(contractReceipt);
-        // } catch (e) {
-        //     console.log(e);
-        // }
-
-
-        // console.log(contractExecuteResponse.transactionHash);
-        // const transactionId = cache.get(contractExecuteResponse.transactionHash);
-
-        const txnHash = contractExecuteResponse.transactionHash;
-
-        const hashString = Buffer.from(txnHash).toString('hex');
-
-        var receipt = await this.getTransactionReceipt(hashString);
-        console.log("receipt");
-        console.log(receipt);
-
-
-        return Buffer.from(contractExecuteResponse.transactionHash).toString('hex');
-    }
-
-    async call(call : any, blockParam : string) {
-        //TODO: ensure block param is latest
-        var client;
-
-        try {
-            client = Client.fromConfig(
-                {
-                    network:
-                        {
-                            '34.70.108.154:50211':  new AccountId(3)
-                        },
-                    operator: {
-                        accountId: '0.0.2',
-                        privateKey: '302e020100300506032b65700422042091132178e72057a1d7528025956fe39b0b847f200ab59b2fdd367017f3087137'}
-                }
-            );
-        } catch (error) {
-            console.log(error);
-            throw new Error(
-                "Environment variables HEDERA_NETWORK, OPERATOR_ID, and OPERATOR_KEY are required."
-            );
-        }
-
-        try {
-            var gas : number;
-            if (call.gas == null) {
-                gas = 400_000;
-            } else {
-                gas = (typeof call.gas === "string") ? Number(call.gas) : call.gas;
-            }
-
-            var data : string =  call.data.startsWith("0x") ? call.data.substring(2) : call.data;
-
-            const contractCallQuery =
-                new ContractCallQuery()
-                    .setContractId(ContractId.fromSolidityAddress(call.to))
-                    .setFunctionParameters(Buffer.from(data,'hex'))
-                    .setGas(gas);
-
-            if (call.from != null) {
-                var lookup = call.from;
-                if (lookup.startsWith("0x")) {
-                    lookup = lookup.substring(2);
-                }
-                var senderId = AccountId.fromSolidityAddress(lookup);
-                contractCallQuery.setSenderId(senderId);
-            }
-
-            console.log(contractCallQuery);
-            const contractCallResponse = await contractCallQuery.execute(client);
-            console.log(contractCallResponse);
-            return Buffer.from(contractCallResponse.asBytes()).toString('hex').replace("^(0x)?0+", "");
-        } catch (e) {
-            console.log(e);
-            throw e;
-        }
-    }
-=======
-import { Eth } from '../index';
-
-export default class EthImpl implements Eth {
-  // FIXME. This is not documented at Infura.
+  // FIXME
   feeHistory() {
-    const blockNum = `0x${Date.now()}`;
+    const blockNum = '0x' + Date.now();
     return {
       baseFeePerGas: ['0x47'],
       gasUsedRatio: ['0.5'],
@@ -311,8 +21,42 @@
   }
 
   // FIXME
-  getTransactionReceipt(hash: string): any {
-    const blockNum = `0x${Date.now()}`;
+  async getTransactionReceipt(hash: string) {
+    var client;
+
+    try {
+      client = Client.fromConfig({
+        network: {
+          '34.70.108.154:50211': new AccountId(3),
+        },
+        operator: {
+          accountId: '0.0.2',
+          privateKey:
+            '302e020100300506032b65700422042091132178e72057a1d7528025956fe39b0b847f200ab59b2fdd367017f3087137',
+        },
+      });
+    } catch (error) {
+      console.log(error);
+      throw new Error(
+        'Environment variables HEDERA_NETWORK, OPERATOR_ID, and OPERATOR_KEY are required.'
+      );
+    }
+
+    const transactionId = cache.get(Buffer.from(hash, 'hex'));
+    console.log(transactionId);
+
+    console.log('transactionId.toString()');
+    console.log(transactionId.toString());
+    try {
+      let receipt = await new TransactionReceiptQuery()
+        .setTransactionId(transactionId)
+        .execute(client);
+      console.log(receipt);
+    } catch (e) {
+      console.log(e);
+      throw e;
+    }
+    const blockNum = '0x' + Date.now();
     return {
       transactionHash: hash,
       transactionIndex: '0x0',
@@ -355,12 +99,12 @@
 
   // FIXME Need to return contract code. For built in accounts we need some fake contract code...?
   getCode(): number {
-    return 0x823928823;
+    return 0x8239283283283823;
   }
 
   // FIXME This is a totally fake implementation
   getBlockByHash(hash: string): any {
-    const blockNum = `0x${Date.now()}`;
+    const blockNum = '0x' + Date.now();
     return {
       difficulty: '0x1',
       extraData: '',
@@ -420,9 +164,142 @@
     return 0x1;
   }
 
-  // FIXME
-  sendRawTransaction(transaction: string): string {
-    throw new Error('Method not implemented.');
-  }
->>>>>>> aade82e9
+  async sendRawTransaction(transaction: string): Promise<string> {
+    let client;
+
+    try {
+      client = Client.fromConfig({
+        network: {
+          '34.70.108.154:50211': new AccountId(3),
+        },
+        operator: {
+          accountId: '0.0.2',
+          privateKey:
+            '302e020100300506032b65700422042091132178e72057a1d7528025956fe39b0b847f200ab59b2fdd367017f3087137',
+        },
+      });
+      console.log(client);
+    } catch (error) {
+      console.log(error);
+      throw new Error(
+        'Environment variables HEDERA_NETWORK, OPERATOR_ID, and OPERATOR_KEY are required.'
+      );
+    }
+
+    var txRequest: ContractExecuteTransaction | null = null;
+
+    txRequest = new ContractExecuteTransaction();
+
+    txRequest = txRequest.populateFromForeignTransaction(transaction);
+
+    console.log(txRequest);
+
+    console.log('ProtoBuf');
+
+    var contractExecuteResponse = null;
+
+    if (client instanceof Client) {
+      try {
+        contractExecuteResponse = await txRequest.execute(client);
+      } catch (e) {
+        console.log(e);
+        throw e;
+      }
+    } else {
+      throw new Error(
+        'txRequest was not a ContractExecute Transaction or the Client was invalid'
+      );
+    }
+    cache.set(
+      contractExecuteResponse.transactionHash,
+      contractExecuteResponse.transactionId
+    );
+
+    console.log(contractExecuteResponse);
+
+    // try {
+    //     const contractRecord = await contractExecuteResponse.getRecord(client);
+    //
+    //     console.log(contractRecord);
+    //
+    //     const contractReceipt = await contractExecuteResponse.getReceipt(client);
+    //
+    //     console.log(contractReceipt);
+    // } catch (e) {
+    //     console.log(e);
+    // }
+
+    // console.log(contractExecuteResponse.transactionHash);
+    // const transactionId = cache.get(contractExecuteResponse.transactionHash);
+
+    const txnHash = contractExecuteResponse.transactionHash;
+
+    const hashString = Buffer.from(txnHash).toString('hex');
+
+    var receipt = await this.getTransactionReceipt(hashString);
+    console.log('receipt');
+    console.log(receipt);
+
+    return Buffer.from(contractExecuteResponse.transactionHash).toString('hex');
+  }
+
+  async call(call: any, blockParam: string) {
+    //TODO: ensure block param is latest
+    var client;
+
+    try {
+      client = Client.fromConfig({
+        network: {
+          '34.70.108.154:50211': new AccountId(3),
+        },
+        operator: {
+          accountId: '0.0.2',
+          privateKey:
+            '302e020100300506032b65700422042091132178e72057a1d7528025956fe39b0b847f200ab59b2fdd367017f3087137',
+        },
+      });
+    } catch (error) {
+      console.log(error);
+      throw new Error(
+        'Environment variables HEDERA_NETWORK, OPERATOR_ID, and OPERATOR_KEY are required.'
+      );
+    }
+
+    try {
+      var gas: number;
+      if (call.gas == null) {
+        gas = 400_000;
+      } else {
+        gas = typeof call.gas === 'string' ? Number(call.gas) : call.gas;
+      }
+
+      var data: string = call.data.startsWith('0x')
+        ? call.data.substring(2)
+        : call.data;
+
+      const contractCallQuery = new ContractCallQuery()
+        .setContractId(ContractId.fromSolidityAddress(call.to))
+        .setFunctionParameters(Buffer.from(data, 'hex'))
+        .setGas(gas);
+
+      if (call.from != null) {
+        var lookup = call.from;
+        if (lookup.startsWith('0x')) {
+          lookup = lookup.substring(2);
+        }
+        var senderId = AccountId.fromSolidityAddress(lookup);
+        contractCallQuery.setSenderId(senderId);
+      }
+
+      console.log(contractCallQuery);
+      const contractCallResponse = await contractCallQuery.execute(client);
+      console.log(contractCallResponse);
+      return Buffer.from(contractCallResponse.asBytes())
+        .toString('hex')
+        .replace('^(0x)?0+', '');
+    } catch (e) {
+      console.log(e);
+      throw e;
+    }
+  }
 }