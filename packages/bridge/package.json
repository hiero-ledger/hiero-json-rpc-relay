--- conflicted
+++ resolved
@@ -14,20 +14,16 @@
     "typescript": "^4.5.5"
   },
   "scripts": {
-    "build": "npm run clean && npm run compile && npm run lint",
+    "build": "npm run clean && npm run compile",
     "clean": "rm -rf ./dist && rm -rf tsconfig.tsbuildinfo",
-<<<<<<< HEAD
-    "compile": "../../node_modules/typescript/bin/tsc -b tsconfig.json"
+    "compile": "../../node_modules/typescript/bin/tsc -b tsconfig.json",
+    "lint": "npx eslint --ext .js,.ts .",
+    "format": "npx prettier --ignore-path ../../.gitignore --write \"**/*.+(js|ts|json)\""
   },
   "dependencies": {
     "@hashgraph/sdk": "file:../../../hedera-sdk-js",
     "buffer": "^6.0.3",
     "js-cache": "^1.0.3",
     "rlp": "^3.0.0"
-=======
-    "compile": "../../node_modules/typescript/bin/tsc -b tsconfig.json",
-    "lint": "npx eslint --ext .js,.ts .",
-    "format": "npx prettier --ignore-path ../../.gitignore --write \"**/*.+(js|ts|json)\""
->>>>>>> aade82e9
   }
 }