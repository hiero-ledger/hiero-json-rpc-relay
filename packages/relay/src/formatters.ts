--- conflicted
+++ resolved
@@ -19,15 +19,12 @@
  */
 
 import constants from "./lib/constants";
-<<<<<<< HEAD
 import crypto from "crypto";
-=======
 import { Transaction } from './lib/model';
 import { BigNumber } from '@hashgraph/sdk/lib/Transfer';
 import { BigNumber as BN } from "bignumber.js";
 
 const EMPTY_HEX = '0x';
->>>>>>> f972c2ec
 
 const hashNumber = (num) => {
   return EMPTY_HEX + num.toString(16);
@@ -121,9 +118,6 @@
     return value;
 }
 
-<<<<<<< HEAD
-export { hashNumber, formatRequestIdMessage, hexToASCII, decodeErrorMessage, formatTransactionId, formatTransactionIdWithoutQueryParams, parseNumericEnvVar, generateRandomHex };
-=======
 const formatContractResult = (cr: any) => {
     if (cr === null) {
         return null;
@@ -187,6 +181,6 @@
 export {
     hashNumber, formatRequestIdMessage, hexToASCII, decodeErrorMessage, formatTransactionId,
     formatTransactionIdWithoutQueryParams, parseNumericEnvVar, formatContractResult, prepend0x,
-    numberTo0x, nullableNumberTo0x, nanOrNumberTo0x, toHash32, toNullableBigNumber, toNullIfEmptyHex
-};
->>>>>>> f972c2ec
+    numberTo0x, nullableNumberTo0x, nanOrNumberTo0x, toHash32, toNullableBigNumber, toNullIfEmptyHex,
+    generateRandomHex
+};