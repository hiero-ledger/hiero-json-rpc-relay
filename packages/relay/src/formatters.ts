--- conflicted
+++ resolved
@@ -334,9 +334,6 @@
   isValidEthereumAddress,
   isHex,
   ASCIIToHex,
-<<<<<<< HEAD
+  getTransferAmountSumForAccount,
   mapKeysAndValues,
-=======
-  getTransferAmountSumForAccount,
->>>>>>> 1eb008d4
 };