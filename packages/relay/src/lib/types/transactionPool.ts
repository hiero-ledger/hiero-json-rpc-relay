// SPDX-License-Identifier: Apache-2.0

import { Transaction } from 'ethers';

/**
 * Service responsible for managing pending transactions in the pool and coordinating with consensus results.
 */
export interface TransactionPoolService {
  /**
   * Saves a transaction into the transaction pool for the given address.
   *
   * @param address - The account address that submits the transaction.
   * @param tx - The transaction object to be stored.
   * @returns A promise that resolves once the transaction is stored.
   */
  saveTransaction(address: string, tx: Transaction): Promise<void>;

  /**
   * Removes a transaction from the transaction pool for the given address.
   *
   * @param address - The account address that submitted the transaction.
   * @param rlpHex - The RLP-encoded transaction as a hex string.
   * @returns A promise that resolves to the new pending transaction count for the address.
   */
  removeTransaction(address: string, rlpHex: string): Promise<void>;

  /**
   * Retrieves the number of pending transactions for a given address.
   *
   * @param address - The account address to query.
   * @returns A promise that resolves to the number of pending transactions.
   */
  getPendingCount(address: string): Promise<number>;

  /**
   * Retrieves all pending transaction RLP payloads for a given address.
   *
   * @param address - The account address to query.
<<<<<<< HEAD
   * @returns A promise that resolves to an array of RLP hex strings.
   */
  getTransactions(address: string): Promise<string[]>;
=======
   * @returns A promise that resolves to a Set of RLP hex strings.
   */
  getTransactions(address: string): Promise<Set<string>>;
>>>>>>> 7bf64052

  /**
   * Retrieves all pending transaction RLP payloads across all addresses.
   *
<<<<<<< HEAD
   * @returns A promise that resolves to an array of RLP hex strings.
   */
  getAllTransactions(): Promise<string[]>;
=======
   * @returns A promise that resolves to a Set of RLP hex strings.
   */
  getAllTransactions(): Promise<Set<string>>;
>>>>>>> 7bf64052
}

/**
 * Storage layer for managing pending transactions metadata.
 */
export interface PendingTransactionStorage {
  /**
   * Retrieves the number of pending transactions for a given address.
   *
   * @param addr - The account address to look up.
   * @returns A promise that resolves to the pending transaction count.
   */
  getList(addr: string): Promise<number>;

  /**
   * Adds a pending transaction for the given address.
   * Implementations must atomically index the transaction (per-address + global) and persist its payload.
   *
   * @param addr - The account address.
   * @param rlpHex - The RLP-encoded transaction as a hex string.
   */
  addToList(addr: string, rlpHex: string): Promise<void>;

  /**
   * Removes a transaction from the pending list of the given address.
   *
   * @param address - The account address whose transaction should be removed.
   * @param rlpHex - The RLP-encoded transaction as a hex string.
   */
  removeFromList(address: string, rlpHex: string): Promise<void>;

  /**
   * Removes all pending transactions across all addresses.
   *
   * @returns A promise that resolves once all entries have been cleared.
   */
  removeAll(): Promise<void>;

  /**
   * Retrieves all pending transaction payloads (RLP hex) across all addresses.
   *
<<<<<<< HEAD
   * @returns Array of all pending transaction RLP hex strings.
   */
  getAllTransactionPayloads(): Promise<string[]>;
=======
   * @returns Set of all pending transaction RLP hex strings.
   */
  getAllTransactionPayloads(): Promise<Set<string>>;
>>>>>>> 7bf64052

  /**
   * Retrieves pending transaction payloads (RLP hex) for a specific address.
   *
   * @param address - The account address to query.
<<<<<<< HEAD
   * @returns Array of transaction RLP hex strings for the address.
   */
  getTransactionPayloads(address: string): Promise<string[]>;
=======
   * @returns Set of transaction RLP hex strings for the address.
   */
  getTransactionPayloads(address: string): Promise<Set<string>>;
>>>>>>> 7bf64052
}<|MERGE_RESOLUTION|>--- conflicted
+++ resolved
@@ -36,28 +36,16 @@
    * Retrieves all pending transaction RLP payloads for a given address.
    *
    * @param address - The account address to query.
-<<<<<<< HEAD
    * @returns A promise that resolves to an array of RLP hex strings.
    */
   getTransactions(address: string): Promise<string[]>;
-=======
-   * @returns A promise that resolves to a Set of RLP hex strings.
-   */
-  getTransactions(address: string): Promise<Set<string>>;
->>>>>>> 7bf64052
 
   /**
    * Retrieves all pending transaction RLP payloads across all addresses.
    *
-<<<<<<< HEAD
    * @returns A promise that resolves to an array of RLP hex strings.
    */
   getAllTransactions(): Promise<string[]>;
-=======
-   * @returns A promise that resolves to a Set of RLP hex strings.
-   */
-  getAllTransactions(): Promise<Set<string>>;
->>>>>>> 7bf64052
 }
 
 /**
@@ -99,27 +87,15 @@
   /**
    * Retrieves all pending transaction payloads (RLP hex) across all addresses.
    *
-<<<<<<< HEAD
-   * @returns Array of all pending transaction RLP hex strings.
-   */
-  getAllTransactionPayloads(): Promise<string[]>;
-=======
    * @returns Set of all pending transaction RLP hex strings.
    */
   getAllTransactionPayloads(): Promise<Set<string>>;
->>>>>>> 7bf64052
 
   /**
    * Retrieves pending transaction payloads (RLP hex) for a specific address.
    *
    * @param address - The account address to query.
-<<<<<<< HEAD
-   * @returns Array of transaction RLP hex strings for the address.
-   */
-  getTransactionPayloads(address: string): Promise<string[]>;
-=======
    * @returns Set of transaction RLP hex strings for the address.
    */
   getTransactionPayloads(address: string): Promise<Set<string>>;
->>>>>>> 7bf64052
 }