--- conflicted
+++ resolved
@@ -19,12 +19,8 @@
 import { RpcMethodDispatcher } from './dispatcher';
 import { EthImpl } from './eth';
 import { NetImpl } from './net';
-<<<<<<< HEAD
 import { Poller } from './poller';
 import { CACHE_LEVEL, CacheService } from './services/cacheService/cacheService';
-=======
-import { CacheService } from './services/cacheService/cacheService';
->>>>>>> 86fbc409
 import HAPIService from './services/hapiService/hapiService';
 import { HbarLimitService } from './services/hbarLimitService';
 import MetricService from './services/metricService/metricService';
