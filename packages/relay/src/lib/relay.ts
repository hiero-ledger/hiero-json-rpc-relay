/*-
 *
 * Hedera JSON RPC Relay
 *
 * Copyright (C) 2022-2024 Hedera Hashgraph, LLC
 *
 * Licensed under the Apache License, Version 2.0 (the "License");
 * you may not use this file except in compliance with the License.
 * You may obtain a copy of the License at
 *
 *      http://www.apache.org/licenses/LICENSE-2.0
 *
 * Unless required by applicable law or agreed to in writing, software
 * distributed under the License is distributed on an "AS IS" BASIS,
 * WITHOUT WARRANTIES OR CONDITIONS OF ANY KIND, either express or implied.
 * See the License for the specific language governing permissions and
 * limitations under the License.
 *
 */

import dotenv from 'dotenv';
import findConfig from 'find-config';
dotenv.config({ path: findConfig('.env') || '' });

import { Logger } from 'pino';
import { NetImpl } from './net';
import { EthImpl } from './eth';
import { Utils } from '../utils';
import { Poller } from './poller';
import { Web3Impl } from './web3';
import EventEmitter from 'events';
import constants from './constants';
<<<<<<< HEAD
import { Client } from '@hashgraph/sdk';
=======
import { Client, Hbar } from '@hashgraph/sdk';
>>>>>>> ce0930d3
import { RequestDetails } from './types';
import { prepend0x } from '../formatters';
import { MirrorNodeClient } from './clients';
import { Gauge, Registry } from 'prom-client';
import { Eth, Net, Relay, Subs, Web3 } from '../index';
import HAPIService from './services/hapiService/hapiService';
import { HbarLimitService } from './services/hbarLimitService';
import { SubscriptionController } from './subscriptionController';
import MetricService from './services/metricService/metricService';
import { CacheService } from './services/cacheService/cacheService';
import { HbarSpendingPlanRepository } from './db/repositories/hbarLimiter/hbarSpendingPlanRepository';
import { IPAddressHbarSpendingPlanRepository } from './db/repositories/hbarLimiter/ipAddressHbarSpendingPlanRepository';
import { EthAddressHbarSpendingPlanRepository } from './db/repositories/hbarLimiter/ethAddressHbarSpendingPlanRepository';

export class RelayImpl implements Relay {
  /**
   * @private
   * @readonly
   * @property {Client} clientMain - The primary Hedera client used for interacting with the Hedera network.
   */
  private readonly clientMain: Client;

  /**
   * @private
   * @readonly
   * @property {MirrorNodeClient} mirrorNodeClient - The client used to interact with the Hedera Mirror Node for retrieving historical data.
   */
  private readonly mirrorNodeClient: MirrorNodeClient;

  /**
   * @private
   * @readonly
   * @property {Web3} web3Impl - The Web3 implementation used for Ethereum-compatible interactions.
   */
  private readonly web3Impl: Web3;

  /**
   * @private
   * @readonly
   * @property {Net} netImpl - The Net implementation used for handling network-related Ethereum JSON-RPC requests.
   */
  private readonly netImpl: Net;

  /**
   * @private
   * @readonly
   * @property {Eth} ethImpl - The Eth implementation used for handling Ethereum-specific JSON-RPC requests.
   */
  private readonly ethImpl: Eth;

  /**
   * @private
   * @readonly
   * @property {Subs} [subImpl] - An optional implementation for handling subscription-related JSON-RPC requests.
   */
  private readonly subImpl?: Subs;

  /**
   * @private
   * @readonly
   * @property {CacheService} cacheService - The service responsible for caching data to improve performance.
   */
  private readonly cacheService: CacheService;

  /**
   * @private
   * @readonly
   * @property {MetricService} metricService - The service responsible for capturing and reporting metrics.
   */
  private readonly metricService: MetricService;

  /**
   * An instance of EventEmitter used for emitting and handling events within the class.
   *
   * @private
   * @readonly
   * @type {EventEmitter}
   */
  private readonly eventEmitter: EventEmitter;

  /**
   * Initializes the main components of the relay service, including Hedera network clients,
   * Ethereum-compatible interfaces, caching, metrics, and subscription management.
   *
   * @param {Logger} logger - Logger instance for logging system messages.
   * @param {Registry} register - Registry instance for registering metrics.
   */
  constructor(logger: Logger, register: Registry) {
    logger.info('Configurations successfully loaded');

    const hederaNetwork: string = (process.env.HEDERA_NETWORK || '{}').toLowerCase();
    const configuredChainId = process.env.CHAIN_ID || constants.CHAIN_IDS[hederaNetwork] || '298';
    const chainId = prepend0x(Number(configuredChainId).toString(16));

<<<<<<< HEAD
    const total = constants.HBAR_RATE_LIMIT_TINYBAR;
=======
    const duration = constants.HBAR_RATE_LIMIT_DURATION;
    const total = constants.HBAR_RATE_LIMIT_TOTAL;
>>>>>>> ce0930d3

    this.eventEmitter = new EventEmitter();
    this.cacheService = new CacheService(logger.child({ name: 'cache-service' }), register);

    const hbarSpendingPlanRepository = new HbarSpendingPlanRepository(
      this.cacheService,
      logger.child({ name: 'hbar-spending-plan-repository' }),
    );
    const ethAddressHbarSpendingPlanRepository = new EthAddressHbarSpendingPlanRepository(
      this.cacheService,
      logger.child({ name: 'eth-address-hbar-spending-plan-repository' }),
    );
    const ipAddressHbarSpendingPlanRepository = new IPAddressHbarSpendingPlanRepository(
      this.cacheService,
      logger.child({ name: 'ip-address-hbar-spending-plan-repository' }),
    );
    const hbarLimitService = new HbarLimitService(
      hbarSpendingPlanRepository,
      ethAddressHbarSpendingPlanRepository,
      ipAddressHbarSpendingPlanRepository,
      logger.child({ name: 'hbar-rate-limit' }),
      register,
<<<<<<< HEAD
      total,
=======
      Hbar.fromTinybars(total),
      duration,
>>>>>>> ce0930d3
    );

    const hapiService = new HAPIService(logger, register, this.cacheService, this.eventEmitter, hbarLimitService);

    this.clientMain = hapiService.getMainClientInstance();

    this.web3Impl = new Web3Impl(this.clientMain);
    this.netImpl = new NetImpl(this.clientMain);

    this.mirrorNodeClient = new MirrorNodeClient(
      process.env.MIRROR_NODE_URL || '',
      logger.child({ name: `mirror-node` }),
      register,
      this.cacheService,
      undefined,
      process.env.MIRROR_NODE_URL_WEB3 || process.env.MIRROR_NODE_URL || '',
    );

    this.metricService = new MetricService(
      logger,
      hapiService.getSDKClient(),
      this.mirrorNodeClient,
      register,
      this.eventEmitter,
      hbarLimitService,
    );

    this.ethImpl = new EthImpl(
      hapiService,
      this.mirrorNodeClient,
      logger.child({ name: 'relay-eth' }),
      chainId,
      register,
      this.cacheService,
    );

    if (process.env.SUBSCRIPTIONS_ENABLED && process.env.SUBSCRIPTIONS_ENABLED === 'true') {
      const poller = new Poller(this.ethImpl, logger.child({ name: `poller` }), register);
      this.subImpl = new SubscriptionController(poller, logger.child({ name: `subscr-ctrl` }), register);
    }

    this.initOperatorMetric(this.clientMain, this.mirrorNodeClient, logger, register);
    logger.info('Relay running with chainId=%s', chainId);
  }

  /**
   * Initialize operator account metrics
   * @param {Client} clientMain
   * @param {MirrorNodeClient} mirrorNodeClient
   * @param {Logger} logger
   * @param {Registry} register
   * @returns {Gauge} Operator Metric
   */
  private initOperatorMetric(
    clientMain: Client,
    mirrorNodeClient: MirrorNodeClient,
    logger: Logger,
    register: Registry,
  ): Gauge {
    const metricGaugeName = 'rpc_relay_operator_balance';
    register.removeSingleMetric(metricGaugeName);
    return new Gauge({
      name: metricGaugeName,
      help: 'Relay operator balance gauge',
      labelNames: ['mode', 'type', 'accountId'],
      registers: [register],
      async collect() {
        // Invoked when the registry collects its metrics' values.
        // Allows for updated account balance tracking
        try {
          const account = await mirrorNodeClient.getAccount(
            clientMain.operatorAccountId!.toString(),
            new RequestDetails({ requestId: Utils.generateRequestId(), ipAddress: '' }),
          );
          const accountBalance = account.balance?.balance;
          this.labels({ accountId: clientMain.operatorAccountId?.toString() }).set(accountBalance);
        } catch (e: any) {
          logger.error(e, `Error collecting operator balance. Skipping balance set`);
        }
      },
    });
  }

  web3(): Web3 {
    return this.web3Impl;
  }

  net(): Net {
    return this.netImpl;
  }

  eth(): Eth {
    return this.ethImpl;
  }

  subs(): Subs | undefined {
    return this.subImpl;
  }

  mirrorClient(): MirrorNodeClient {
    return this.mirrorNodeClient;
  }
}<|MERGE_RESOLUTION|>--- conflicted
+++ resolved
@@ -30,11 +30,7 @@
 import { Web3Impl } from './web3';
 import EventEmitter from 'events';
 import constants from './constants';
-<<<<<<< HEAD
-import { Client } from '@hashgraph/sdk';
-=======
 import { Client, Hbar } from '@hashgraph/sdk';
->>>>>>> ce0930d3
 import { RequestDetails } from './types';
 import { prepend0x } from '../formatters';
 import { MirrorNodeClient } from './clients';
@@ -129,12 +125,8 @@
     const configuredChainId = process.env.CHAIN_ID || constants.CHAIN_IDS[hederaNetwork] || '298';
     const chainId = prepend0x(Number(configuredChainId).toString(16));
 
-<<<<<<< HEAD
-    const total = constants.HBAR_RATE_LIMIT_TINYBAR;
-=======
     const duration = constants.HBAR_RATE_LIMIT_DURATION;
     const total = constants.HBAR_RATE_LIMIT_TOTAL;
->>>>>>> ce0930d3
 
     this.eventEmitter = new EventEmitter();
     this.cacheService = new CacheService(logger.child({ name: 'cache-service' }), register);
@@ -157,12 +149,8 @@
       ipAddressHbarSpendingPlanRepository,
       logger.child({ name: 'hbar-rate-limit' }),
       register,
-<<<<<<< HEAD
-      total,
-=======
       Hbar.fromTinybars(total),
       duration,
->>>>>>> ce0930d3
     );
 
     const hapiService = new HAPIService(logger, register, this.cacheService, this.eventEmitter, hbarLimitService);
