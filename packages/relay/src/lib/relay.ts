--- conflicted
+++ resolved
@@ -6,11 +6,7 @@
 import { Logger } from 'pino';
 import { Gauge, Registry } from 'prom-client';
 
-<<<<<<< HEAD
-import { Eth, Admin, Net, Relay, Subs, Web3 } from '../index';
-=======
-import { Eth, Net, Subs, Web3 } from '../index';
->>>>>>> aac3b284
+import { Eth, Admin, Net, Subs, Web3 } from '../index';
 import { Utils } from '../utils';
 import { MirrorNodeClient } from './clients';
 import { HbarSpendingPlanConfigService } from './config/hbarSpendingPlanConfigService';
@@ -63,7 +59,7 @@
   /**
    * @private
    * @readonly
-   * @property {Hedera} adminImpl - The Hedera implementation used for handling network-related Ethereum JSON-RPC requests.
+   * @property {Admin} adminImpl - The Hedera implementation used for handling network-related Ethereum JSON-RPC requests.
    */
   private readonly adminImpl: Admin;
 
@@ -191,11 +187,8 @@
       this.cacheService,
     );
 
-<<<<<<< HEAD
+    this.debugImpl = new DebugImpl(this.mirrorNodeClient, logger, this.cacheService);
     this.adminImpl = new AdminImpl(this.cacheService);
-=======
-    this.debugImpl = new DebugImpl(this.mirrorNodeClient, logger, this.cacheService);
->>>>>>> aac3b284
 
     this.hbarSpendingPlanConfigService = new HbarSpendingPlanConfigService(
       logger.child({ name: 'hbar-spending-plan-config-service' }),
