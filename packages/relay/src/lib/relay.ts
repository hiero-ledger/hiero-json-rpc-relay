// SPDX-License-Identifier: Apache-2.0

import { ConfigService } from '@hashgraph/json-rpc-config-service/dist/services';
import { AccountId } from '@hashgraph/sdk';
import { Logger } from 'pino';
import { Gauge, Registry } from 'prom-client';
import { RedisClientType } from 'redis';

import { Admin, Eth, Net, Web3 } from '../index';
import { Utils } from '../utils';
import { AdminImpl } from './admin';
import { MirrorNodeClient } from './clients';
import { RedisClientManager } from './clients/redisClientManager';
import { HbarSpendingPlanConfigService } from './config/hbarSpendingPlanConfigService';
import constants from './constants';
import { EvmAddressHbarSpendingPlanRepository } from './db/repositories/hbarLimiter/evmAddressHbarSpendingPlanRepository';
import { HbarSpendingPlanRepository } from './db/repositories/hbarLimiter/hbarSpendingPlanRepository';
import { IPAddressHbarSpendingPlanRepository } from './db/repositories/hbarLimiter/ipAddressHbarSpendingPlanRepository';
import { DebugImpl } from './debug';
import { RpcMethodDispatcher } from './dispatcher';
import { EthImpl } from './eth';
import { NetImpl } from './net';
import { CacheService } from './services/cacheService/cacheService';
import HAPIService from './services/hapiService/hapiService';
import { HbarLimitService } from './services/hbarLimitService';
import MetricService from './services/metricService/metricService';
import { registerRpcMethods } from './services/registryService/rpcMethodRegistryService';
import {
  IEthExecutionEventPayload,
  IExecuteQueryEventPayload,
  IExecuteTransactionEventPayload,
  RequestDetails,
  RpcMethodRegistry,
  RpcNamespaceRegistry,
} from './types';
import { Web3Impl } from './web3';

export class Relay {
  /**
   * The primary Hedera client used for interacting with the Hedera network.
   */
  private readonly operatorAccountId: AccountId | null;

  /**
   * @private
   * @readonly
   * @property {MirrorNodeClient} mirrorNodeClient - The client used to interact with the Hedera Mirror Node for retrieving historical data.
   */
  private readonly mirrorNodeClient: MirrorNodeClient;

  /**
   * @private
   * @readonly
   * @property {Web3} web3Impl - The Web3 implementation used for Ethereum-compatible interactions.
   */
  private readonly web3Impl: Web3;

  /**
   * @private
   * @readonly
   * @property {Net} netImpl - The Net implementation used for handling network-related Ethereum JSON-RPC requests.
   */
  private readonly netImpl: Net;

  /**
   * @private
   * @readonly
   * @property {Admin} adminImpl - The Hedera implementation used for handling network-related Ethereum JSON-RPC requests.
   */
  private readonly adminImpl: Admin;

  /**
   * @private
   * @readonly
   * @property {Eth} ethImpl - The Eth implementation used for handling Ethereum-specific JSON-RPC requests.
   */
  private readonly ethImpl: Eth;

  /**
   * @private
   * @readonly
   * @property {CacheService} cacheService - The service responsible for caching data to improve performance.
   */
  private readonly cacheService: CacheService;

  /**
   * @private
   * @readonly
   * @property {HbarSpendingPlanConfigService} hbarSpendingPlanConfigService - The service responsible for managing HBAR spending plans.
   */
  private readonly hbarSpendingPlanConfigService: HbarSpendingPlanConfigService;

  /**
   * @private
   * @readonly
   * @property {MetricService} metricService - The service responsible for capturing and reporting metrics.
   */
  private readonly metricService: MetricService;

  /**
   * The Debug Service implementation that takes care of all filter API operations.
   */
  private readonly debugImpl: DebugImpl;

  /**
   * Registry for RPC methods that manages the mapping between RPC method names and their implementations.
   * This registry is populated with methods from various service implementations (eth, net, web3, debug)
   * that have been decorated with the @rpcMethod decorator.
   *
   * @public
   * @type {Map<string, Function>} - The registry containing all available RPC methods.
   */
  public readonly rpcMethodRegistry: RpcMethodRegistry;

  /**
   * The RPC method dispatcher that takes care of executing the correct method based on the request.
   */
  private readonly rpcMethodDispatcher: RpcMethodDispatcher;

  /**
<<<<<<< HEAD
   * The Redis client we use for connecting to Redis
   */
  private redisClient: RedisClientType | undefined;

  /**
   * Initializes the main components of the relay service, including Hedera network clients,
   * Ethereum-compatible interfaces, caching, metrics, and subscription management.
=======
   * Private constructor to prevent direct instantiation.
   * Use Relay.init() static factory method instead.
>>>>>>> 533a9760
   *
   * @param {Logger} logger - Logger instance for logging system messages.
   * @param {Registry} register - Registry instance for registering metrics.
   */
  private constructor(
    private readonly logger: Logger,
    register: Registry,
  ) {
    logger.info('Configurations successfully loaded');
    const chainId = ConfigService.get('CHAIN_ID');
    const duration = constants.HBAR_RATE_LIMIT_DURATION;
    const reservedKeys = HbarSpendingPlanConfigService.getPreconfiguredSpendingPlanKeys(logger);
    this.cacheService = new CacheService(
      logger.child({ name: 'cache-service' }),
      register,
      reservedKeys,
      this.redisClient,
    );

    const hbarSpendingPlanRepository = new HbarSpendingPlanRepository(
      this.cacheService,
      logger.child({ name: 'hbar-spending-plan-repository' }),
    );
    const evmAddressHbarSpendingPlanRepository = new EvmAddressHbarSpendingPlanRepository(
      this.cacheService,
      logger.child({ name: 'evm-address-spending-plan-repository' }),
    );
    const ipAddressHbarSpendingPlanRepository = new IPAddressHbarSpendingPlanRepository(
      this.cacheService,
      logger.child({ name: 'ip-address-spending-plan-repository' }),
    );
    const hbarLimitService = new HbarLimitService(
      hbarSpendingPlanRepository,
      evmAddressHbarSpendingPlanRepository,
      ipAddressHbarSpendingPlanRepository,
      logger.child({ name: 'hbar-rate-limit' }),
      register,
      duration,
    );

    const hapiService = new HAPIService(logger, register, hbarLimitService);

    this.operatorAccountId = hapiService.getOperatorAccountId();

    this.web3Impl = new Web3Impl();
    this.netImpl = new NetImpl();

    this.mirrorNodeClient = new MirrorNodeClient(
      ConfigService.get('MIRROR_NODE_URL'),
      logger.child({ name: `mirror-node` }),
      register,
      this.cacheService,
      undefined,
      ConfigService.get('MIRROR_NODE_URL_WEB3') || ConfigService.get('MIRROR_NODE_URL'),
    );

    const metricsCollector = ConfigService.get('GET_RECORD_DEFAULT_TO_CONSENSUS_NODE')
      ? hapiService
      : this.mirrorNodeClient;
    this.metricService = new MetricService(logger, metricsCollector, register, hbarLimitService);

    this.ethImpl = new EthImpl(
      hapiService,
      this.mirrorNodeClient,
      logger.child({ name: 'relay-eth' }),
      chainId,
      this.cacheService,
      this.redisClient,
    );

    (this.ethImpl as EthImpl).eventEmitter.on('eth_execution', (args: IEthExecutionEventPayload) => {
      this.metricService.ethExecutionsCounter.labels(args.method).inc();
    });

    hapiService.eventEmitter.on('execute_transaction', (args: IExecuteTransactionEventPayload) => {
      this.metricService.captureTransactionMetrics(args).then();
    });

    hapiService.eventEmitter.on('execute_query', (args: IExecuteQueryEventPayload) => {
      this.metricService.addExpenseAndCaptureMetrics(args);
    });

    this.debugImpl = new DebugImpl(this.mirrorNodeClient, logger, this.cacheService);
    this.adminImpl = new AdminImpl(this.cacheService);

    this.hbarSpendingPlanConfigService = new HbarSpendingPlanConfigService(
      logger.child({ name: 'hbar-spending-plan-config-service' }),
      hbarSpendingPlanRepository,
      evmAddressHbarSpendingPlanRepository,
      ipAddressHbarSpendingPlanRepository,
    );

    this.initOperatorMetric(this.operatorAccountId, this.mirrorNodeClient, logger, register);

    this.populatePreconfiguredSpendingPlans().then();

    // Create a registry of all service implementations
    const rpcNamespaceRegistry = ['eth', 'net', 'web3', 'debug'].map((namespace) => ({
      namespace,
      serviceImpl: this[namespace](),
    }));

    // Registering RPC methods from the provided service implementations
    this.rpcMethodRegistry = registerRpcMethods(rpcNamespaceRegistry as RpcNamespaceRegistry[]);

    // Initialize the RPC method dispatcher
    this.rpcMethodDispatcher = new RpcMethodDispatcher(this.rpcMethodRegistry, this.logger);

    logger.info('Relay running with chainId=%s', chainId);
  }

  /**
   * Executes an RPC method by delegating to the RPC method dispatcher
   *
   * This method serves as the only public API entry point for server packages (i.e. HTTP and WebSocket)
   * to invoke RPC methods on the Relay.
   *
   * @param {string} rpcMethodName - The name of the RPC method to execute
   * @param {any[]} rpcMethodParams - The params for the RPC method to execute
   * @param {RequestDetails} requestDetails - Additional request context
   * @returns {Promise<any>} The result of executing the RPC method
   */
  public async executeRpcMethod(
    rpcMethodName: string,
    rpcMethodParams: any,
    requestDetails: RequestDetails,
  ): Promise<any> {
    return this.rpcMethodDispatcher.dispatch(rpcMethodName, rpcMethodParams, requestDetails);
  }

  /**
   * Populates pre-configured spending plans from a configuration file.
   * @returns {Promise<void>} A promise that resolves when the spending plans have been successfully populated.
   */
  private async populatePreconfiguredSpendingPlans(): Promise<void> {
    return this.hbarSpendingPlanConfigService
      .populatePreconfiguredSpendingPlans()
      .then((plansUpdated) => {
        if (plansUpdated > 0) {
          this.logger.info('Pre-configured spending plans populated successfully');
        }
      })
      .catch((e) => this.logger.warn(`Failed to load pre-configured spending plans: ${e.message}`));
  }

  /**
   * Initialize operator account metrics
   * @param operatorAccountId
   * @param mirrorNodeClient
   * @param logger
   * @param register
   * @returns Operator Metric
   */
  private initOperatorMetric(
    operatorAccountId: AccountId | null,
    mirrorNodeClient: MirrorNodeClient,
    logger: Logger,
    register: Registry,
  ): Gauge {
    const metricGaugeName = 'rpc_relay_operator_balance';
    register.removeSingleMetric(metricGaugeName);
    return new Gauge({
      name: metricGaugeName,
      help: 'Relay operator balance gauge',
      labelNames: ['mode', 'type', 'accountId'],
      registers: [register],
      async collect() {
        // Invoked when the registry collects its metrics' values.
        // Allows for updated account balance tracking
        try {
          const accountId = operatorAccountId!.toString();
          const account = await mirrorNodeClient.getAccount(
            accountId,
            new RequestDetails({ requestId: Utils.generateRequestId(), ipAddress: '' }),
          );

          const accountBalance = account.balance?.balance;

          // Note: In some cases, the account balance returned from the Mirror Node is of type BigNumber.
          // However, the Prometheus client’s set() method only accepts standard JavaScript numbers.
          const numericBalance =
            typeof accountBalance === 'object' && accountBalance.toNumber
              ? accountBalance.toNumber()
              : Number(accountBalance);

          this.labels({ accountId }).set(numericBalance);
        } catch (e: any) {
          logger.error(e, `Error collecting operator balance. Skipping balance set`);
        }
      },
    });
  }

  debug(): DebugImpl {
    return this.debugImpl;
  }

  web3(): Web3 {
    return this.web3Impl;
  }

  net(): Net {
    return this.netImpl;
  }

  admin(): Admin {
    return this.adminImpl;
  }

  eth(): Eth {
    return this.ethImpl;
  }

  mirrorClient(): MirrorNodeClient {
    return this.mirrorNodeClient;
  }

  /**
   * Initializes required clients and services
   */
  async init() {
    if (ConfigService.get('READ_ONLY')) return;

    const operator = this.operatorAccountId!.toString();
    const balance = BigInt(await this.ethImpl.getBalance(operator, 'latest', {} as RequestDetails));
    if (balance === BigInt(0)) {
      throw new Error(`Operator account '${operator}' has no balance`);
    } else {
      this.logger.info(`Operator account '${operator}' has balance: ${balance}`);
    }

    const redisUrl = ConfigService.get('REDIS_URL')!;
    const reconnectDelay = ConfigService.get('REDIS_RECONNECT_DELAY_MS');
    if (this.isRedisEnabled()) {
      const redisManager = new RedisClientManager(this.logger, redisUrl, reconnectDelay);

      await redisManager.connect();
      this.redisClient = redisManager.getClient();
    } else {
      this.redisClient = undefined;
    }
  }

  /**
   * Checks whether Redis caching is enabled based on environment variables.
   */
  private isRedisEnabled(): boolean {
    return ConfigService.get('REDIS_ENABLED') && !!ConfigService.get('REDIS_URL');
  }

  /**
   * Static factory method to create and initialize a Relay instance.
   * This is the recommended way to create a Relay instance as it ensures
   * all async initialization (operator balance check) is complete.
   *
   * @param {Logger} logger - Logger instance for logging system messages.
   * @param {Registry} register - Registry instance for registering metrics.
   * @returns {Promise<Relay>} A fully initialized Relay instance.
   *
   * @example
   * ```typescript
   * const relay = await Relay.init(logger, register);
   * ```
   */
  static async init(logger: Logger, register: Registry): Promise<Relay> {
    // Create Relay instance
    const relay = new Relay(logger, register);

    // Check operator balance if not in read-only mode
    await relay.ensureOperatorHasBalance();

    return relay;
  }
}<|MERGE_RESOLUTION|>--- conflicted
+++ resolved
@@ -118,7 +118,6 @@
   private readonly rpcMethodDispatcher: RpcMethodDispatcher;
 
   /**
-<<<<<<< HEAD
    * The Redis client we use for connecting to Redis
    */
   private redisClient: RedisClientType | undefined;
@@ -126,10 +125,8 @@
   /**
    * Initializes the main components of the relay service, including Hedera network clients,
    * Ethereum-compatible interfaces, caching, metrics, and subscription management.
-=======
    * Private constructor to prevent direct instantiation.
    * Use Relay.init() static factory method instead.
->>>>>>> 533a9760
    *
    * @param {Logger} logger - Logger instance for logging system messages.
    * @param {Registry} register - Registry instance for registering metrics.
@@ -399,7 +396,7 @@
     const relay = new Relay(logger, register);
 
     // Check operator balance if not in read-only mode
-    await relay.ensureOperatorHasBalance();
+    await relay.init();
 
     return relay;
   }
