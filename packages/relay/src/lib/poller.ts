--- conflicted
+++ resolved
@@ -20,14 +20,10 @@
 
 import { Eth } from '../index';
 import { Logger } from 'pino';
-<<<<<<< HEAD
-import { Registry, Gauge } from 'prom-client';
 import { ConfigService } from '@hashgraph/json-rpc-config-service/dist/services';
-=======
 import { Gauge, Registry } from 'prom-client';
 import { RequestDetails } from './types';
 import { Utils } from '../utils';
->>>>>>> f1794d8b
 
 export interface Poll {
   tag: string;
