--- conflicted
+++ resolved
@@ -60,11 +60,7 @@
 import { SDKClientError } from './../errors/SDKClientError';
 import { JsonRpcError, predefined } from './../errors/JsonRpcError';
 import { CacheService } from '../services/cacheService/cacheService';
-<<<<<<< HEAD
-import { EnvProviderService } from '@hashgraph/env-provider/dist/services';
-=======
 import { formatRequestIdMessage, weibarHexToTinyBarInt } from '../../formatters';
->>>>>>> b160863d
 import { ITransactionRecordMetric, IExecuteQueryEventPayload, IExecuteTransactionEventPayload } from '../types';
 
 const _ = require('lodash');
@@ -136,20 +132,18 @@
   ) {
     this.clientMain = clientMain;
 
-    if (EnvProviderService.getInstance().get('CONSENSUS_MAX_EXECUTION_TIME')) {
+    if (process.env.CONSENSUS_MAX_EXECUTION_TIME) {
       // sets the maximum time in ms for the SDK to wait when submitting
       // a transaction/query before throwing a TIMEOUT error
-      this.clientMain = clientMain.setMaxExecutionTime(
-        Number(EnvProviderService.getInstance().get('CONSENSUS_MAX_EXECUTION_TIME')),
-      );
+      this.clientMain = clientMain.setMaxExecutionTime(Number(process.env.CONSENSUS_MAX_EXECUTION_TIME));
     }
 
     this.logger = logger;
     this.hbarLimiter = hbarLimiter;
     this.cacheService = cacheService;
     this.eventEmitter = eventEmitter;
-    this.maxChunks = Number(EnvProviderService.getInstance().get('FILE_APPEND_MAX_CHUNKS')) || 20;
-    this.fileAppendChunkSize = Number(EnvProviderService.getInstance().get('FILE_APPEND_CHUNK_SIZE')) || 5120;
+    this.maxChunks = Number(process.env.FILE_APPEND_MAX_CHUNKS) || 20;
+    this.fileAppendChunkSize = Number(process.env.FILE_APPEND_CHUNK_SIZE) || 5120;
   }
 
   /**
@@ -405,20 +399,7 @@
     if (ethereumTransactionData.callData.length <= this.fileAppendChunkSize) {
       ethereumTransaction.setEthereumData(ethereumTransactionData.toBytes());
     } else {
-<<<<<<< HEAD
-      // notice: this solution is temporary and subject to change.
-      const isPreemtiveCheckOn = EnvProviderService.getInstance().get('HBAR_RATE_LIMIT_PREEMTIVE_CHECK')
-        ? EnvProviderService.getInstance().get('HBAR_RATE_LIMIT_PREEMTIVE_CHECK') === 'true'
-        : false;
-
-      if (isPreemtiveCheckOn) {
-        const numFileCreateTxs = 1;
-        const numFileAppendTxs = Math.ceil(ethereumTransactionData.callData.length / this.fileAppendChunkSize);
-        const fileCreateFee = Number(EnvProviderService.getInstance().get('HOT_FIX_FILE_CREATE_FEE') || 100000000); // 1 hbar
-        const fileAppendFee = Number(EnvProviderService.getInstance().get('HOT_FIX_FILE_APPEND_FEE') || 120000000); // 1.2 hbar
-=======
       const isPreemptiveCheckOn = process.env.HBAR_RATE_LIMIT_PREEMPTIVE_CHECK === 'true';
->>>>>>> b160863d
 
       if (isPreemptiveCheckOn) {
         const hexCallDataLength = Buffer.from(ethereumTransactionData.callData).toString('hex').length;
@@ -533,7 +514,7 @@
     const requestIdPrefix = formatRequestIdMessage(requestId);
     let retries = 0;
     let resp;
-    while (parseInt(EnvProviderService.getInstance().get('CONTRACT_QUERY_TIMEOUT_RETRIES') || '1') > retries) {
+    while (parseInt(process.env.CONTRACT_QUERY_TIMEOUT_RETRIES || '1') > retries) {
       try {
         resp = await this.submitContractCallQuery(to, data, gas, from, callerName, requestId);
         return resp;
