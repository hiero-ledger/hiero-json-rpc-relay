--- conflicted
+++ resolved
@@ -116,15 +116,9 @@
 
   /**
    * The remaining TTL of the specified key in the cache.
-<<<<<<< HEAD
-   * @param key - The key to check the remaining TTL for.
-   * @param callingMethod - The name of the method calling the cache.
-   * @param requestIdPrefix - A prefix to include in log messages (optional).
-=======
    * @param {string} key - The key to check the remaining TTL for.
    * @param {string} callingMethod - The name of the method calling the cache.
    * @param {string} [requestIdPrefix] - A prefix to include in log messages (optional).
->>>>>>> 1fc40e3a
    * @returns {Promise<number>} The remaining TTL in milliseconds.
    */
   public async getRemainingTtl(key: string, callingMethod: string, requestIdPrefix?: string): Promise<number> {
