/*-
 *
 * Hedera JSON RPC Relay
 *
 * Copyright (C) 2022 Hedera Hashgraph, LLC
 *
 * Licensed under the Apache License, Version 2.0 (the "License");
 * you may not use this file except in compliance with the License.
 * You may obtain a copy of the License at
 *
 *      http://www.apache.org/licenses/LICENSE-2.0
 *
 * Unless required by applicable law or agreed to in writing, software
 * distributed under the License is distributed on an "AS IS" BASIS,
 * WITHOUT WARRANTIES OR CONDITIONS OF ANY KIND, either express or implied.
 * See the License for the specific language governing permissions and
 * limitations under the License.
 *
 */

import Axios, { AxiosInstance } from 'axios';
import { MirrorNodeClientError } from './../errors/MirrorNodeClientError';
import { Logger } from "pino";
import constants from './../constants';
import { Histogram, Registry } from 'prom-client';

export interface ILimitOrderParams {
    limit?: number;
    order?: string;
}

export interface IContractResultsParams {
    blockHash?: string;
    blockNumber?: number;
    from?: string;
    internal?: boolean;
    timestamp?: string | string[];
    transactionIndex?: number;
}

export interface IContractLogsResultsParams {
    index?: number,
    timestamp?: string | string[],
    topic0?: string | string[],
    topic1?: string | string[],
    topic2?: string | string[],
    topic3?: string | string[]
}

export class MirrorNodeClient {
    private static GET_ACCOUNTS_ENDPOINT = 'accounts/';
    private static GET_BLOCK_ENDPOINT = 'blocks/';
    private static GET_BLOCKS_ENDPOINT = 'blocks';
    private static GET_CONTRACT_ENDPOINT = 'contracts/';
    private static ADDRESS_PLACEHOLDER = '{address}';
    private static TIMESTAMP_PLACEHOLDER = '{timestamp}';
    private static CONTRACT_ID_PLACEHOLDER = '{contractId}';
    private static GET_CONTRACT_RESULTS_BY_ADDRESS_ENDPOINT = `contracts/${MirrorNodeClient.ADDRESS_PLACEHOLDER}/results`;
    private static GET_CONTRACT_RESULTS_DETAILS_BY_CONTRACT_ID_ENDPOINT =
        `contracts/${MirrorNodeClient.CONTRACT_ID_PLACEHOLDER}/results/${MirrorNodeClient.TIMESTAMP_PLACEHOLDER}`;
    private static GET_CONTRACT_RESULT_ENDPOINT = 'contracts/results/';
    private static GET_CONTRACT_RESULT_LOGS_ENDPOINT = 'contracts/results/logs';
    private static GET_CONTRACT_RESULT_LOGS_BY_ADDRESS_ENDPOINT = `contracts/${MirrorNodeClient.ADDRESS_PLACEHOLDER}/results/logs`;
    private static GET_CONTRACT_RESULTS_ENDPOINT = 'contracts/results';
    private static GET_NETWORK_EXCHANGERATE_ENDPOINT = 'network/exchangerate';
    private static GET_NETWORK_FEES_ENDPOINT = 'network/fees';

    private static ORDER = {
        ASC: 'asc',
        DESC: 'desc'
    };

    private static unknownServerErrorHttpStatusCode = 567;

    /**
     * The logger used for logging all output from this class.
     * @private
     */
    private readonly logger: Logger;

    private readonly client: AxiosInstance;

    public readonly baseUrl: string;

    /**
     * The metrics register used for metrics tracking.
     * @private
     */
    private readonly register: Registry;

    private mirrorResponseHistogram;

    protected createAxiosClient(
        baseUrl: string
    ): AxiosInstance {
        const axiosClient: AxiosInstance = Axios.create({
            baseURL: baseUrl,
            responseType: 'json' as const,
            headers: {
                'Content-Type': 'application/json'
            },
            timeout: 10 * 1000
        });

        return axiosClient;
    }

    constructor(baseUrl: string, logger: Logger, register: Registry, axiosClient?: AxiosInstance) {
        if (axiosClient !== undefined) {
            this.baseUrl = '';
            this.client = axiosClient;
        } else {
            if (!baseUrl.match(/^https?:\/\//)) {
                baseUrl = `https://${baseUrl}`;
            }

            if (!baseUrl.match(/\/$/)) {
                baseUrl = `${baseUrl}/`;
            }

            baseUrl = `${baseUrl}api/v1/`;

            this.baseUrl = baseUrl;
            this.client = axiosClient ? axiosClient : this.createAxiosClient(baseUrl);
        }

        this.logger = logger;
        this.register = register;

        // clear and create metric in registry
        const metricHistogramName = 'rpc_relay_mirror_response';
        register.removeSingleMetric(metricHistogramName);
        this.mirrorResponseHistogram = new Histogram({
            name: metricHistogramName,
            help: 'Mirror node response method statusCode latency histogram',
            labelNames: ['method', 'statusCode'],
            registers: [register]
        });

        this.logger.info(`Mirror Node client successfully configured to ${this.baseUrl}`);
    }

    async request(path: string, pathLabel: string, allowedErrorStatuses?: number[]): Promise<any> {
        const start = Date.now();
        let ms;
        try {
            const response = await this.client.get(path);
            ms = Date.now() - start;
            this.logger.debug(`[GET] ${path} ${response.status} ${ms} ms`);
            this.mirrorResponseHistogram.labels(pathLabel, response.status).observe(ms);
            return response.data;
        } catch (error: any) {
            ms = Date.now() - start;
            const effectiveStatusCode = error.response !== undefined ? error.response.status : MirrorNodeClient.unknownServerErrorHttpStatusCode;            
            this.mirrorResponseHistogram.labels(pathLabel, effectiveStatusCode).observe(ms);
            this.handleError(error, path, effectiveStatusCode, allowedErrorStatuses);
        }
        return null;
    }

    handleError(error: any, path: string, effectiveStatusCode: number, allowedErrorStatuses?: number[]) {
        if (allowedErrorStatuses && allowedErrorStatuses.length) {
            if (error.response && allowedErrorStatuses.indexOf(effectiveStatusCode) !== -1) {
                this.logger.debug(`[GET] ${path} ${effectiveStatusCode} status`);
                return null;
            }
        }

        this.logger.error(new Error(error.message), `[GET] ${path} ${effectiveStatusCode} status`);
<<<<<<< HEAD
        throw error;
=======
        throw new MirrorNodeClientError(error.message, effectiveStatusCode);
>>>>>>> 61ae4d4a
    }

    public async getAccountLatestTransactionByAddress(idOrAliasOrEvmAddress: string): Promise<object> {
        return this.request(`${MirrorNodeClient.GET_ACCOUNTS_ENDPOINT}${idOrAliasOrEvmAddress}?order=desc&limit=1`,
            MirrorNodeClient.GET_ACCOUNTS_ENDPOINT,
            [400]);
    }

    public async getAccount(idOrAliasOrEvmAddress: string): Promise<object> {
        return this.request(`${MirrorNodeClient.GET_ACCOUNTS_ENDPOINT}${idOrAliasOrEvmAddress}`,
            MirrorNodeClient.GET_ACCOUNTS_ENDPOINT,
            [400, 404]);
    }

    public async getBlock(hashOrBlockNumber: string | number) {
        return this.request(`${MirrorNodeClient.GET_BLOCK_ENDPOINT}${hashOrBlockNumber}`,
            MirrorNodeClient.GET_BLOCK_ENDPOINT,
            [400]);
    }

    public async getBlocks(blockNumber?: number | string[], timestamp?: string, limitOrderParams?: ILimitOrderParams) {
        const queryParamObject = {};
        this.setQueryParam(queryParamObject, 'block.number', blockNumber);
        this.setQueryParam(queryParamObject, 'timestamp', timestamp);
        this.setLimitOrderParams(queryParamObject, limitOrderParams);
        const queryParams = this.getQueryParams(queryParamObject);
        return this.request(`${MirrorNodeClient.GET_BLOCKS_ENDPOINT}${queryParams}`,
            MirrorNodeClient.GET_BLOCKS_ENDPOINT,
            [400, 404]);
    }

    public async getContract(contractIdOrAddress: string) {
        return this.request(`${MirrorNodeClient.GET_CONTRACT_ENDPOINT}${contractIdOrAddress}`,
            MirrorNodeClient.GET_CONTRACT_ENDPOINT,
            [400, 404]);
    }

    public async getContractResult(transactionIdOrHash: string) {
        return this.request(`${MirrorNodeClient.GET_CONTRACT_RESULT_ENDPOINT}${transactionIdOrHash}`,
            MirrorNodeClient.GET_CONTRACT_RESULT_ENDPOINT,
            [400, 404]);
    }

    public async getContractResults(contractResultsParams?: IContractResultsParams, limitOrderParams?: ILimitOrderParams) {
        const queryParamObject = {};
        this.setContractResultsParams(queryParamObject, contractResultsParams);
        this.setLimitOrderParams(queryParamObject, limitOrderParams);
        const queryParams = this.getQueryParams(queryParamObject);
        return this.request(`${MirrorNodeClient.GET_CONTRACT_RESULTS_ENDPOINT}${queryParams}`,
            MirrorNodeClient.GET_CONTRACT_RESULTS_ENDPOINT,
            [400, 404]);
    }

    public async getContractResultsDetails(contractId: string, timestamp: string) {
        return this.request(`${this.getContractResultsDetailsByContractIdAndTimestamp(contractId, timestamp)}`,
            MirrorNodeClient.GET_CONTRACT_RESULTS_DETAILS_BY_CONTRACT_ID_ENDPOINT,
            [400, 404]);
    }

    public async getContractResultsByAddress(
        contractIdOrAddress: string,
        contractResultsParams?: IContractResultsParams,
        limitOrderParams?: ILimitOrderParams) {
        const queryParamObject = {};
        this.setContractResultsParams(queryParamObject, contractResultsParams);
        this.setLimitOrderParams(queryParamObject, limitOrderParams);
        const queryParams = this.getQueryParams(queryParamObject);
        return this.request(`${MirrorNodeClient.getContractResultsByAddressPath(contractIdOrAddress)}${queryParams}`,
            MirrorNodeClient.GET_CONTRACT_RESULTS_BY_ADDRESS_ENDPOINT,
            [400, 404]);
    }

    public async getContractResultsByAddressAndTimestamp(contractIdOrAddress: string, timestamp: string) {
        return this.request(`${MirrorNodeClient.getContractResultsByAddressPath(contractIdOrAddress)}/${timestamp}`,
            MirrorNodeClient.GET_CONTRACT_RESULTS_BY_ADDRESS_ENDPOINT,
            [206, 400, 404]);
    }

    private prepareLogsParams(
        contractLogsResultsParams?: IContractLogsResultsParams,
        limitOrderParams?: ILimitOrderParams) {
        const queryParamObject = {};
        if (contractLogsResultsParams) {
            this.setQueryParam(queryParamObject, 'index', contractLogsResultsParams.index);
            this.setQueryParam(queryParamObject, 'timestamp', contractLogsResultsParams.timestamp);
            this.setQueryParam(queryParamObject, 'topic0', contractLogsResultsParams.topic0);
            this.setQueryParam(queryParamObject, 'topic1', contractLogsResultsParams.topic1);
            this.setQueryParam(queryParamObject, 'topic2', contractLogsResultsParams.topic2);
            this.setQueryParam(queryParamObject, 'topic3', contractLogsResultsParams.topic3);
        }

        this.setLimitOrderParams(queryParamObject, limitOrderParams);
        return this.getQueryParams(queryParamObject);
    }

    public async getContractResultsLogs(
        contractLogsResultsParams?: IContractLogsResultsParams,
        limitOrderParams?: ILimitOrderParams) {
        const queryParams = this.prepareLogsParams(contractLogsResultsParams, limitOrderParams);
        return this.request(`${MirrorNodeClient.GET_CONTRACT_RESULT_LOGS_ENDPOINT}${queryParams}`,
            MirrorNodeClient.GET_CONTRACT_RESULT_LOGS_ENDPOINT,
            [400, 404]);
    }

    public async getContractResultsLogsByAddress(
        address: string,
        contractLogsResultsParams?: IContractLogsResultsParams,
        limitOrderParams?: ILimitOrderParams
    ) {
        const queryParams = this.prepareLogsParams(contractLogsResultsParams, limitOrderParams);
        const apiEndpoint = MirrorNodeClient.GET_CONTRACT_RESULT_LOGS_BY_ADDRESS_ENDPOINT.replace(
            MirrorNodeClient.ADDRESS_PLACEHOLDER,
            address
        );
        return this.request(`${apiEndpoint}${queryParams}`,
            MirrorNodeClient.GET_CONTRACT_RESULT_LOGS_BY_ADDRESS_ENDPOINT,
            [400, 404]);
    }

    public async getLatestBlock() {
        return this.getBlocks(undefined, undefined, this.getLimitOrderQueryParam(1, MirrorNodeClient.ORDER.DESC));
    }

    public getLimitOrderQueryParam(limit: number, order: string): ILimitOrderParams {
        return { limit: limit, order: order };
    }

    public async getNetworkExchangeRate(timestamp?: string) {
        const queryParamObject = {};
        this.setQueryParam(queryParamObject, 'timestamp', timestamp);
        const queryParams = this.getQueryParams(queryParamObject);
        return this.request(`${MirrorNodeClient.GET_NETWORK_EXCHANGERATE_ENDPOINT}${queryParams}`,
            MirrorNodeClient.GET_NETWORK_EXCHANGERATE_ENDPOINT,
            [400, 404]);
    }

    public async getNetworkFees(timestamp?: string, order?: string) {
        const queryParamObject = {};
        this.setQueryParam(queryParamObject, 'timestamp', timestamp);
        this.setQueryParam(queryParamObject, 'order', order);
        const queryParams = this.getQueryParams(queryParamObject);
        return this.request(`${MirrorNodeClient.GET_NETWORK_FEES_ENDPOINT}${queryParams}`,
            MirrorNodeClient.GET_NETWORK_FEES_ENDPOINT,
            [400, 404]);
    }

    private static getContractResultsByAddressPath(address: string) {
        return MirrorNodeClient.GET_CONTRACT_RESULTS_BY_ADDRESS_ENDPOINT.replace(MirrorNodeClient.ADDRESS_PLACEHOLDER, address);
    }

    public getContractResultsDetailsByContractIdAndTimestamp(contractId: string, timestamp: string) {
        return MirrorNodeClient.GET_CONTRACT_RESULTS_DETAILS_BY_CONTRACT_ID_ENDPOINT
            .replace(MirrorNodeClient.CONTRACT_ID_PLACEHOLDER, contractId)
            .replace(MirrorNodeClient.TIMESTAMP_PLACEHOLDER, timestamp);
    }

    getQueryParams(params: object) {
        let paramString = '';
        for (const [key, value] of Object.entries(params)) {
            let additionalString = '';
            if (Array.isArray(value)) {
                additionalString = value.map(v => `${key}=${v}`).join('&');
            } else {
                additionalString = `${key}=${value}`;
            }
            paramString += paramString === '' ? `?${additionalString}` : `&${additionalString}`;
        }
        return paramString;
    }

    setContractResultsParams(queryParamObject, contractResultsParams?: IContractResultsParams) {
        if (contractResultsParams) {
            this.setQueryParam(queryParamObject, 'block.hash', contractResultsParams.blockHash);
            this.setQueryParam(queryParamObject, 'block.number', contractResultsParams.blockNumber);
            this.setQueryParam(queryParamObject, 'from', contractResultsParams.from);
            this.setQueryParam(queryParamObject, 'internal', contractResultsParams.internal);
            this.setQueryParam(queryParamObject, 'timestamp', contractResultsParams.timestamp);
            this.setQueryParam(queryParamObject, 'transaction.index', contractResultsParams.transactionIndex);
        }
    }

    setLimitOrderParams(queryParamObject, limitOrderParams?: ILimitOrderParams) {
        if (limitOrderParams) {
            this.setQueryParam(queryParamObject, 'limit', limitOrderParams.limit);
            this.setQueryParam(queryParamObject, 'order', limitOrderParams.order);
        }
    }

    setQueryParam(queryParamObject, key, value) {
        if (key && value !== undefined) {
            queryParamObject[key] = value;
        }
    }

    public async resolveEntityType(entityIdentifier: string) {
        const contractResult = await this.getContract(entityIdentifier);
        if (contractResult) {
            return {
                type: constants.TYPE_CONTRACT,
                entity: contractResult
            };
        }
        const accountResult = await this.getAccount(entityIdentifier);
        if (accountResult) {
            return {
                type: constants.TYPE_ACCOUNT,
                entity: accountResult
            };
        }

        return null;
    }
}<|MERGE_RESOLUTION|>--- conflicted
+++ resolved
@@ -20,6 +20,7 @@
 
 import Axios, { AxiosInstance } from 'axios';
 import { MirrorNodeClientError } from './../errors/MirrorNodeClientError';
+import { predefined } from '../errors/JsonRpcError';
 import { Logger } from "pino";
 import constants from './../constants';
 import { Histogram, Registry } from 'prom-client';
@@ -167,11 +168,7 @@
         }
 
         this.logger.error(new Error(error.message), `[GET] ${path} ${effectiveStatusCode} status`);
-<<<<<<< HEAD
-        throw error;
-=======
         throw new MirrorNodeClientError(error.message, effectiveStatusCode);
->>>>>>> 61ae4d4a
     }
 
     public async getAccountLatestTransactionByAddress(idOrAliasOrEvmAddress: string): Promise<object> {
