/* -
 *
 * Hedera JSON RPC Relay
 *
 * Copyright (C) 2022-2024 Hedera Hashgraph, LLC
 *
 * Licensed under the Apache License, Version 2.0 (the "License");
 * you may not use this file except in compliance with the License.
 * You may obtain a copy of the License at
 *
 *      http://www.apache.org/licenses/LICENSE-2.0
 *
 * Unless required by applicable law or agreed to in writing, software
 * distributed under the License is distributed on an "AS IS" BASIS,
 * WITHOUT WARRANTIES OR CONDITIONS OF ANY KIND, either express or implied.
 * See the License for the specific language governing permissions and
 * limitations under the License.
 *
 */

import http from 'http';
import https from 'https';
import { Logger } from 'pino';
import { ethers } from 'ethers';
import axiosRetry from 'axios-retry';
import constants from './../constants';
import { Histogram, Registry } from 'prom-client';
import { predefined } from '../errors/JsonRpcError';
import { SDKClientError } from '../errors/SDKClientError';
import { IOpcodesResponse } from './models/IOpcodesResponse';
import { install as betterLookupInstall } from 'better-lookup';
import { CacheService } from '../services/cacheService/cacheService';
import { MirrorNodeClientError } from '../errors/MirrorNodeClientError';
import { formatRequestIdMessage, formatTransactionId } from '../../formatters';
import Axios, { AxiosInstance, AxiosRequestConfig, AxiosResponse } from 'axios';
import {
  IContractCallRequest,
  IContractCallResponse,
  IContractLogsResultsParams,
  IContractResultsParams,
  ILimitOrderParams,
} from '../types/IMirrorNode';

type REQUEST_METHODS = 'GET' | 'POST';

export class MirrorNodeClient {
  private static GET_ACCOUNTS_BY_ID_ENDPOINT = 'accounts/';
  private static GET_BALANCE_ENDPOINT = 'balances';
  private static GET_NFTS_ENDPOINT = 'nfts';
  private static GET_BLOCK_ENDPOINT = 'blocks/';
  private static GET_BLOCKS_ENDPOINT = 'blocks';
  private static GET_CONTRACT_ENDPOINT = 'contracts/';
  private static ADDRESS_PLACEHOLDER = '{address}';
  private static TIMESTAMP_PLACEHOLDER = '{timestamp}';
  private static CONTRACT_ID_PLACEHOLDER = '{contractId}';
  private static TRANSACTION_ID_PLACEHOLDER = '{transactionId}';
  private static GET_CONTRACT_RESULTS_BY_ADDRESS_ENDPOINT = `contracts/${MirrorNodeClient.ADDRESS_PLACEHOLDER}/results`;
  private static GET_CONTRACT_RESULTS_DETAILS_BY_ADDRESS_AND_TIMESTAMP_ENDPOINT = `contracts/${MirrorNodeClient.ADDRESS_PLACEHOLDER}/results/${MirrorNodeClient.TIMESTAMP_PLACEHOLDER}`;
  private static GET_CONTRACT_RESULTS_DETAILS_BY_CONTRACT_ID_ENDPOINT = `contracts/${MirrorNodeClient.CONTRACT_ID_PLACEHOLDER}/results/${MirrorNodeClient.TIMESTAMP_PLACEHOLDER}`;
  private static GET_CONTRACTS_RESULTS_ACTIONS = `contracts/results/${MirrorNodeClient.TRANSACTION_ID_PLACEHOLDER}/actions`;
  private static GET_CONTRACTS_RESULTS_OPCODES = `contracts/results/${MirrorNodeClient.TRANSACTION_ID_PLACEHOLDER}/opcodes`;
  private static GET_CONTRACT_RESULT_ENDPOINT = 'contracts/results/';
  private static GET_CONTRACT_RESULT_LOGS_ENDPOINT = 'contracts/results/logs';
  private static GET_CONTRACT_RESULT_LOGS_BY_ADDRESS_ENDPOINT = `contracts/${MirrorNodeClient.ADDRESS_PLACEHOLDER}/results/logs`;
  private static CONTRACT_ADDRESS_STATE_ENDPOINT = `contracts/${MirrorNodeClient.ADDRESS_PLACEHOLDER}/state`;
  private static GET_CONTRACT_RESULTS_ENDPOINT = 'contracts/results';
  private static GET_NETWORK_EXCHANGERATE_ENDPOINT = 'network/exchangerate';
  private static GET_NETWORK_FEES_ENDPOINT = 'network/fees';
  private static GET_TOKENS_ENDPOINT = 'tokens';
  private static GET_TRANSACTIONS_ENDPOINT = 'transactions';
  private static GET_TRANSACTIONS_ENDPOINT_TRANSACTION_ID = `transactions/${MirrorNodeClient.TRANSACTION_ID_PLACEHOLDER}`;
  private static CONTRACT_CALL_ENDPOINT = 'contracts/call';

  private static ACCOUNT_TIMESTAMP_PROPERTY = 'timestamp';
  private static ACCOUNT_TRANSACTION_TYPE_PROPERTY = 'transactiontype';
  private static CONTRACT_RESULT_LOGS_PROPERTY = 'logs';
  private readonly MIRROR_NODE_RETRY_DELAY = parseInt(process.env.MIRROR_NODE_RETRY_DELAY || '2000');

  static acceptedErrorStatusesResponsePerRequestPathMap: Map<string, Array<number>> = new Map([
    [MirrorNodeClient.GET_ACCOUNTS_BY_ID_ENDPOINT, [404]],
    [MirrorNodeClient.GET_BALANCE_ENDPOINT, [404]],
    [MirrorNodeClient.GET_BLOCK_ENDPOINT, [404]],
    [MirrorNodeClient.GET_BLOCKS_ENDPOINT, [404]],
    [MirrorNodeClient.GET_CONTRACT_ENDPOINT, [404]],
    [MirrorNodeClient.GET_CONTRACT_RESULTS_BY_ADDRESS_ENDPOINT, [404]],
    [MirrorNodeClient.GET_CONTRACT_RESULTS_DETAILS_BY_CONTRACT_ID_ENDPOINT, [404]],
    [MirrorNodeClient.GET_CONTRACT_RESULTS_DETAILS_BY_ADDRESS_AND_TIMESTAMP_ENDPOINT, [404]],
    [MirrorNodeClient.GET_CONTRACT_RESULT_ENDPOINT, [404]],
    [MirrorNodeClient.GET_CONTRACT_RESULT_LOGS_ENDPOINT, [404]],
    [MirrorNodeClient.GET_CONTRACT_RESULT_LOGS_BY_ADDRESS_ENDPOINT, [404]],
    [MirrorNodeClient.GET_CONTRACT_RESULTS_ENDPOINT, [404]],
    [MirrorNodeClient.GET_CONTRACTS_RESULTS_OPCODES, [404]],
    [MirrorNodeClient.GET_NETWORK_EXCHANGERATE_ENDPOINT, [404]],
    [MirrorNodeClient.GET_NETWORK_FEES_ENDPOINT, [404]],
    [MirrorNodeClient.GET_TOKENS_ENDPOINT, [404]],
    [MirrorNodeClient.GET_TRANSACTIONS_ENDPOINT, [404]],
    [MirrorNodeClient.CONTRACT_CALL_ENDPOINT, [404]],
    [MirrorNodeClient.CONTRACT_ADDRESS_STATE_ENDPOINT, [404]],
  ]);

  private static ETHEREUM_TRANSACTION_TYPE = 'ETHEREUMTRANSACTION';

  private static ORDER = {
    ASC: 'asc',
    DESC: 'desc',
  };

  private static unknownServerErrorHttpStatusCode = 567;

  // The following constants are used in requests objects
  private static X_API_KEY = 'x-api-key';
  private static FORWARD_SLASH = '/';
  private static HTTPS_PREFIX = 'https://';
  private static API_V1_POST_FIX = 'api/v1/';
  private static EMPTY_STRING = '';
  private static REQUEST_PREFIX_SEPARATOR = ': ';
  private static REQUEST_PREFIX_TRAILING_BRACKET = ']';
  private static HTTP_GET = 'GET';
  private static REQUESTID_LABEL = 'requestId';

  /**
   * The logger used for logging all output from this class.
   * @private
   */
  private readonly logger: Logger;

  private readonly restClient: AxiosInstance;
  private readonly web3Client: AxiosInstance;

  public readonly restUrl: string;
  public readonly web3Url: string;

  /**
   * The metrics register used for metrics tracking.
   * @private
   */
  private readonly register: Registry;

  /**
   * The histogram used for tracking the response time of the mirror node.
   * @private
   */
  private readonly mirrorResponseHistogram: Histogram;

  /**
   * The cache service used for caching responses.
   * @private
   */
  private readonly cacheService: CacheService;

  static readonly EVM_ADDRESS_REGEX: RegExp = /\/accounts\/([\d\.]+)/;

  static mirrorNodeContractResultsPageMax = parseInt(process.env.MIRROR_NODE_CONTRACT_RESULTS_PG_MAX!) || 25;
  static mirrorNodeContractResultsLogsPageMax = parseInt(process.env.MIRROR_NODE_CONTRACT_RESULTS_LOGS_PG_MAX!) || 200;

  protected createAxiosClient(baseUrl: string): AxiosInstance {
    // defualt values for axios clients to mirror node
    const mirrorNodeTimeout = parseInt(process.env.MIRROR_NODE_TIMEOUT || '10000');
    const mirrorNodeMaxRedirects = parseInt(process.env.MIRROR_NODE_MAX_REDIRECTS || '5');
    const mirrorNodeHttpKeepAlive = process.env.MIRROR_NODE_HTTP_KEEP_ALIVE === 'false' ? false : true;
    const mirrorNodeHttpKeepAliveMsecs = parseInt(process.env.MIRROR_NODE_HTTP_KEEP_ALIVE_MSECS || '1000');
    const mirrorNodeHttpMaxSockets = parseInt(process.env.MIRROR_NODE_HTTP_MAX_SOCKETS || '300');
    const mirrorNodeHttpMaxTotalSockets = parseInt(process.env.MIRROR_NODE_HTTP_MAX_TOTAL_SOCKETS || '300');
    const mirrorNodeHttpSocketTimeout = parseInt(process.env.MIRROR_NODE_HTTP_SOCKET_TIMEOUT || '60000');
    const isDevMode = process.env.DEV_MODE && process.env.DEV_MODE === 'true';
    const mirrorNodeRetries = parseInt(process.env.MIRROR_NODE_RETRIES || '0'); // we are in the process of deprecating this feature
    const mirrorNodeRetriesDevMode = parseInt(process.env.MIRROR_NODE_RETRIES_DEVMODE || '5');
    const mirrorNodeRetryDelay = parseInt(process.env.MIRROR_NODE_RETRY_DELAY || '2000');
    const mirrorNodeRetryDelayDevMode = parseInt(process.env.MIRROR_NODE_RETRY_DELAY_DEVMODE || '200');
    const mirrorNodeRetryErrorCodes: Array<number> = process.env.MIRROR_NODE_RETRY_CODES
      ? JSON.parse(process.env.MIRROR_NODE_RETRY_CODES)
      : []; // we are in the process of deprecating this feature
    // by default will be true, unless explicitly set to false.
    const useCacheableDnsLookup: boolean = process.env.MIRROR_NODE_AGENT_CACHEABLE_DNS === 'false' ? false : true;

    const httpAgent = new http.Agent({
      keepAlive: mirrorNodeHttpKeepAlive,
      keepAliveMsecs: mirrorNodeHttpKeepAliveMsecs,
      maxSockets: mirrorNodeHttpMaxSockets,
      maxTotalSockets: mirrorNodeHttpMaxTotalSockets,
      timeout: mirrorNodeHttpSocketTimeout,
    });

    const httpsAgent = new https.Agent({
      keepAlive: mirrorNodeHttpKeepAlive,
      keepAliveMsecs: mirrorNodeHttpKeepAliveMsecs,
      maxSockets: mirrorNodeHttpMaxSockets,
      maxTotalSockets: mirrorNodeHttpMaxTotalSockets,
      timeout: mirrorNodeHttpSocketTimeout,
    });

    if (useCacheableDnsLookup) {
      betterLookupInstall(httpAgent);
      betterLookupInstall(httpsAgent);
    }

    const axiosClient: AxiosInstance = Axios.create({
      baseURL: baseUrl,
      responseType: 'json' as const,
      headers: {
        'Content-Type': 'application/json',
      },
      timeout: mirrorNodeTimeout,
      maxRedirects: mirrorNodeMaxRedirects,
      // set http agent options to optimize performance - https://nodejs.org/api/http.html#new-agentoptions
      httpAgent: httpAgent,
      httpsAgent: httpsAgent,
    });

    // Custom headers
    if (process.env.MIRROR_NODE_URL_HEADER_X_API_KEY) {
      axiosClient.defaults.headers.common[MirrorNodeClient.X_API_KEY] = process.env.MIRROR_NODE_URL_HEADER_X_API_KEY;
    }

    //@ts-ignore
    axiosRetry(axiosClient, {
      retries: isDevMode ? mirrorNodeRetriesDevMode : mirrorNodeRetries,
      retryDelay: (retryCount, error) => {
        const request = error?.request?._header;
        // extract request id from request header. Request is located in 4th element separated by new line
        const requestId = request ? request.split('\n')[3].substring(11, 47) : '';
        const requestIdPrefix = formatRequestIdMessage(requestId);
        const delay = isDevMode ? mirrorNodeRetryDelayDevMode || 200 : mirrorNodeRetryDelay * retryCount;
        this.logger.trace(`${requestIdPrefix} Retry delay ${delay} ms on '${error?.request?.path}'`);
        return delay;
      },
      retryCondition: (error) => {
        return !error?.response?.status || mirrorNodeRetryErrorCodes.includes(error?.response?.status);
      },
      shouldResetTimeout: true,
    });

    return axiosClient;
  }

  constructor(
    restUrl: string,
    logger: Logger,
    register: Registry,
    cacheService: CacheService,
    restClient?: AxiosInstance,
    web3Url?: string,
    web3Client?: AxiosInstance,
  ) {
    if (!web3Url) {
      web3Url = restUrl;
    }

    if (restClient !== undefined) {
      this.restUrl = '';
      this.web3Url = '';

      this.restClient = restClient;
      this.web3Client = web3Client ? web3Client : restClient;
    } else {
      this.restUrl = this.buildUrl(restUrl);
      this.web3Url = this.buildUrl(web3Url);

      this.restClient = restClient ? restClient : this.createAxiosClient(this.restUrl);
      this.web3Client = web3Client ? web3Client : this.createAxiosClient(this.web3Url);
    }

    this.logger = logger;
    this.register = register;

    // clear and create metric in registry
    const metricHistogramName = 'rpc_relay_mirror_response';
    this.register.removeSingleMetric(metricHistogramName);
    this.mirrorResponseHistogram = new Histogram({
      name: metricHistogramName,
      help: 'Mirror node response method statusCode latency histogram',
      labelNames: ['method', 'statusCode'],
      registers: [register],
      buckets: [5, 10, 25, 50, 100, 250, 500, 1000, 2500, 5000, 10000, 20000, 30000], // ms (milliseconds)
    });

    this.logger.info(
      `Mirror Node client successfully configured to REST url: ${this.restUrl} and Web3 url: ${this.web3Url} `,
    );
    this.cacheService = cacheService;

    // set  up eth call  accepted error codes.
    if (process.env.ETH_CALL_ACCEPTED_ERRORS) {
      MirrorNodeClient.acceptedErrorStatusesResponsePerRequestPathMap.set(
        MirrorNodeClient.CONTRACT_CALL_ENDPOINT,
        JSON.parse(process.env.ETH_CALL_ACCEPTED_ERRORS),
      );
    }
  }

  private buildUrl(baseUrl: string): string {
    if (!baseUrl.match(/^https?:\/\//)) {
      baseUrl = `${MirrorNodeClient.HTTPS_PREFIX}${baseUrl}`;
    }

    if (!baseUrl.match(/\/$/)) {
      baseUrl = `${baseUrl}${MirrorNodeClient.FORWARD_SLASH}`;
    }

    return `${baseUrl}${MirrorNodeClient.API_V1_POST_FIX}`;
  }

  private async request<T>(
    path: string,
    pathLabel: string,
    method: REQUEST_METHODS,
    data?: any,
    requestIdPrefix?: string,
    retries?: number,
  ): Promise<T | null> {
    const start = Date.now();
    // extract request id from prefix and remove trailing ']' character
    const requestId =
      requestIdPrefix
        ?.split(MirrorNodeClient.REQUEST_PREFIX_SEPARATOR)[1]
        .replace(MirrorNodeClient.REQUEST_PREFIX_TRAILING_BRACKET, MirrorNodeClient.EMPTY_STRING) ||
      MirrorNodeClient.EMPTY_STRING;
    const controller = new AbortController();
    try {
      const axiosRequestConfig: AxiosRequestConfig = {
        headers: {
          [MirrorNodeClient.REQUESTID_LABEL]: requestId,
        },
        signal: controller.signal,
      };

      // request specific config for axios-retry
      if (retries != null) {
        axiosRequestConfig['axios-retry'] = { retries };
      }

      let response: AxiosResponse<T, any>;
      if (method === MirrorNodeClient.HTTP_GET) {
        if (pathLabel == MirrorNodeClient.GET_CONTRACTS_RESULTS_OPCODES) {
          response = await this.web3Client.get<T>(path, axiosRequestConfig);
        } else {
          response = await this.restClient.get<T>(path, axiosRequestConfig);
        }
      } else {
        response = await this.web3Client.post<T>(path, data, axiosRequestConfig);
      }

      const ms = Date.now() - start;
      this.logger.debug(`${requestId} [${method}] ${path} ${response.status} ${ms} ms`);
      this.mirrorResponseHistogram.labels(pathLabel, response.status?.toString()).observe(ms);
      return response.data;
    } catch (error: any) {
      const ms = Date.now() - start;
      const effectiveStatusCode =
        error.response?.status ||
        MirrorNodeClientError.ErrorCodes[error.code] ||
        MirrorNodeClient.unknownServerErrorHttpStatusCode;
      this.mirrorResponseHistogram.labels(pathLabel, effectiveStatusCode).observe(ms);

      // always abort the request on failure as the axios call can hang until the parent code/stack times out (might be a few minutes in a server-side applications)
      controller.abort();

      this.handleError(error, path, pathLabel, effectiveStatusCode, method, requestIdPrefix);
    }

    return null;
  }

  async get<T = any>(path: string, pathLabel: string, requestIdPrefix?: string, retries?: number): Promise<T | null> {
    return this.request<T>(path, pathLabel, 'GET', null, requestIdPrefix, retries);
  }

  async post<T = any>(
    path: string,
    data: any,
    pathLabel: string,
    requestIdPrefix?: string,
    retries?: number,
  ): Promise<T | null> {
    if (!data) data = {};
    return this.request<T>(path, pathLabel, 'POST', data, requestIdPrefix, retries);
  }

  /**
   * @returns null if the error code is in the accepted error responses,
   * @throws MirrorNodeClientError if the error code is not in the accepted error responses.
   */
  handleError(
    error: any,
    path: string,
    pathLabel: string,
    effectiveStatusCode: number,
    method: REQUEST_METHODS,
    requestIdPrefix?: string,
  ): null {
    const mirrorError = new MirrorNodeClientError(error, effectiveStatusCode);
    const acceptedErrorResponses = MirrorNodeClient.acceptedErrorStatusesResponsePerRequestPathMap.get(pathLabel);

    if (error.response && acceptedErrorResponses?.includes(effectiveStatusCode)) {
      this.logger.debug(`${requestIdPrefix} [${method}] ${path} ${effectiveStatusCode} status`);
      return null;
    }

    // Contract Call returns 400 for a CONTRACT_REVERT but is a valid response, expected and should not be logged as error:
    if (pathLabel === MirrorNodeClient.CONTRACT_CALL_ENDPOINT && effectiveStatusCode === 400) {
      this.logger.debug(
        `${requestIdPrefix} [${method}] ${path} Contract Revert: ( StatusCode: '${effectiveStatusCode}', StatusText: '${
          error.response.statusText
        }', Detail: '${JSON.stringify(error.response.detail)}',Data: '${JSON.stringify(error.response.data)}')`,
      );
    } else {
      this.logger.error(
        new Error(error.message),
        `${requestIdPrefix} [${method}] ${path} ${effectiveStatusCode} status`,
      );
    }

    throw mirrorError;
  }

  async getPaginatedResults(
    url: string,
    pathLabel: string,
    resultProperty: string,
    requestIdPrefix?: string,
    results = [],
    page = 1,
    pageMax: number = constants.MAX_MIRROR_NODE_PAGINATION,
  ) {
    const result = await this.get(url, pathLabel, requestIdPrefix);

    if (result && result[resultProperty]) {
      results = results.concat(result[resultProperty]);
    }

    if (page === pageMax) {
      // max page reached
      this.logger.trace(`${requestIdPrefix} Max page reached ${pageMax} with ${results.length} results`);
      throw predefined.PAGINATION_MAX(pageMax);
    }

    if (result?.links?.next && page < pageMax) {
      page++;
      const next = result.links.next.replace(constants.NEXT_LINK_PREFIX, '');
      return this.getPaginatedResults(next, pathLabel, resultProperty, requestIdPrefix, results, page, pageMax);
    } else {
      return results;
    }
  }

  public async getAccount(idOrAliasOrEvmAddress: string, requestIdPrefix?: string, retries?: number) {
    return this.get(
      `${MirrorNodeClient.GET_ACCOUNTS_BY_ID_ENDPOINT}${idOrAliasOrEvmAddress}?transactions=false`,
      MirrorNodeClient.GET_ACCOUNTS_BY_ID_ENDPOINT,
      requestIdPrefix,
      retries,
    );
  }

  public async getAccountLatestEthereumTransactionsByTimestamp(
    idOrAliasOrEvmAddress: string,
    timestampTo: string,
    numberOfTransactions: number = 1,
    requestIdPrefix?: string,
  ) {
    const queryParamObject = {};
    this.setQueryParam(
      queryParamObject,
      MirrorNodeClient.ACCOUNT_TRANSACTION_TYPE_PROPERTY,
      MirrorNodeClient.ETHEREUM_TRANSACTION_TYPE,
    );
    this.setQueryParam(queryParamObject, MirrorNodeClient.ACCOUNT_TIMESTAMP_PROPERTY, `lte:${timestampTo}`);
    this.setLimitOrderParams(
      queryParamObject,
      this.getLimitOrderQueryParam(numberOfTransactions, constants.ORDER.DESC),
    ); // get latest 2 transactions to infer for single case
    const queryParams = this.getQueryParams(queryParamObject);

    return this.get(
      `${MirrorNodeClient.GET_ACCOUNTS_BY_ID_ENDPOINT}${idOrAliasOrEvmAddress}${queryParams}`,
      MirrorNodeClient.GET_ACCOUNTS_BY_ID_ENDPOINT,
      requestIdPrefix,
    );
  }

  public async getAccountPageLimit(idOrAliasOrEvmAddress: string, requestIdPrefix?: string) {
    return this.get(
      `${MirrorNodeClient.GET_ACCOUNTS_BY_ID_ENDPOINT}${idOrAliasOrEvmAddress}?limit=${constants.MIRROR_NODE_QUERY_LIMIT}`,
      MirrorNodeClient.GET_ACCOUNTS_BY_ID_ENDPOINT,
      requestIdPrefix,
    );
  }
  /*******************************************************************************
   * To be used to make paginated calls for the account information when the
   * transaction count exceeds the constant MIRROR_NODE_QUERY_LIMIT.
   *******************************************************************************/
  public async getAccountPaginated(url: string, requestIdPrefix?: string) {
    const queryParamObject = {};
    const accountId = this.extractAccountIdFromUrl(url, requestIdPrefix);
    const params = new URLSearchParams(url.split('?')[1]);

    this.setQueryParam(queryParamObject, 'limit', constants.MIRROR_NODE_QUERY_LIMIT);
    this.setQueryParam(queryParamObject, 'timestamp', params.get('timestamp'));
    const queryParams = this.getQueryParams(queryParamObject);

    return this.getPaginatedResults(
      `${MirrorNodeClient.GET_ACCOUNTS_BY_ID_ENDPOINT}${accountId}${queryParams}`,
      MirrorNodeClient.GET_ACCOUNTS_BY_ID_ENDPOINT,
      'transactions',
      requestIdPrefix,
    );
  }

  public extractAccountIdFromUrl(url: string, requestIdPrefix?: string): string | null {
    const substringStartIndex = url.indexOf('/accounts/') + '/accounts/'.length;
    if (url.startsWith('0x', substringStartIndex)) {
      // evm addresss
      const regex = /\/accounts\/(0x[a-fA-F0-9]{40})/;
      const match = url.match(regex);
      const accountId = match ? match[1] : null;
      if (!accountId) {
        this.logger.error(`${requestIdPrefix} Unable to extract evm address from url ${url}`);
      }
      return String(accountId);
    } else {
      // account id
      const match = url.match(MirrorNodeClient.EVM_ADDRESS_REGEX);
      const accountId = match ? match[1] : null;
      if (!accountId) {
        this.logger.error(`${requestIdPrefix} Unable to extract account ID from url ${url}`);
      }
      return String(accountId);
    }
  }

  public async getTransactionsForAccount(
    accountId: string,
    timestampFrom: string,
    timestampTo: string,
    requestIdPrefix?: string,
  ) {
    const queryParamObject = {};
    this.setQueryParam(queryParamObject, 'account.id', accountId);
    this.setQueryParam(queryParamObject, 'timestamp', `gte:${timestampFrom}`);
    this.setQueryParam(queryParamObject, 'timestamp', `lt:${timestampTo}`);
    const queryParams = this.getQueryParams(queryParamObject);

    return this.getPaginatedResults(
      `${MirrorNodeClient.GET_TRANSACTIONS_ENDPOINT}${queryParams}`,
      MirrorNodeClient.GET_TRANSACTIONS_ENDPOINT,
      'transactions',
      requestIdPrefix,
    );
  }

  public async getBalanceAtTimestamp(accountId: string, timestamp?: string, requestIdPrefix?: string) {
    const queryParamObject = {};
    this.setQueryParam(queryParamObject, 'account.id', accountId);
    this.setQueryParam(queryParamObject, 'timestamp', timestamp);
    const queryParams = this.getQueryParams(queryParamObject);
    return this.get(
      `${MirrorNodeClient.GET_BALANCE_ENDPOINT}${queryParams}`,
      MirrorNodeClient.GET_BALANCE_ENDPOINT,
      requestIdPrefix,
    );
  }

  public async getBlock(hashOrBlockNumber: string | number, requestIdPrefix?: string) {
    const cachedLabel = `${constants.CACHE_KEY.GET_BLOCK}.${hashOrBlockNumber}`;
    const cachedResponse: any = await this.cacheService.getAsync(
      cachedLabel,
      MirrorNodeClient.GET_BLOCK_ENDPOINT,
      requestIdPrefix,
    );
    if (cachedResponse) {
      return cachedResponse;
    }

    const block = await this.get(
      `${MirrorNodeClient.GET_BLOCK_ENDPOINT}${hashOrBlockNumber}`,
      MirrorNodeClient.GET_BLOCK_ENDPOINT,
      requestIdPrefix,
    );

    await this.cacheService.set(cachedLabel, block, MirrorNodeClient.GET_BLOCK_ENDPOINT, undefined, requestIdPrefix);
    return block;
  }

  public async getBlocks(
    blockNumber?: number | string[],
    timestamp?: string,
    limitOrderParams?: ILimitOrderParams,
    requestIdPrefix?: string,
  ) {
    const queryParamObject = {};
    this.setQueryParam(queryParamObject, 'block.number', blockNumber);
    this.setQueryParam(queryParamObject, 'timestamp', timestamp);
    this.setLimitOrderParams(queryParamObject, limitOrderParams);
    const queryParams = this.getQueryParams(queryParamObject);
    return this.get(
      `${MirrorNodeClient.GET_BLOCKS_ENDPOINT}${queryParams}`,
      MirrorNodeClient.GET_BLOCKS_ENDPOINT,
      requestIdPrefix,
    );
  }

  public async getContract(contractIdOrAddress: string, requestIdPrefix?: string, retries?: number) {
    return this.get(
      `${MirrorNodeClient.GET_CONTRACT_ENDPOINT}${contractIdOrAddress}`,
      MirrorNodeClient.GET_CONTRACT_ENDPOINT,
      requestIdPrefix,
      retries,
    );
  }

  public getIsValidContractCacheLabel(contractIdOrAddress): string {
    return `${constants.CACHE_KEY.GET_CONTRACT}.valid.${contractIdOrAddress}`;
  }

  public async getIsValidContractCache(contractIdOrAddress, requestIdPrefix?: string): Promise<any> {
    const cachedLabel = this.getIsValidContractCacheLabel(contractIdOrAddress);
    return await this.cacheService.getAsync(cachedLabel, MirrorNodeClient.GET_CONTRACT_ENDPOINT, requestIdPrefix);
  }

  public async isValidContract(contractIdOrAddress: string, requestIdPrefix?: string, retries?: number) {
    const cachedResponse: any = await this.getIsValidContractCache(contractIdOrAddress, requestIdPrefix);
    if (cachedResponse != undefined) {
      return cachedResponse;
    }

    const contract = await this.getContractId(contractIdOrAddress, requestIdPrefix, retries);
    const valid = contract != null;

    const cachedLabel = this.getIsValidContractCacheLabel(contractIdOrAddress);
    await this.cacheService.set(
      cachedLabel,
      valid,
      MirrorNodeClient.GET_CONTRACT_ENDPOINT,
      constants.CACHE_TTL.ONE_DAY,
      requestIdPrefix,
    );
    return valid;
  }

  public async getContractId(contractIdOrAddress: string, requestIdPrefix?: string, retries?: number) {
    const cachedLabel = `${constants.CACHE_KEY.GET_CONTRACT}.id.${contractIdOrAddress}`;
    const cachedResponse: any = await this.cacheService.getAsync(
      cachedLabel,
      MirrorNodeClient.GET_CONTRACT_ENDPOINT,
      requestIdPrefix,
    );
    if (cachedResponse != undefined) {
      return cachedResponse;
    }

    const contract = await this.get(
      `${MirrorNodeClient.GET_CONTRACT_ENDPOINT}${contractIdOrAddress}`,
      MirrorNodeClient.GET_CONTRACT_ENDPOINT,
      requestIdPrefix,
      retries,
    );

    if (contract != null) {
      const id = contract.contract_id;
      await this.cacheService.set(
        cachedLabel,
        id,
        MirrorNodeClient.GET_CONTRACT_ENDPOINT,
        constants.CACHE_TTL.ONE_DAY,
        requestIdPrefix,
      );
      return id;
    }

    return null;
  }

  public async getContractResult(transactionIdOrHash: string, requestIdPrefix?: string) {
    const cacheKey = `${constants.CACHE_KEY.GET_CONTRACT_RESULT}.${transactionIdOrHash}`;
    const cachedResponse = await this.cacheService.getAsync(cacheKey, MirrorNodeClient.GET_CONTRACT_RESULT_ENDPOINT);

    if (cachedResponse) {
      return cachedResponse;
    }

    const response = await this.get(
      `${MirrorNodeClient.GET_CONTRACT_RESULT_ENDPOINT}${transactionIdOrHash}`,
      MirrorNodeClient.GET_CONTRACT_RESULT_ENDPOINT,
      requestIdPrefix,
    );

    if (
      response != undefined &&
      response.transaction_index != undefined &&
      response.block_number != undefined &&
      response.result === 'SUCCESS'
    ) {
      await this.cacheService.set(
        cacheKey,
        response,
        MirrorNodeClient.GET_CONTRACT_RESULT_ENDPOINT,
        constants.CACHE_TTL.ONE_HOUR,
        requestIdPrefix,
      );
    }

    return response;
  }

  /**
   * In some very rare cases the /contracts/results api is called before all the data is saved in
   * the mirror node DB and `transaction_index` or `block_number` is returned as `undefined`. A single re-fetch is sufficient to
   * resolve this problem.
   * @param transactionIdOrHash
   * @param requestIdPrefix
   */
  public async getContractResultWithRetry(transactionIdOrHash: string, requestIdPrefix?: string) {
    const contractResult = await this.getContractResult(transactionIdOrHash, requestIdPrefix);
    if (contractResult && !(contractResult.transaction_index && contractResult.block_number)) {
      return this.getContractResult(transactionIdOrHash, requestIdPrefix);
    }
    return contractResult;
  }

  public async getContractResults(
    contractResultsParams?: IContractResultsParams,
    limitOrderParams?: ILimitOrderParams,
    requestIdPrefix?: string,
  ) {
    const queryParamObject = {};
    this.setContractResultsParams(queryParamObject, contractResultsParams);
    this.setLimitOrderParams(queryParamObject, limitOrderParams);
    const queryParams = this.getQueryParams(queryParamObject);
    return this.getPaginatedResults(
      `${MirrorNodeClient.GET_CONTRACT_RESULTS_ENDPOINT}${queryParams}`,
      MirrorNodeClient.GET_CONTRACT_RESULTS_ENDPOINT,
      'results',
      requestIdPrefix,
      [],
      1,
      MirrorNodeClient.mirrorNodeContractResultsPageMax,
    );
  }

  public async getContractResultsDetails(contractId: string, timestamp: string, requestIdPrefix?: string) {
    return this.get(
      `${this.getContractResultsDetailsByContractIdAndTimestamp(contractId, timestamp)}`,
      MirrorNodeClient.GET_CONTRACT_RESULTS_DETAILS_BY_CONTRACT_ID_ENDPOINT,
      requestIdPrefix,
    );
  }

  public async getContractsResultsActions(transactionIdOrHash: string, requestIdPrefix?: string): Promise<any> {
    return this.get(
      `${this.getContractResultsActionsByTransactionIdPath(transactionIdOrHash)}`,
      MirrorNodeClient.GET_CONTRACTS_RESULTS_ACTIONS,
      requestIdPrefix,
    );
  }

  public async getContractsResultsOpcodes(
    transactionIdOrHash: string,
    requestIdPrefix?: string,
    params?: { memory?: boolean; stack?: boolean; storage?: boolean },
  ): Promise<IOpcodesResponse | null> {
    const queryParams = params ? this.getQueryParams(params) : '';
    return this.get<IOpcodesResponse>(
      `${this.getContractResultsOpcodesByTransactionIdPath(transactionIdOrHash)}${queryParams}`,
      MirrorNodeClient.GET_CONTRACTS_RESULTS_OPCODES,
      requestIdPrefix,
    );
  }

  public async getContractResultsByAddress(
    contractIdOrAddress: string,
    contractResultsParams?: IContractResultsParams,
    limitOrderParams?: ILimitOrderParams,
    requestIdPrefix?: string,
  ) {
    const queryParamObject = {};
    this.setContractResultsParams(queryParamObject, contractResultsParams);
    this.setLimitOrderParams(queryParamObject, limitOrderParams);
    const queryParams = this.getQueryParams(queryParamObject);
    return this.get(
      `${MirrorNodeClient.getContractResultsByAddressPath(contractIdOrAddress)}${queryParams}`,
      MirrorNodeClient.GET_CONTRACT_RESULTS_BY_ADDRESS_ENDPOINT,
      requestIdPrefix,
    );
  }

  public async getContractResultsByAddressAndTimestamp(
    contractIdOrAddress: string,
    timestamp: string,
    requestIdPrefix?: string,
  ) {
    const apiPath = MirrorNodeClient.getContractResultsByAddressAndTimestampPath(contractIdOrAddress, timestamp);
    return this.get(
      apiPath,
      MirrorNodeClient.GET_CONTRACT_RESULTS_DETAILS_BY_ADDRESS_AND_TIMESTAMP_ENDPOINT,
      requestIdPrefix,
    );
  }

  private prepareLogsParams(
    contractLogsResultsParams?: IContractLogsResultsParams,
    limitOrderParams?: ILimitOrderParams,
  ) {
    const queryParamObject = {};
    if (contractLogsResultsParams) {
      this.setQueryParam(queryParamObject, 'transaction.hash', contractLogsResultsParams['transaction.hash']);
      this.setQueryParam(queryParamObject, 'index', contractLogsResultsParams.index);
      this.setQueryParam(queryParamObject, 'timestamp', contractLogsResultsParams.timestamp);
      this.setQueryParam(queryParamObject, 'topic0', contractLogsResultsParams.topic0);
      this.setQueryParam(queryParamObject, 'topic1', contractLogsResultsParams.topic1);
      this.setQueryParam(queryParamObject, 'topic2', contractLogsResultsParams.topic2);
      this.setQueryParam(queryParamObject, 'topic3', contractLogsResultsParams.topic3);
    }

    this.setLimitOrderParams(queryParamObject, limitOrderParams);
    return this.getQueryParams(queryParamObject);
  }

  public async getContractResultsLogs(
    contractLogsResultsParams?: IContractLogsResultsParams,
    limitOrderParams?: ILimitOrderParams,
    requestIdPrefix?: string,
  ) {
    const queryParams = this.prepareLogsParams(contractLogsResultsParams, limitOrderParams);

    return this.getPaginatedResults(
      `${MirrorNodeClient.GET_CONTRACT_RESULT_LOGS_ENDPOINT}${queryParams}`,
      MirrorNodeClient.GET_CONTRACT_RESULT_LOGS_ENDPOINT,
      MirrorNodeClient.CONTRACT_RESULT_LOGS_PROPERTY,
      requestIdPrefix,
      [],
      1,
      MirrorNodeClient.mirrorNodeContractResultsLogsPageMax,
    );
  }

  public async getContractResultsLogsByAddress(
    address: string,
    contractLogsResultsParams?: IContractLogsResultsParams,
    limitOrderParams?: ILimitOrderParams,
    requestIdPrefix?: string,
  ) {
    if (address === ethers.ZeroAddress) return [];

    const queryParams = this.prepareLogsParams(contractLogsResultsParams, limitOrderParams);
    const apiEndpoint = MirrorNodeClient.GET_CONTRACT_RESULT_LOGS_BY_ADDRESS_ENDPOINT.replace(
      MirrorNodeClient.ADDRESS_PLACEHOLDER,
      address,
    );

    return this.getPaginatedResults(
      `${apiEndpoint}${queryParams}`,
      MirrorNodeClient.GET_CONTRACT_RESULT_LOGS_BY_ADDRESS_ENDPOINT,
      MirrorNodeClient.CONTRACT_RESULT_LOGS_PROPERTY,
      requestIdPrefix,
      [],
      1,
      MirrorNodeClient.mirrorNodeContractResultsLogsPageMax,
    );
  }

  public async getEarliestBlock(requestId?: string) {
    const cachedLabel = `${constants.CACHE_KEY.GET_BLOCK}.earliest`;
    const cachedResponse: any = await this.cacheService.getAsync(
      cachedLabel,
      MirrorNodeClient.GET_BLOCKS_ENDPOINT,
      requestId,
    );
    if (cachedResponse != undefined) {
      return cachedResponse;
    }

    const blocks = await this.getBlocks(
      undefined,
      undefined,
      this.getLimitOrderQueryParam(1, MirrorNodeClient.ORDER.ASC),
      requestId,
    );
    if (blocks && blocks.blocks.length > 0) {
      const block = blocks.blocks[0];
      await this.cacheService.set(
        cachedLabel,
        block,
        MirrorNodeClient.GET_BLOCKS_ENDPOINT,
        constants.CACHE_TTL.ONE_DAY,
        requestId,
      );
      return block;
    }

    return null;
  }

  public async getLatestBlock(requestIdPrefix?: string) {
    return this.getBlocks(
      undefined,
      undefined,
      this.getLimitOrderQueryParam(1, MirrorNodeClient.ORDER.DESC),
      requestIdPrefix,
    );
  }

  public getLimitOrderQueryParam(limit: number, order: string): ILimitOrderParams {
    return { limit: limit, order: order };
  }

  public async getNetworkExchangeRate(timestamp?: string, requestIdPrefix?: string) {
    const queryParamObject = {};
    this.setQueryParam(queryParamObject, 'timestamp', timestamp);
    const queryParams = this.getQueryParams(queryParamObject);
    return this.get(
      `${MirrorNodeClient.GET_NETWORK_EXCHANGERATE_ENDPOINT}${queryParams}`,
      MirrorNodeClient.GET_NETWORK_EXCHANGERATE_ENDPOINT,
      requestIdPrefix,
    );
  }

  public async getNetworkFees(timestamp?: string, order?: string, requestIdPrefix?: string) {
    const queryParamObject = {};
    this.setQueryParam(queryParamObject, 'timestamp', timestamp);
    this.setQueryParam(queryParamObject, 'order', order);
    const queryParams = this.getQueryParams(queryParamObject);
    return this.get(
      `${MirrorNodeClient.GET_NETWORK_FEES_ENDPOINT}${queryParams}`,
      MirrorNodeClient.GET_NETWORK_FEES_ENDPOINT,
      requestIdPrefix,
    );
  }

  private static getContractResultsByAddressPath(address: string) {
    return MirrorNodeClient.GET_CONTRACT_RESULTS_BY_ADDRESS_ENDPOINT.replace(
      MirrorNodeClient.ADDRESS_PLACEHOLDER,
      address,
    );
  }

  private static getContractResultsByAddressAndTimestampPath(address: string, timestamp: string) {
    return MirrorNodeClient.GET_CONTRACT_RESULTS_DETAILS_BY_ADDRESS_AND_TIMESTAMP_ENDPOINT.replace(
      MirrorNodeClient.ADDRESS_PLACEHOLDER,
      address,
    ).replace(MirrorNodeClient.TIMESTAMP_PLACEHOLDER, timestamp);
  }

  public getContractResultsDetailsByContractIdAndTimestamp(contractId: string, timestamp: string) {
    return MirrorNodeClient.GET_CONTRACT_RESULTS_DETAILS_BY_CONTRACT_ID_ENDPOINT.replace(
      MirrorNodeClient.CONTRACT_ID_PLACEHOLDER,
      contractId,
    ).replace(MirrorNodeClient.TIMESTAMP_PLACEHOLDER, timestamp);
  }

  private getContractResultsActionsByTransactionIdPath(transactionIdOrHash: string) {
    return MirrorNodeClient.GET_CONTRACTS_RESULTS_ACTIONS.replace(
      MirrorNodeClient.TRANSACTION_ID_PLACEHOLDER,
      transactionIdOrHash,
    );
  }

  private getContractResultsOpcodesByTransactionIdPath(transactionIdOrHash: string) {
    return MirrorNodeClient.GET_CONTRACTS_RESULTS_OPCODES.replace(
      MirrorNodeClient.TRANSACTION_ID_PLACEHOLDER,
      transactionIdOrHash,
    );
  }

  public async getTokenById(tokenId: string, requestIdPrefix?: string, retries?: number) {
    return this.get(
      `${MirrorNodeClient.GET_TOKENS_ENDPOINT}/${tokenId}`,
      MirrorNodeClient.GET_TOKENS_ENDPOINT,
      requestIdPrefix,
      retries,
    );
  }

<<<<<<< HEAD
  public async getTokenBalancesById(tokenId: string, requestIdPrefix?: string, retries?: number) {
    return this.get(
      `${MirrorNodeClient.GET_TOKENS_ENDPOINT}/${tokenId}/${MirrorNodeClient.GET_BALANCE_ENDPOINT}`,
      MirrorNodeClient.GET_TOKENS_ENDPOINT,
      requestIdPrefix,
      retries,
    );
  }

  public async getTokenNftsById(tokenId: string, requestIdPrefix?: string, retries?: number) {
    return this.get(
      `${MirrorNodeClient.GET_TOKENS_ENDPOINT}/${tokenId}/${MirrorNodeClient.GET_NFTS_ENDPOINT}`,
=======
  public async getBalanceOfToken(tokenId: string, accountId: string, requestIdPrefix?: string, retries?: number) {
    const queryParamObject = {};
    this.setQueryParam(queryParamObject, 'account.id', accountId);
    const queryParams = this.getQueryParams(queryParamObject);
    return this.get(
      `${MirrorNodeClient.GET_TOKENS_ENDPOINT}/${tokenId}/${MirrorNodeClient.GET_BALANCE_ENDPOINT}${queryParams}`,
>>>>>>> 821729b7
      MirrorNodeClient.GET_TOKENS_ENDPOINT,
      requestIdPrefix,
      retries,
    );
  }

  public async getLatestContractResultsByAddress(
    address: string,
    blockEndTimestamp: string | undefined,
    limit: number,
    requestIdPrefix?: string,
  ) {
    // retrieve the timestamp of the contract
    const contractResultsParams: IContractResultsParams = blockEndTimestamp
      ? { timestamp: `lte:${blockEndTimestamp}` }
      : {};
    const limitOrderParams: ILimitOrderParams = this.getLimitOrderQueryParam(limit, 'desc');
    return this.getContractResultsByAddress(address, contractResultsParams, limitOrderParams, requestIdPrefix);
  }

  public async getContractStateByAddressAndSlot(
    address: string,
    slot: string,
    blockEndTimestamp?: string,
    requestIdPrefix?: string,
  ) {
    const limitOrderParams: ILimitOrderParams = this.getLimitOrderQueryParam(
      constants.MIRROR_NODE_QUERY_LIMIT,
      constants.ORDER.DESC,
    );
    const queryParamObject = {};

    if (blockEndTimestamp) {
      this.setQueryParam(queryParamObject, 'timestamp', blockEndTimestamp);
    }
    this.setQueryParam(queryParamObject, 'slot', slot);
    this.setLimitOrderParams(queryParamObject, limitOrderParams);
    const queryParams = this.getQueryParams(queryParamObject);
    const apiEndpoint = MirrorNodeClient.CONTRACT_ADDRESS_STATE_ENDPOINT.replace(
      MirrorNodeClient.ADDRESS_PLACEHOLDER,
      address,
    );
    return this.get(`${apiEndpoint}${queryParams}`, MirrorNodeClient.CONTRACT_ADDRESS_STATE_ENDPOINT, requestIdPrefix);
  }

  /**
   * Send a contract call request to mirror node
   * @param callData {IContractCallRequest} contract call request data
   * @param requestIdPrefix {string} optional request id prefix
   */
  public async postContractCall(
    callData: IContractCallRequest,
    requestIdPrefix?: string,
  ): Promise<IContractCallResponse | null> {
    return this.post(
      MirrorNodeClient.CONTRACT_CALL_ENDPOINT,
      callData,
      MirrorNodeClient.CONTRACT_CALL_ENDPOINT,
      requestIdPrefix,
      1, // historical blocks might need 1 retry due to possible timeout from mirror node
    );
  }

  public async getTransactionById(transactionId: string, nonce: number | undefined, requestIdPrefix?: string) {
    const formattedId = formatTransactionId(transactionId);
    if (formattedId == null) {
      return formattedId;
    }
    const queryParamObject = {};
    this.setQueryParam(queryParamObject, 'nonce', nonce);
    const queryParams = this.getQueryParams(queryParamObject);
    const apiEndpoint = MirrorNodeClient.GET_TRANSACTIONS_ENDPOINT_TRANSACTION_ID.replace(
      MirrorNodeClient.TRANSACTION_ID_PLACEHOLDER,
      formattedId,
    );
    return this.get(
      `${apiEndpoint}${queryParams}`,
      MirrorNodeClient.GET_TRANSACTIONS_ENDPOINT_TRANSACTION_ID,
      requestIdPrefix,
    );
  }

  /**
   * Check if transaction fail is because of contract revert and try to fetch and log the reason.
   *
   * @param e
   * @param requestIdPrefix
   */
  public async getContractRevertReasonFromTransaction(e: any, requestIdPrefix: string): Promise<any | undefined> {
    if (e instanceof SDKClientError && e.isContractRevertExecuted()) {
      const transactionId = e.message.match(constants.TRANSACTION_ID_REGEX);
      if (transactionId) {
        const tx = await this.getTransactionById(transactionId[0], undefined, requestIdPrefix);

        if (tx === null) {
          this.logger.error(`${requestIdPrefix} Transaction failed with null result`);
          return null;
        } else if (tx.length === 0) {
          this.logger.error(`${requestIdPrefix} Transaction failed with empty result`);
          return null;
        } else if (tx?.transactions.length > 1) {
          const result = tx.transactions[1].result;
          this.logger.error(`${requestIdPrefix} Transaction failed with result: ${result}`);
          return result;
        }
      }
    }
  }

  getQueryParams(params: object) {
    let paramString = '';
    for (const [key, value] of Object.entries(params)) {
      let additionalString = '';
      if (Array.isArray(value)) {
        additionalString = value.map((v) => `${key}=${v}`).join('&');
      } else {
        additionalString = `${key}=${value}`;
      }
      paramString += paramString === '' ? `?${additionalString}` : `&${additionalString}`;
    }
    return paramString;
  }

  setContractResultsParams(queryParamObject, contractResultsParams?: IContractResultsParams) {
    if (contractResultsParams) {
      this.setQueryParam(queryParamObject, 'block.hash', contractResultsParams.blockHash);
      this.setQueryParam(queryParamObject, 'block.number', contractResultsParams.blockNumber);
      this.setQueryParam(queryParamObject, 'from', contractResultsParams.from);
      this.setQueryParam(queryParamObject, 'internal', contractResultsParams.internal);
      this.setQueryParam(queryParamObject, 'timestamp', contractResultsParams.timestamp);
      this.setQueryParam(queryParamObject, 'transaction.index', contractResultsParams.transactionIndex);
    }
  }

  setLimitOrderParams(queryParamObject, limitOrderParams?: ILimitOrderParams) {
    if (limitOrderParams) {
      this.setQueryParam(queryParamObject, 'limit', limitOrderParams.limit);
      this.setQueryParam(queryParamObject, 'order', limitOrderParams.order);
    } else {
      this.setQueryParam(queryParamObject, 'limit', parseInt(process.env.MIRROR_NODE_LIMIT_PARAM || '100'));
      this.setQueryParam(queryParamObject, 'order', constants.ORDER.ASC);
    }
  }

  setQueryParam(queryParamObject, key, value) {
    if (key && value !== undefined) {
      if (!queryParamObject[key]) {
        queryParamObject[key] = value;
      }

      // Allow for duplicating params
      else {
        queryParamObject[key] += `&${key}=${value}`;
      }
    }
  }

  /**
   * Get the contract results for a given address
   * @param entityIdentifier the address of the contract
   * @param searchableTypes the types to search for
   * @param callerName calling method name
   * @param requestIdPrefix the request id prefix message
   * @param retries the number of retries
   * @returns entity object or null if not found
   */
  public async resolveEntityType(
    entityIdentifier: string,
    searchableTypes: any[] = [constants.TYPE_CONTRACT, constants.TYPE_ACCOUNT, constants.TYPE_TOKEN],
    callerName: string,
    requestIdPrefix?: string,
    retries?: number,
  ) {
    const cachedLabel = `${constants.CACHE_KEY.RESOLVE_ENTITY_TYPE}_${entityIdentifier}`;
    const cachedResponse: { type: string; entity: any } | undefined = await this.cacheService.getAsync(
      cachedLabel,
      callerName,
      requestIdPrefix,
    );
    if (cachedResponse) {
      return cachedResponse;
    }

    const buildPromise = (fn) =>
      new Promise((resolve, reject) =>
        fn.then((values) => {
          if (values == null) reject();
          resolve(values);
        }),
      );

    if (searchableTypes.find((t) => t === constants.TYPE_CONTRACT)) {
      const contract = await this.getContract(entityIdentifier, requestIdPrefix, retries).catch(() => {
        return null;
      });
      if (contract) {
        const response = {
          type: constants.TYPE_CONTRACT,
          entity: contract,
        };
        await this.cacheService.set(cachedLabel, response, callerName, undefined, requestIdPrefix);
        return response;
      }
    }

    let data;
    try {
      const promises = [
        searchableTypes.find((t) => t === constants.TYPE_ACCOUNT)
          ? buildPromise(
              this.getAccount(entityIdentifier, requestIdPrefix, retries).catch(() => {
                return null;
              }),
            )
          : Promise.reject(),
      ];

      // only add long zero evm addresses for tokens as they do not refer to actual contract addresses but rather encoded entity nums
      if (entityIdentifier.startsWith(constants.LONG_ZERO_PREFIX)) {
        promises.push(
          searchableTypes.find((t) => t === constants.TYPE_TOKEN)
            ? buildPromise(
                this.getTokenById(`0.0.${parseInt(entityIdentifier, 16)}`, requestIdPrefix, retries).catch(() => {
                  return null;
                }),
              )
            : Promise.reject(),
        );
      }

      // maps the promises with indices of the promises array
      // because there is no such method as Promise.anyWithIndex in js
      // the index is needed afterward for detecting the resolved promise type (contract, account, or token)
      // @ts-ignore
      data = await Promise.any(promises.map((promise, index) => promise.then((value) => ({ value, index }))));
    } catch (e) {
      return null;
    }

    let type;
    switch (data.index) {
      case 0: {
        type = constants.TYPE_ACCOUNT;
        break;
      }
      case 1: {
        type = constants.TYPE_TOKEN;
        break;
      }
    }

    const response = {
      type,
      entity: data.value,
    };
    await this.cacheService.set(cachedLabel, response, callerName, undefined, requestIdPrefix);
    return response;
  }

  // exposing mirror node instance for tests
  public getMirrorNodeRestInstance() {
    return this.restClient;
  }

  public getMirrorNodeWeb3Instance() {
    return this.web3Client;
  }
  public getMirrorNodeRetryDelay() {
    return this.MIRROR_NODE_RETRY_DELAY;
  }

  /**
   * This method is intended to be used in cases when the default axios-retry settings do not provide
   * enough time for the expected data to be propagated to the Mirror node.
   * It provides a way to have an extended retry logic only in specific places
   */
  public async repeatedRequest(methodName: string, args: any[], repeatCount: number, requestId?: string) {
    let result;
    for (let i = 0; i < repeatCount; i++) {
      try {
        result = await this[methodName](...args, requestId);
      } catch (e: any) {
        // note: for some methods, it will throw 404 not found error as the record is not yet recorded in mirror-node
        //       if error is 404, `result` would be assigned as null for it to not break out the loop.
        //       Any other error will be notified in logs
        if (e.statusCode === 404) {
          result = null;
        } else {
          this.logger.warn(
            e,
            `${requestId} Error raised during polling mirror node for updated records: method=${methodName}, args=${args}`,
          );
        }
      }

      if (result) {
        break;
      }

      this.logger.trace(
        `${requestId} Repeating request ${methodName} with args ${JSON.stringify(
          args,
        )} retry count ${i} of ${repeatCount}. Waiting ${this.MIRROR_NODE_RETRY_DELAY} ms before repeating request`,
      );

      // Backoff before repeating request
      await new Promise((r) => setTimeout(r, this.MIRROR_NODE_RETRY_DELAY));
    }
    return result;
  }
}<|MERGE_RESOLUTION|>--- conflicted
+++ resolved
@@ -970,7 +970,6 @@
     );
   }
 
-<<<<<<< HEAD
   public async getTokenBalancesById(tokenId: string, requestIdPrefix?: string, retries?: number) {
     return this.get(
       `${MirrorNodeClient.GET_TOKENS_ENDPOINT}/${tokenId}/${MirrorNodeClient.GET_BALANCE_ENDPOINT}`,
@@ -983,14 +982,18 @@
   public async getTokenNftsById(tokenId: string, requestIdPrefix?: string, retries?: number) {
     return this.get(
       `${MirrorNodeClient.GET_TOKENS_ENDPOINT}/${tokenId}/${MirrorNodeClient.GET_NFTS_ENDPOINT}`,
-=======
+      MirrorNodeClient.GET_TOKENS_ENDPOINT,
+      requestIdPrefix,
+      retries,
+    );
+  }
+
   public async getBalanceOfToken(tokenId: string, accountId: string, requestIdPrefix?: string, retries?: number) {
     const queryParamObject = {};
     this.setQueryParam(queryParamObject, 'account.id', accountId);
     const queryParams = this.getQueryParams(queryParamObject);
     return this.get(
       `${MirrorNodeClient.GET_TOKENS_ENDPOINT}/${tokenId}/${MirrorNodeClient.GET_BALANCE_ENDPOINT}${queryParams}`,
->>>>>>> 821729b7
       MirrorNodeClient.GET_TOKENS_ENDPOINT,
       requestIdPrefix,
       retries,
