/* -
 *
 * Hedera JSON RPC Relay
 *
 * Copyright (C) 2022-2024 Hedera Hashgraph, LLC
 *
 * Licensed under the Apache License, Version 2.0 (the "License");
 * you may not use this file except in compliance with the License.
 * You may obtain a copy of the License at
 *
 *      http://www.apache.org/licenses/LICENSE-2.0
 *
 * Unless required by applicable law or agreed to in writing, software
 * distributed under the License is distributed on an "AS IS" BASIS,
 * WITHOUT WARRANTIES OR CONDITIONS OF ANY KIND, either express or implied.
 * See the License for the specific language governing permissions and
 * limitations under the License.
 *
 */

import http from 'http';
import https from 'https';
import { Logger } from 'pino';
import { ethers } from 'ethers';
import axiosRetry from 'axios-retry';
import constants from './../constants';
import { Histogram, Registry } from 'prom-client';
import { predefined } from '../errors/JsonRpcError';
import { SDKClientError } from '../errors/SDKClientError';
import { IOpcodesResponse } from './models/IOpcodesResponse';
import { install as betterLookupInstall } from 'better-lookup';
import { CacheService } from '../services/cacheService/cacheService';
import { ConfigService } from '@hashgraph/json-rpc-config-service/dist/services';
import { MirrorNodeClientError } from '../errors/MirrorNodeClientError';
import Axios, { AxiosInstance, AxiosRequestConfig, AxiosResponse } from 'axios';
import { formatRequestIdMessage, formatTransactionId, parseNumericEnvVar } from '../../formatters';
import {
  IContractCallRequest,
  IContractCallResponse,
  IContractLogsResultsParams,
  IContractResultsParams,
  ILimitOrderParams,
  IMirrorNodeTransactionRecord,
  ITransactionRecordMetric,
  MirrorNodeTransactionRecord,
  RequestDetails,
} from '../types';

type REQUEST_METHODS = 'GET' | 'POST';

export class MirrorNodeClient {
  private static readonly GET_BLOCK_ENDPOINT = 'blocks/';
  private static readonly GET_BLOCKS_ENDPOINT = 'blocks';
  private static readonly GET_TOKENS_ENDPOINT = 'tokens';
  private static readonly ADDRESS_PLACEHOLDER = '{address}';
  private static readonly GET_BALANCE_ENDPOINT = 'balances';
  private static readonly TIMESTAMP_PLACEHOLDER = '{timestamp}';
  private static readonly GET_CONTRACT_ENDPOINT = 'contracts/';
  private static readonly CONTRACT_RESULT_LOGS_PROPERTY = 'logs';
  private static readonly CONTRACT_ID_PLACEHOLDER = '{contractId}';
  private static readonly ACCOUNT_TIMESTAMP_PROPERTY = 'timestamp';
  private static readonly CONTRACT_CALL_ENDPOINT = 'contracts/call';
  private static readonly GET_ACCOUNTS_BY_ID_ENDPOINT = 'accounts/';
  private static readonly GET_NETWORK_FEES_ENDPOINT = 'network/fees';
  private static readonly GET_TRANSACTIONS_ENDPOINT = 'transactions';
  private static readonly TRANSACTION_ID_PLACEHOLDER = '{transactionId}';
  private static readonly GET_CONTRACT_RESULT_ENDPOINT = 'contracts/results/';
  private static readonly GET_CONTRACT_RESULTS_ENDPOINT = 'contracts/results';
  private static readonly ACCOUNT_TRANSACTION_TYPE_PROPERTY = 'transactiontype';
  private static readonly GET_NETWORK_EXCHANGERATE_ENDPOINT = 'network/exchangerate';
  private static readonly GET_CONTRACT_RESULT_LOGS_ENDPOINT = 'contracts/results/logs';
  private static readonly CONTRACT_ADDRESS_STATE_ENDPOINT = `contracts/${MirrorNodeClient.ADDRESS_PLACEHOLDER}/state`;
  private static readonly GET_CONTRACT_RESULTS_BY_ADDRESS_ENDPOINT = `contracts/${MirrorNodeClient.ADDRESS_PLACEHOLDER}/results`;
  private static readonly GET_TRANSACTIONS_ENDPOINT_TRANSACTION_ID = `transactions/${MirrorNodeClient.TRANSACTION_ID_PLACEHOLDER}`;
  private static readonly GET_CONTRACTS_RESULTS_ACTIONS = `contracts/results/${MirrorNodeClient.TRANSACTION_ID_PLACEHOLDER}/actions`;
  private static readonly GET_CONTRACTS_RESULTS_OPCODES = `contracts/results/${MirrorNodeClient.TRANSACTION_ID_PLACEHOLDER}/opcodes`;
  private static readonly GET_CONTRACT_RESULT_LOGS_BY_ADDRESS_ENDPOINT = `contracts/${MirrorNodeClient.ADDRESS_PLACEHOLDER}/results/logs`;
  private static readonly GET_CONTRACT_RESULTS_DETAILS_BY_CONTRACT_ID_ENDPOINT = `contracts/${MirrorNodeClient.CONTRACT_ID_PLACEHOLDER}/results/${MirrorNodeClient.TIMESTAMP_PLACEHOLDER}`;
  private static readonly GET_CONTRACT_RESULTS_DETAILS_BY_ADDRESS_AND_TIMESTAMP_ENDPOINT = `contracts/${MirrorNodeClient.ADDRESS_PLACEHOLDER}/results/${MirrorNodeClient.TIMESTAMP_PLACEHOLDER}`;
  private readonly MIRROR_NODE_RETRY_DELAY = parseNumericEnvVar(
    'MIRROR_NODE_RETRY_DELAY',
    'MIRROR_NODE_RETRY_DELAY_DEFAULT',
  );
  private readonly MIRROR_NODE_REQUEST_RETRY_COUNT = parseNumericEnvVar(
    'MIRROR_NODE_REQUEST_RETRY_COUNT',
    'MIRROR_NODE_REQUEST_RETRY_COUNT_DEFAULT',
  );

  static acceptedErrorStatusesResponsePerRequestPathMap: Map<string, Array<number>> = new Map([
    [MirrorNodeClient.GET_ACCOUNTS_BY_ID_ENDPOINT, [404]],
    [MirrorNodeClient.GET_BALANCE_ENDPOINT, [404]],
    [MirrorNodeClient.GET_BLOCK_ENDPOINT, [404]],
    [MirrorNodeClient.GET_BLOCKS_ENDPOINT, [404]],
    [MirrorNodeClient.GET_CONTRACT_ENDPOINT, [404]],
    [MirrorNodeClient.GET_CONTRACT_RESULTS_BY_ADDRESS_ENDPOINT, [404]],
    [MirrorNodeClient.GET_CONTRACT_RESULTS_DETAILS_BY_CONTRACT_ID_ENDPOINT, [404]],
    [MirrorNodeClient.GET_CONTRACT_RESULTS_DETAILS_BY_ADDRESS_AND_TIMESTAMP_ENDPOINT, [404]],
    [MirrorNodeClient.GET_CONTRACT_RESULT_ENDPOINT, [404]],
    [MirrorNodeClient.GET_CONTRACT_RESULT_LOGS_ENDPOINT, [404]],
    [MirrorNodeClient.GET_CONTRACT_RESULT_LOGS_BY_ADDRESS_ENDPOINT, [404]],
    [MirrorNodeClient.GET_CONTRACT_RESULTS_ENDPOINT, [404]],
    [MirrorNodeClient.GET_CONTRACTS_RESULTS_ACTIONS, [404]],
    [MirrorNodeClient.GET_CONTRACTS_RESULTS_OPCODES, [404]],
    [MirrorNodeClient.GET_NETWORK_EXCHANGERATE_ENDPOINT, [404]],
    [MirrorNodeClient.GET_NETWORK_FEES_ENDPOINT, [404]],
    [MirrorNodeClient.GET_TOKENS_ENDPOINT, [404]],
    [MirrorNodeClient.GET_TRANSACTIONS_ENDPOINT, [404]],
    [MirrorNodeClient.CONTRACT_CALL_ENDPOINT, [404]],
    [MirrorNodeClient.CONTRACT_ADDRESS_STATE_ENDPOINT, [404]],
  ]);

  private static readonly ETHEREUM_TRANSACTION_TYPE = 'ETHEREUMTRANSACTION';

  private static readonly ORDER = {
    ASC: 'asc',
    DESC: 'desc',
  };

  private static readonly unknownServerErrorHttpStatusCode = 567;

  // The following constants are used in requests objects
  private static readonly X_API_KEY = 'x-api-key';
  private static readonly FORWARD_SLASH = '/';
  private static readonly HTTPS_PREFIX = 'https://';
  private static readonly API_V1_POST_FIX = 'api/v1/';
  private static readonly HTTP_GET = 'GET';
  private static readonly REQUESTID_LABEL = 'requestId';

  /**
   * The logger used for logging all output from this class.
   * @private
   */
  private readonly logger: Logger;

  private readonly restClient: AxiosInstance;
  private readonly web3Client: AxiosInstance;

  public readonly restUrl: string;
  public readonly web3Url: string;

  /**
   * The metrics register used for metrics tracking.
   * @private
   */
  private readonly register: Registry;

  /**
   * The histogram used for tracking the response time of the mirror node.
   * @private
   */
  private readonly mirrorResponseHistogram: Histogram;

  /**
   * The cache service used for caching responses.
   * @private
   */
  private readonly cacheService: CacheService;

  static readonly EVM_ADDRESS_REGEX: RegExp = /\/accounts\/([\d\.]+)/;

  static mirrorNodeContractResultsPageMax = parseInt(ConfigService.get('MIRROR_NODE_CONTRACT_RESULTS_PG_MAX')!) || 25;
  static mirrorNodeContractResultsLogsPageMax =
    parseInt(ConfigService.get('MIRROR_NODE_CONTRACT_RESULTS_LOGS_PG_MAX')!) || 200;

  protected createAxiosClient(baseUrl: string): AxiosInstance {
    // defualt values for axios clients to mirror node
<<<<<<< HEAD
    const mirrorNodeTimeout = parseInt(ConfigService.get('MIRROR_NODE_TIMEOUT') || '10000');
    const mirrorNodeMaxRedirects = parseInt(ConfigService.get('MIRROR_NODE_MAX_REDIRECTS') || '5');
    const mirrorNodeHttpKeepAlive = ConfigService.get('MIRROR_NODE_HTTP_KEEP_ALIVE') === 'false' ? false : true;
    const mirrorNodeHttpKeepAliveMsecs = parseInt(ConfigService.get('MIRROR_NODE_HTTP_KEEP_ALIVE_MSECS') || '1000');
    const mirrorNodeHttpMaxSockets = parseInt(ConfigService.get('MIRROR_NODE_HTTP_MAX_SOCKETS') || '300');
    const mirrorNodeHttpMaxTotalSockets = parseInt(ConfigService.get('MIRROR_NODE_HTTP_MAX_TOTAL_SOCKETS') || '300');
    const mirrorNodeHttpSocketTimeout = parseInt(ConfigService.get('MIRROR_NODE_HTTP_SOCKET_TIMEOUT') || '60000');
    const isDevMode = ConfigService.get('DEV_MODE') && ConfigService.get('DEV_MODE') === 'true';
    const mirrorNodeRetries = parseInt(ConfigService.get('MIRROR_NODE_RETRIES') || '0'); // we are in the process of deprecating this feature
    const mirrorNodeRetriesDevMode = parseInt(ConfigService.get('MIRROR_NODE_RETRIES_DEVMODE') || '5');
=======
    const mirrorNodeTimeout = parseInt(process.env.MIRROR_NODE_TIMEOUT || '10000');
    const mirrorNodeMaxRedirects = parseInt(process.env.MIRROR_NODE_MAX_REDIRECTS || '5');
    const mirrorNodeHttpKeepAlive = process.env.MIRROR_NODE_HTTP_KEEP_ALIVE !== 'false';
    const mirrorNodeHttpKeepAliveMsecs = parseInt(process.env.MIRROR_NODE_HTTP_KEEP_ALIVE_MSECS || '1000');
    const mirrorNodeHttpMaxSockets = parseInt(process.env.MIRROR_NODE_HTTP_MAX_SOCKETS || '300');
    const mirrorNodeHttpMaxTotalSockets = parseInt(process.env.MIRROR_NODE_HTTP_MAX_TOTAL_SOCKETS || '300');
    const mirrorNodeHttpSocketTimeout = parseInt(process.env.MIRROR_NODE_HTTP_SOCKET_TIMEOUT || '60000');
    const isDevMode = process.env.DEV_MODE && process.env.DEV_MODE === 'true';
    const mirrorNodeRetries = parseInt(process.env.MIRROR_NODE_RETRIES || '0'); // we are in the process of deprecating this feature
    const mirrorNodeRetriesDevMode = parseInt(process.env.MIRROR_NODE_RETRIES_DEVMODE || '5');
>>>>>>> f1794d8b
    const mirrorNodeRetryDelay = this.MIRROR_NODE_RETRY_DELAY;
    const mirrorNodeRetryDelayDevMode = parseInt(ConfigService.get('MIRROR_NODE_RETRY_DELAY_DEVMODE') || '200');
    const mirrorNodeRetryErrorCodes: Array<number> = ConfigService.get('MIRROR_NODE_RETRY_CODES')
      ? // @ts-ignore
        JSON.parse(ConfigService.get('MIRROR_NODE_RETRY_CODES'))
      : []; // we are in the process of deprecating this feature
    // by default will be true, unless explicitly set to false.
<<<<<<< HEAD
    const useCacheableDnsLookup: boolean =
      ConfigService.get('MIRROR_NODE_AGENT_CACHEABLE_DNS') === 'false' ? false : true;
=======
    const useCacheableDnsLookup: boolean = process.env.MIRROR_NODE_AGENT_CACHEABLE_DNS !== 'false';
>>>>>>> f1794d8b

    const httpAgent = new http.Agent({
      keepAlive: mirrorNodeHttpKeepAlive,
      keepAliveMsecs: mirrorNodeHttpKeepAliveMsecs,
      maxSockets: mirrorNodeHttpMaxSockets,
      maxTotalSockets: mirrorNodeHttpMaxTotalSockets,
      timeout: mirrorNodeHttpSocketTimeout,
    });

    const httpsAgent = new https.Agent({
      keepAlive: mirrorNodeHttpKeepAlive,
      keepAliveMsecs: mirrorNodeHttpKeepAliveMsecs,
      maxSockets: mirrorNodeHttpMaxSockets,
      maxTotalSockets: mirrorNodeHttpMaxTotalSockets,
      timeout: mirrorNodeHttpSocketTimeout,
    });

    if (useCacheableDnsLookup) {
      betterLookupInstall(httpAgent);
      betterLookupInstall(httpsAgent);
    }

    const axiosClient: AxiosInstance = Axios.create({
      baseURL: baseUrl,
      responseType: 'json' as const,
      headers: {
        'Content-Type': 'application/json',
      },
      timeout: mirrorNodeTimeout,
      maxRedirects: mirrorNodeMaxRedirects,
      // set http agent options to optimize performance - https://nodejs.org/api/http.html#new-agentoptions
      httpAgent: httpAgent,
      httpsAgent: httpsAgent,
    });

    // Custom headers
    if (ConfigService.get('MIRROR_NODE_URL_HEADER_X_API_KEY')) {
      axiosClient.defaults.headers.common[MirrorNodeClient.X_API_KEY] = ConfigService.get(
        'MIRROR_NODE_URL_HEADER_X_API_KEY',
      );
    }

    //@ts-ignore
    axiosRetry(axiosClient, {
      retries: isDevMode ? mirrorNodeRetriesDevMode : mirrorNodeRetries,
      retryDelay: (retryCount, error) => {
        const request = error?.request?._header;
        // extract request id from request header. Request is located in 4th element separated by new line
        const requestId = request ? request.split('\n')[3].substring(11, 47) : '';
        const requestIdPrefix = formatRequestIdMessage(requestId);
        const delay = isDevMode ? mirrorNodeRetryDelayDevMode || 200 : mirrorNodeRetryDelay * retryCount;
        this.logger.trace(`${requestIdPrefix} Retry delay ${delay} ms on '${error?.request?.path}'`);
        return delay;
      },
      retryCondition: (error) => {
        return !error?.response?.status || mirrorNodeRetryErrorCodes.includes(error?.response?.status);
      },
      shouldResetTimeout: true,
    });

    return axiosClient;
  }

  constructor(
    restUrl: string,
    logger: Logger,
    register: Registry,
    cacheService: CacheService,
    restClient?: AxiosInstance,
    web3Url?: string,
    web3Client?: AxiosInstance,
  ) {
    if (!web3Url) {
      web3Url = restUrl;
    }

    if (restClient !== undefined) {
      this.restUrl = '';
      this.web3Url = '';

      this.restClient = restClient;
      this.web3Client = web3Client ? web3Client : restClient;
    } else {
      this.restUrl = this.buildUrl(restUrl);
      this.web3Url = this.buildUrl(web3Url);

      this.restClient = restClient ? restClient : this.createAxiosClient(this.restUrl);
      this.web3Client = web3Client ? web3Client : this.createAxiosClient(this.web3Url);
    }

    this.logger = logger;
    this.register = register;

    // clear and create metric in registry
    const metricHistogramName = 'rpc_relay_mirror_response';
    this.register.removeSingleMetric(metricHistogramName);
    this.mirrorResponseHistogram = new Histogram({
      name: metricHistogramName,
      help: 'Mirror node response method statusCode latency histogram',
      labelNames: ['method', 'statusCode'],
      registers: [register],
      buckets: [5, 10, 25, 50, 100, 250, 500, 1000, 2500, 5000, 10000, 20000, 30000], // ms (milliseconds)
    });

    this.logger.info(
      `Mirror Node client successfully configured to REST url: ${this.restUrl} and Web3 url: ${this.web3Url} `,
    );
    this.cacheService = cacheService;

    // set  up eth call  accepted error codes.
    if (ConfigService.get('ETH_CALL_ACCEPTED_ERRORS')) {
      MirrorNodeClient.acceptedErrorStatusesResponsePerRequestPathMap.set(
        MirrorNodeClient.CONTRACT_CALL_ENDPOINT,
        // @ts-ignore
        JSON.parse(ConfigService.get('ETH_CALL_ACCEPTED_ERRORS')),
      );
    }
  }

  private buildUrl(baseUrl: string): string {
    if (!baseUrl.match(/^https?:\/\//)) {
      baseUrl = `${MirrorNodeClient.HTTPS_PREFIX}${baseUrl}`;
    }

    if (!baseUrl.match(/\/$/)) {
      baseUrl = `${baseUrl}${MirrorNodeClient.FORWARD_SLASH}`;
    }

    return `${baseUrl}${MirrorNodeClient.API_V1_POST_FIX}`;
  }

  private async request<T>(
    path: string,
    pathLabel: string,
    method: REQUEST_METHODS,
    requestDetails: RequestDetails,
    data?: any,
    retries?: number,
  ): Promise<T | null> {
    const start = Date.now();
    const controller = new AbortController();
    try {
      const axiosRequestConfig: AxiosRequestConfig = {
        headers: {
          [MirrorNodeClient.REQUESTID_LABEL]: requestDetails.requestId,
        },
        signal: controller.signal,
      };

      // request specific config for axios-retry
      if (retries != null) {
        axiosRequestConfig['axios-retry'] = { retries };
      }

      let response: AxiosResponse<T, any>;
      if (method === MirrorNodeClient.HTTP_GET) {
        if (pathLabel == MirrorNodeClient.GET_CONTRACTS_RESULTS_OPCODES) {
          response = await this.web3Client.get<T>(path, axiosRequestConfig);
        } else {
          response = await this.restClient.get<T>(path, axiosRequestConfig);
        }
      } else {
        response = await this.web3Client.post<T>(path, data, axiosRequestConfig);
      }

      const ms = Date.now() - start;
      this.logger.debug(`${requestDetails.formattedRequestId} [${method}] ${path} ${response.status} ${ms} ms`);
      this.mirrorResponseHistogram.labels(pathLabel, response.status?.toString()).observe(ms);
      return response.data;
    } catch (error: any) {
      const ms = Date.now() - start;
      const effectiveStatusCode =
        error.response?.status ||
        MirrorNodeClientError.ErrorCodes[error.code] ||
        MirrorNodeClient.unknownServerErrorHttpStatusCode;
      this.mirrorResponseHistogram.labels(pathLabel, effectiveStatusCode).observe(ms);

      // always abort the request on failure as the axios call can hang until the parent code/stack times out (might be a few minutes in a server-side applications)
      controller.abort();

      this.handleError(error, path, pathLabel, effectiveStatusCode, method, requestDetails);
    }

    return null;
  }

  async get<T = any>(
    path: string,
    pathLabel: string,
    requestDetails: RequestDetails,
    retries?: number,
  ): Promise<T | null> {
    return this.request<T>(path, pathLabel, 'GET', requestDetails, null, retries);
  }

  async post<T = any>(
    path: string,
    data: any,
    pathLabel: string,
    requestDetails: RequestDetails,
    retries?: number,
  ): Promise<T | null> {
    if (!data) data = {};
    return this.request<T>(path, pathLabel, 'POST', requestDetails, data, retries);
  }

  /**
   * @returns null if the error code is in the accepted error responses,
   * @throws MirrorNodeClientError if the error code is not in the accepted error responses.
   */
  handleError(
    error: any,
    path: string,
    pathLabel: string,
    effectiveStatusCode: number,
    method: REQUEST_METHODS,
    requestDetails: RequestDetails,
  ): null {
    const requestIdPrefix = requestDetails.formattedRequestId;
    const mirrorError = new MirrorNodeClientError(error, effectiveStatusCode);
    const acceptedErrorResponses = MirrorNodeClient.acceptedErrorStatusesResponsePerRequestPathMap.get(pathLabel);

    if (error.response && acceptedErrorResponses?.includes(effectiveStatusCode)) {
      this.logger.debug(`${requestIdPrefix} [${method}] ${path} ${effectiveStatusCode} status`);
      return null;
    }

    // Contract Call returns 400 for a CONTRACT_REVERT but is a valid response, expected and should not be logged as error:
    if (pathLabel === MirrorNodeClient.CONTRACT_CALL_ENDPOINT && effectiveStatusCode === 400) {
      this.logger.debug(
        `${requestIdPrefix} [${method}] ${path} Contract Revert: ( StatusCode: '${effectiveStatusCode}', StatusText: '${
          error.response.statusText
        }', Detail: '${JSON.stringify(error.response.detail)}',Data: '${JSON.stringify(error.response.data)}')`,
      );
    } else {
      this.logger.error(
        new Error(error.message),
        `${requestIdPrefix} [${method}] ${path} ${effectiveStatusCode} status`,
      );
    }

    throw mirrorError;
  }

  async getPaginatedResults(
    url: string,
    pathLabel: string,
    resultProperty: string,
    requestDetails: RequestDetails,
    results = [],
    page = 1,
    pageMax: number = constants.MAX_MIRROR_NODE_PAGINATION,
  ) {
    const result = await this.get(url, pathLabel, requestDetails);

    if (result && result[resultProperty]) {
      results = results.concat(result[resultProperty]);
    }

    if (page === pageMax) {
      // max page reached
      this.logger.trace(
        `${requestDetails.formattedRequestId} Max page reached ${pageMax} with ${results.length} results`,
      );
      throw predefined.PAGINATION_MAX(pageMax);
    }

    if (result?.links?.next && page < pageMax) {
      page++;
      const next = result.links.next.replace(constants.NEXT_LINK_PREFIX, '');
      return this.getPaginatedResults(next, pathLabel, resultProperty, requestDetails, results, page, pageMax);
    } else {
      return results;
    }
  }

  public async getAccount(idOrAliasOrEvmAddress: string, requestDetails: RequestDetails, retries?: number) {
    return this.get(
      `${MirrorNodeClient.GET_ACCOUNTS_BY_ID_ENDPOINT}${idOrAliasOrEvmAddress}?transactions=false`,
      MirrorNodeClient.GET_ACCOUNTS_BY_ID_ENDPOINT,
      requestDetails,
      retries,
    );
  }

  public async getAccountLatestEthereumTransactionsByTimestamp(
    idOrAliasOrEvmAddress: string,
    timestampTo: string,
    requestDetails: RequestDetails,
    numberOfTransactions: number = 1,
  ) {
    const queryParamObject = {};
    this.setQueryParam(
      queryParamObject,
      MirrorNodeClient.ACCOUNT_TRANSACTION_TYPE_PROPERTY,
      MirrorNodeClient.ETHEREUM_TRANSACTION_TYPE,
    );
    this.setQueryParam(queryParamObject, MirrorNodeClient.ACCOUNT_TIMESTAMP_PROPERTY, `lte:${timestampTo}`);
    this.setLimitOrderParams(
      queryParamObject,
      this.getLimitOrderQueryParam(numberOfTransactions, constants.ORDER.DESC),
    ); // get latest 2 transactions to infer for single case
    const queryParams = this.getQueryParams(queryParamObject);

    return this.get(
      `${MirrorNodeClient.GET_ACCOUNTS_BY_ID_ENDPOINT}${idOrAliasOrEvmAddress}${queryParams}`,
      MirrorNodeClient.GET_ACCOUNTS_BY_ID_ENDPOINT,
      requestDetails,
    );
  }

  public async getAccountPageLimit(idOrAliasOrEvmAddress: string, requestDetails: RequestDetails) {
    return this.get(
      `${MirrorNodeClient.GET_ACCOUNTS_BY_ID_ENDPOINT}${idOrAliasOrEvmAddress}?limit=${constants.MIRROR_NODE_QUERY_LIMIT}`,
      MirrorNodeClient.GET_ACCOUNTS_BY_ID_ENDPOINT,
      requestDetails,
    );
  }
  /*******************************************************************************
   * To be used to make paginated calls for the account information when the
   * transaction count exceeds the constant MIRROR_NODE_QUERY_LIMIT.
   *******************************************************************************/
  public async getAccountPaginated(url: string, requestDetails: RequestDetails) {
    const queryParamObject = {};
    const accountId = this.extractAccountIdFromUrl(url, requestDetails);
    const params = new URLSearchParams(url.split('?')[1]);

    this.setQueryParam(queryParamObject, 'limit', constants.MIRROR_NODE_QUERY_LIMIT);
    this.setQueryParam(queryParamObject, 'timestamp', params.get('timestamp'));
    const queryParams = this.getQueryParams(queryParamObject);

    return this.getPaginatedResults(
      `${MirrorNodeClient.GET_ACCOUNTS_BY_ID_ENDPOINT}${accountId}${queryParams}`,
      MirrorNodeClient.GET_ACCOUNTS_BY_ID_ENDPOINT,
      'transactions',
      requestDetails,
    );
  }

  public extractAccountIdFromUrl(url: string, requestDetails: RequestDetails): string | null {
    const substringStartIndex = url.indexOf('/accounts/') + '/accounts/'.length;
    if (url.startsWith('0x', substringStartIndex)) {
      // evm addresss
      const regex = /\/accounts\/(0x[a-fA-F0-9]{40})/;
      const match = url.match(regex);
      const accountId = match ? match[1] : null;
      if (!accountId) {
        this.logger.error(`${requestDetails.formattedRequestId} Unable to extract evm address from url ${url}`);
      }
      return String(accountId);
    } else {
      // account id
      const match = url.match(MirrorNodeClient.EVM_ADDRESS_REGEX);
      const accountId = match ? match[1] : null;
      if (!accountId) {
        this.logger.error(`${requestDetails.formattedRequestId} Unable to extract account ID from url ${url}`);
      }
      return String(accountId);
    }
  }

  public async getTransactionsForAccount(
    accountId: string,
    timestampFrom: string,
    timestampTo: string,
    requestDetails: RequestDetails,
  ) {
    const queryParamObject = {};
    this.setQueryParam(queryParamObject, 'account.id', accountId);
    this.setQueryParam(queryParamObject, 'timestamp', `gte:${timestampFrom}`);
    this.setQueryParam(queryParamObject, 'timestamp', `lt:${timestampTo}`);
    const queryParams = this.getQueryParams(queryParamObject);

    return this.getPaginatedResults(
      `${MirrorNodeClient.GET_TRANSACTIONS_ENDPOINT}${queryParams}`,
      MirrorNodeClient.GET_TRANSACTIONS_ENDPOINT,
      'transactions',
      requestDetails,
    );
  }

  public async getBalanceAtTimestamp(accountId: string, requestDetails: RequestDetails, timestamp?: string) {
    const queryParamObject = {};
    this.setQueryParam(queryParamObject, 'account.id', accountId);
    this.setQueryParam(queryParamObject, 'timestamp', timestamp);
    const queryParams = this.getQueryParams(queryParamObject);
    return this.get(
      `${MirrorNodeClient.GET_BALANCE_ENDPOINT}${queryParams}`,
      MirrorNodeClient.GET_BALANCE_ENDPOINT,
      requestDetails,
    );
  }

  public async getBlock(hashOrBlockNumber: string | number, requestDetails: RequestDetails) {
    const cachedLabel = `${constants.CACHE_KEY.GET_BLOCK}.${hashOrBlockNumber}`;
    const cachedResponse: any = await this.cacheService.getAsync(
      cachedLabel,
      MirrorNodeClient.GET_BLOCK_ENDPOINT,
      requestDetails,
    );
    if (cachedResponse) {
      return cachedResponse;
    }

    const block = await this.get(
      `${MirrorNodeClient.GET_BLOCK_ENDPOINT}${hashOrBlockNumber}`,
      MirrorNodeClient.GET_BLOCK_ENDPOINT,
      requestDetails,
    );

    await this.cacheService.set(cachedLabel, block, MirrorNodeClient.GET_BLOCK_ENDPOINT, requestDetails);
    return block;
  }

  public async getBlocks(
    requestDetails: RequestDetails,
    blockNumber?: number | string[],
    timestamp?: string,
    limitOrderParams?: ILimitOrderParams,
  ) {
    const queryParamObject = {};
    this.setQueryParam(queryParamObject, 'block.number', blockNumber);
    this.setQueryParam(queryParamObject, 'timestamp', timestamp);
    this.setLimitOrderParams(queryParamObject, limitOrderParams);
    const queryParams = this.getQueryParams(queryParamObject);
    return this.get(
      `${MirrorNodeClient.GET_BLOCKS_ENDPOINT}${queryParams}`,
      MirrorNodeClient.GET_BLOCKS_ENDPOINT,
      requestDetails,
    );
  }

  public async getContract(contractIdOrAddress: string, requestDetails: RequestDetails, retries?: number) {
    return this.get(
      `${MirrorNodeClient.GET_CONTRACT_ENDPOINT}${contractIdOrAddress}`,
      MirrorNodeClient.GET_CONTRACT_ENDPOINT,
      requestDetails,
      retries,
    );
  }

  public getIsValidContractCacheLabel(contractIdOrAddress: string): string {
    return `${constants.CACHE_KEY.GET_CONTRACT}.valid.${contractIdOrAddress}`;
  }

  public async getIsValidContractCache(contractIdOrAddress: string, requestDetails: RequestDetails): Promise<any> {
    const cachedLabel = this.getIsValidContractCacheLabel(contractIdOrAddress);
    return await this.cacheService.getAsync(cachedLabel, MirrorNodeClient.GET_CONTRACT_ENDPOINT, requestDetails);
  }

  public async isValidContract(contractIdOrAddress: string, requestDetails: RequestDetails, retries?: number) {
    const cachedResponse: any = await this.getIsValidContractCache(contractIdOrAddress, requestDetails);
    if (cachedResponse != undefined) {
      return cachedResponse;
    }

    const contract = await this.getContractId(contractIdOrAddress, requestDetails, retries);
    const valid = contract != null;

    const cachedLabel = this.getIsValidContractCacheLabel(contractIdOrAddress);
    await this.cacheService.set(
      cachedLabel,
      valid,
      MirrorNodeClient.GET_CONTRACT_ENDPOINT,
      requestDetails,
      constants.CACHE_TTL.ONE_DAY,
    );
    return valid;
  }

  public async getContractId(contractIdOrAddress: string, requestDetails: RequestDetails, retries?: number) {
    const cachedLabel = `${constants.CACHE_KEY.GET_CONTRACT}.id.${contractIdOrAddress}`;
    const cachedResponse: any = await this.cacheService.getAsync(
      cachedLabel,
      MirrorNodeClient.GET_CONTRACT_ENDPOINT,
      requestDetails,
    );
    if (cachedResponse != undefined) {
      return cachedResponse;
    }

    const contract = await this.get(
      `${MirrorNodeClient.GET_CONTRACT_ENDPOINT}${contractIdOrAddress}`,
      MirrorNodeClient.GET_CONTRACT_ENDPOINT,
      requestDetails,
      retries,
    );

    if (contract != null) {
      const id = contract.contract_id;
      await this.cacheService.set(
        cachedLabel,
        id,
        MirrorNodeClient.GET_CONTRACT_ENDPOINT,
        requestDetails,
        constants.CACHE_TTL.ONE_DAY,
      );
      return id;
    }

    return null;
  }

  public async getContractResult(transactionIdOrHash: string, requestDetails: RequestDetails) {
    const cacheKey = `${constants.CACHE_KEY.GET_CONTRACT_RESULT}.${transactionIdOrHash}`;
    const cachedResponse = await this.cacheService.getAsync(
      cacheKey,
      MirrorNodeClient.GET_CONTRACT_RESULT_ENDPOINT,
      requestDetails,
    );

    if (cachedResponse) {
      return cachedResponse;
    }

    const response = await this.get(
      `${MirrorNodeClient.GET_CONTRACT_RESULT_ENDPOINT}${transactionIdOrHash}`,
      MirrorNodeClient.GET_CONTRACT_RESULT_ENDPOINT,
      requestDetails,
    );

    if (
      response != undefined &&
      response.transaction_index != undefined &&
      response.block_number != undefined &&
      response.result === 'SUCCESS'
    ) {
      await this.cacheService.set(
        cacheKey,
        response,
        MirrorNodeClient.GET_CONTRACT_RESULT_ENDPOINT,
        requestDetails,
        constants.CACHE_TTL.ONE_HOUR,
      );
    }

    return response;
  }

  /**
   * In some very rare cases the /contracts/results api is called before all the data is saved in
   * the mirror node DB and `transaction_index` or `block_number` is returned as `undefined`. A single re-fetch is sufficient to
   * resolve this problem.
   * @param {string} transactionIdOrHash - The transaction ID or hash
   * @param {RequestDetails} requestDetails - The request details for logging and tracking.
   */
  public async getContractResultWithRetry(transactionIdOrHash: string, requestDetails: RequestDetails) {
    const contractResult = await this.getContractResult(transactionIdOrHash, requestDetails);
    if (contractResult && !(contractResult.transaction_index && contractResult.block_number)) {
      return this.getContractResult(transactionIdOrHash, requestDetails);
    }
    return contractResult;
  }

  public async getContractResults(
    requestDetails: RequestDetails,
    contractResultsParams?: IContractResultsParams,
    limitOrderParams?: ILimitOrderParams,
  ) {
    const queryParamObject = {};
    this.setContractResultsParams(queryParamObject, contractResultsParams);
    this.setLimitOrderParams(queryParamObject, limitOrderParams);
    const queryParams = this.getQueryParams(queryParamObject);
    return this.getPaginatedResults(
      `${MirrorNodeClient.GET_CONTRACT_RESULTS_ENDPOINT}${queryParams}`,
      MirrorNodeClient.GET_CONTRACT_RESULTS_ENDPOINT,
      'results',
      requestDetails,
      [],
      1,
      MirrorNodeClient.mirrorNodeContractResultsPageMax,
    );
  }

  public async getContractResultsDetails(contractId: string, timestamp: string, requestDetails: RequestDetails) {
    return this.get(
      `${this.getContractResultsDetailsByContractIdAndTimestamp(contractId, timestamp)}`,
      MirrorNodeClient.GET_CONTRACT_RESULTS_DETAILS_BY_CONTRACT_ID_ENDPOINT,
      requestDetails,
    );
  }

  public async getContractsResultsActions(transactionIdOrHash: string, requestDetails: RequestDetails): Promise<any> {
    return this.get(
      `${this.getContractResultsActionsByTransactionIdPath(transactionIdOrHash)}`,
      MirrorNodeClient.GET_CONTRACTS_RESULTS_ACTIONS,
      requestDetails,
    );
  }

  public async getContractsResultsOpcodes(
    transactionIdOrHash: string,
    requestDetails: RequestDetails,
    params?: { memory?: boolean; stack?: boolean; storage?: boolean },
  ): Promise<IOpcodesResponse | null> {
    const queryParams = params ? this.getQueryParams(params) : '';
    return this.get<IOpcodesResponse>(
      `${this.getContractResultsOpcodesByTransactionIdPath(transactionIdOrHash)}${queryParams}`,
      MirrorNodeClient.GET_CONTRACTS_RESULTS_OPCODES,
      requestDetails,
    );
  }

  public async getContractResultsByAddress(
    contractIdOrAddress: string,
    requestDetails: RequestDetails,
    contractResultsParams?: IContractResultsParams,
    limitOrderParams?: ILimitOrderParams,
  ) {
    const queryParamObject = {};
    this.setContractResultsParams(queryParamObject, contractResultsParams);
    this.setLimitOrderParams(queryParamObject, limitOrderParams);
    const queryParams = this.getQueryParams(queryParamObject);
    return this.get(
      `${MirrorNodeClient.getContractResultsByAddressPath(contractIdOrAddress)}${queryParams}`,
      MirrorNodeClient.GET_CONTRACT_RESULTS_BY_ADDRESS_ENDPOINT,
      requestDetails,
    );
  }

  public async getContractResultsByAddressAndTimestamp(
    contractIdOrAddress: string,
    timestamp: string,
    requestDetails: RequestDetails,
  ) {
    const apiPath = MirrorNodeClient.getContractResultsByAddressAndTimestampPath(contractIdOrAddress, timestamp);
    return this.get(
      apiPath,
      MirrorNodeClient.GET_CONTRACT_RESULTS_DETAILS_BY_ADDRESS_AND_TIMESTAMP_ENDPOINT,
      requestDetails,
    );
  }

  private prepareLogsParams(
    contractLogsResultsParams?: IContractLogsResultsParams,
    limitOrderParams?: ILimitOrderParams,
  ) {
    const queryParamObject = {};
    if (contractLogsResultsParams) {
      this.setQueryParam(queryParamObject, 'transaction.hash', contractLogsResultsParams['transaction.hash']);
      this.setQueryParam(queryParamObject, 'index', contractLogsResultsParams.index);
      this.setQueryParam(queryParamObject, 'timestamp', contractLogsResultsParams.timestamp);
      this.setQueryParam(queryParamObject, 'topic0', contractLogsResultsParams.topic0);
      this.setQueryParam(queryParamObject, 'topic1', contractLogsResultsParams.topic1);
      this.setQueryParam(queryParamObject, 'topic2', contractLogsResultsParams.topic2);
      this.setQueryParam(queryParamObject, 'topic3', contractLogsResultsParams.topic3);
    }

    this.setLimitOrderParams(queryParamObject, limitOrderParams);
    return this.getQueryParams(queryParamObject);
  }

  public async getContractResultsLogs(
    requestDetails: RequestDetails,
    contractLogsResultsParams?: IContractLogsResultsParams,
    limitOrderParams?: ILimitOrderParams,
  ) {
    const queryParams = this.prepareLogsParams(contractLogsResultsParams, limitOrderParams);

    return this.getPaginatedResults(
      `${MirrorNodeClient.GET_CONTRACT_RESULT_LOGS_ENDPOINT}${queryParams}`,
      MirrorNodeClient.GET_CONTRACT_RESULT_LOGS_ENDPOINT,
      MirrorNodeClient.CONTRACT_RESULT_LOGS_PROPERTY,
      requestDetails,
      [],
      1,
      MirrorNodeClient.mirrorNodeContractResultsLogsPageMax,
    );
  }

  public async getContractResultsLogsByAddress(
    address: string,
    requestDetails: RequestDetails,
    contractLogsResultsParams?: IContractLogsResultsParams,
    limitOrderParams?: ILimitOrderParams,
  ) {
    if (address === ethers.ZeroAddress) return [];

    const queryParams = this.prepareLogsParams(contractLogsResultsParams, limitOrderParams);
    const apiEndpoint = MirrorNodeClient.GET_CONTRACT_RESULT_LOGS_BY_ADDRESS_ENDPOINT.replace(
      MirrorNodeClient.ADDRESS_PLACEHOLDER,
      address,
    );

    return this.getPaginatedResults(
      `${apiEndpoint}${queryParams}`,
      MirrorNodeClient.GET_CONTRACT_RESULT_LOGS_BY_ADDRESS_ENDPOINT,
      MirrorNodeClient.CONTRACT_RESULT_LOGS_PROPERTY,
      requestDetails,
      [],
      1,
      MirrorNodeClient.mirrorNodeContractResultsLogsPageMax,
    );
  }

  public async getEarliestBlock(requestDetails: RequestDetails) {
    const cachedLabel = `${constants.CACHE_KEY.GET_BLOCK}.earliest`;
    const cachedResponse: any = await this.cacheService.getAsync(
      cachedLabel,
      MirrorNodeClient.GET_BLOCKS_ENDPOINT,
      requestDetails,
    );
    if (cachedResponse != undefined) {
      return cachedResponse;
    }

    const blocks = await this.getBlocks(
      requestDetails,
      undefined,
      undefined,
      this.getLimitOrderQueryParam(1, MirrorNodeClient.ORDER.ASC),
    );
    if (blocks && blocks.blocks.length > 0) {
      const block = blocks.blocks[0];
      await this.cacheService.set(
        cachedLabel,
        block,
        MirrorNodeClient.GET_BLOCKS_ENDPOINT,
        requestDetails,
        constants.CACHE_TTL.ONE_DAY,
      );
      return block;
    }

    return null;
  }

  public async getLatestBlock(requestDetails: RequestDetails) {
    return this.getBlocks(
      requestDetails,
      undefined,
      undefined,
      this.getLimitOrderQueryParam(1, MirrorNodeClient.ORDER.DESC),
    );
  }

  public getLimitOrderQueryParam(limit: number, order: string): ILimitOrderParams {
    return { limit: limit, order: order };
  }

  public async getNetworkExchangeRate(requestDetails: RequestDetails, timestamp?: string) {
    const queryParamObject = {};
    this.setQueryParam(queryParamObject, 'timestamp', timestamp);
    const queryParams = this.getQueryParams(queryParamObject);
    return this.get(
      `${MirrorNodeClient.GET_NETWORK_EXCHANGERATE_ENDPOINT}${queryParams}`,
      MirrorNodeClient.GET_NETWORK_EXCHANGERATE_ENDPOINT,
      requestDetails,
    );
  }

  public async getNetworkFees(requestDetails: RequestDetails, timestamp?: string, order?: string) {
    const queryParamObject = {};
    this.setQueryParam(queryParamObject, 'timestamp', timestamp);
    this.setQueryParam(queryParamObject, 'order', order);
    const queryParams = this.getQueryParams(queryParamObject);
    return this.get(
      `${MirrorNodeClient.GET_NETWORK_FEES_ENDPOINT}${queryParams}`,
      MirrorNodeClient.GET_NETWORK_FEES_ENDPOINT,
      requestDetails,
    );
  }

  private static getContractResultsByAddressPath(address: string) {
    return MirrorNodeClient.GET_CONTRACT_RESULTS_BY_ADDRESS_ENDPOINT.replace(
      MirrorNodeClient.ADDRESS_PLACEHOLDER,
      address,
    );
  }

  private static getContractResultsByAddressAndTimestampPath(address: string, timestamp: string) {
    return MirrorNodeClient.GET_CONTRACT_RESULTS_DETAILS_BY_ADDRESS_AND_TIMESTAMP_ENDPOINT.replace(
      MirrorNodeClient.ADDRESS_PLACEHOLDER,
      address,
    ).replace(MirrorNodeClient.TIMESTAMP_PLACEHOLDER, timestamp);
  }

  public getContractResultsDetailsByContractIdAndTimestamp(contractId: string, timestamp: string) {
    return MirrorNodeClient.GET_CONTRACT_RESULTS_DETAILS_BY_CONTRACT_ID_ENDPOINT.replace(
      MirrorNodeClient.CONTRACT_ID_PLACEHOLDER,
      contractId,
    ).replace(MirrorNodeClient.TIMESTAMP_PLACEHOLDER, timestamp);
  }

  private getContractResultsActionsByTransactionIdPath(transactionIdOrHash: string) {
    return MirrorNodeClient.GET_CONTRACTS_RESULTS_ACTIONS.replace(
      MirrorNodeClient.TRANSACTION_ID_PLACEHOLDER,
      transactionIdOrHash,
    );
  }

  private getContractResultsOpcodesByTransactionIdPath(transactionIdOrHash: string) {
    return MirrorNodeClient.GET_CONTRACTS_RESULTS_OPCODES.replace(
      MirrorNodeClient.TRANSACTION_ID_PLACEHOLDER,
      transactionIdOrHash,
    );
  }

  public async getTokenById(tokenId: string, requestDetails: RequestDetails, retries?: number) {
    return this.get(
      `${MirrorNodeClient.GET_TOKENS_ENDPOINT}/${tokenId}`,
      MirrorNodeClient.GET_TOKENS_ENDPOINT,
      requestDetails,
      retries,
    );
  }

  public async getLatestContractResultsByAddress(
    address: string,
    blockEndTimestamp: string | undefined,
    limit: number,
    requestDetails: RequestDetails,
  ) {
    // retrieve the timestamp of the contract
    const contractResultsParams: IContractResultsParams = blockEndTimestamp
      ? { timestamp: `lte:${blockEndTimestamp}` }
      : {};
    const limitOrderParams: ILimitOrderParams = this.getLimitOrderQueryParam(limit, 'desc');
    return this.getContractResultsByAddress(address, requestDetails, contractResultsParams, limitOrderParams);
  }

  public async getContractStateByAddressAndSlot(
    address: string,
    slot: string,
    requestDetails: RequestDetails,
    blockEndTimestamp?: string,
  ) {
    const limitOrderParams: ILimitOrderParams = this.getLimitOrderQueryParam(
      constants.MIRROR_NODE_QUERY_LIMIT,
      constants.ORDER.DESC,
    );
    const queryParamObject = {};

    if (blockEndTimestamp) {
      this.setQueryParam(queryParamObject, 'timestamp', blockEndTimestamp);
    }
    this.setQueryParam(queryParamObject, 'slot', slot);
    this.setLimitOrderParams(queryParamObject, limitOrderParams);
    const queryParams = this.getQueryParams(queryParamObject);
    const apiEndpoint = MirrorNodeClient.CONTRACT_ADDRESS_STATE_ENDPOINT.replace(
      MirrorNodeClient.ADDRESS_PLACEHOLDER,
      address,
    );
    return this.get(`${apiEndpoint}${queryParams}`, MirrorNodeClient.CONTRACT_ADDRESS_STATE_ENDPOINT, requestDetails);
  }

  /**
   * Send a contract call request to mirror node
   * @param callData {IContractCallRequest} contract call request data
   * @param {RequestDetails} requestDetails - The request details for logging and tracking.
   */
  public async postContractCall(
    callData: IContractCallRequest,
    requestDetails: RequestDetails,
  ): Promise<IContractCallResponse | null> {
    return this.post(
      MirrorNodeClient.CONTRACT_CALL_ENDPOINT,
      callData,
      MirrorNodeClient.CONTRACT_CALL_ENDPOINT,
      requestDetails,
      1, // historical blocks might need 1 retry due to possible timeout from mirror node
    );
  }

  public async getTransactionById(transactionId: string, requestDetails: RequestDetails, nonce?: number) {
    const formattedId = formatTransactionId(transactionId);
    if (formattedId == null) {
      return formattedId;
    }
    const queryParamObject = {};
    this.setQueryParam(queryParamObject, 'nonce', nonce);
    const queryParams = this.getQueryParams(queryParamObject);
    const apiEndpoint = MirrorNodeClient.GET_TRANSACTIONS_ENDPOINT_TRANSACTION_ID.replace(
      MirrorNodeClient.TRANSACTION_ID_PLACEHOLDER,
      formattedId,
    );
    return this.get(
      `${apiEndpoint}${queryParams}`,
      MirrorNodeClient.GET_TRANSACTIONS_ENDPOINT_TRANSACTION_ID,
      requestDetails,
    );
  }

  /**
   * Check if transaction fail is because of contract revert and try to fetch and log the reason.
   *
   * @param e - The error object.
   * @param {RequestDetails} requestDetails - The request details for logging and tracking.
   */
  public async getContractRevertReasonFromTransaction(
    e: any,
    requestDetails: RequestDetails,
  ): Promise<any | undefined> {
    if (e instanceof SDKClientError && e.isContractRevertExecuted()) {
      const transactionId = e.message.match(constants.TRANSACTION_ID_REGEX);
      if (transactionId) {
        const tx = await this.getTransactionById(transactionId[0], requestDetails);

        if (tx === null) {
          this.logger.error(`${requestDetails.formattedRequestId} Transaction failed with null result`);
          return null;
        } else if (tx.length === 0) {
          this.logger.error(`${requestDetails.formattedRequestId} Transaction failed with empty result`);
          return null;
        } else if (tx?.transactions.length > 1) {
          const result = tx.transactions[1].result;
          this.logger.error(`${requestDetails.formattedRequestId} Transaction failed with result: ${result}`);
          return result;
        }
      }
    }
  }

  getQueryParams(params: object) {
    let paramString = '';
    for (const [key, value] of Object.entries(params)) {
      let additionalString = '';
      if (Array.isArray(value)) {
        additionalString = value.map((v) => `${key}=${v}`).join('&');
      } else {
        additionalString = `${key}=${value}`;
      }
      paramString += paramString === '' ? `?${additionalString}` : `&${additionalString}`;
    }
    return paramString;
  }

  setContractResultsParams(queryParamObject, contractResultsParams?: IContractResultsParams) {
    if (contractResultsParams) {
      this.setQueryParam(queryParamObject, 'block.hash', contractResultsParams.blockHash);
      this.setQueryParam(queryParamObject, 'block.number', contractResultsParams.blockNumber);
      this.setQueryParam(queryParamObject, 'from', contractResultsParams.from);
      this.setQueryParam(queryParamObject, 'internal', contractResultsParams.internal);
      this.setQueryParam(queryParamObject, 'timestamp', contractResultsParams.timestamp);
      this.setQueryParam(queryParamObject, 'transaction.index', contractResultsParams.transactionIndex);
    }
  }

  setLimitOrderParams(queryParamObject, limitOrderParams?: ILimitOrderParams) {
    if (limitOrderParams) {
      this.setQueryParam(queryParamObject, 'limit', limitOrderParams.limit);
      this.setQueryParam(queryParamObject, 'order', limitOrderParams.order);
    } else {
      this.setQueryParam(queryParamObject, 'limit', parseInt(ConfigService.get('MIRROR_NODE_LIMIT_PARAM') || '100'));
      this.setQueryParam(queryParamObject, 'order', constants.ORDER.ASC);
    }
  }

  setQueryParam(queryParamObject, key, value) {
    if (key && value !== undefined) {
      if (!queryParamObject[key]) {
        queryParamObject[key] = value;
      }

      // Allow for duplicating params
      else {
        queryParamObject[key] += `&${key}=${value}`;
      }
    }
  }

  /**
   * Get the contract results for a given address
   * @param entityIdentifier the address of the contract
   * @param searchableTypes the types to search for
   * @param callerName calling method name
   * @param requestDetails The request details for logging and tracking.
   * @param retries the number of retries
   * @returns entity object or null if not found
   */
  public async resolveEntityType(
    entityIdentifier: string,
    callerName: string,
    requestDetails: RequestDetails,
    searchableTypes: any[] = [constants.TYPE_CONTRACT, constants.TYPE_ACCOUNT, constants.TYPE_TOKEN],
    retries?: number,
  ) {
    const cachedLabel = `${constants.CACHE_KEY.RESOLVE_ENTITY_TYPE}_${entityIdentifier}`;
    const cachedResponse: { type: string; entity: any } | undefined = await this.cacheService.getAsync(
      cachedLabel,
      callerName,
      requestDetails,
    );
    if (cachedResponse) {
      return cachedResponse;
    }

    const buildPromise = (fn) =>
      new Promise((resolve, reject) =>
        fn.then((values) => {
          if (values == null) reject();
          resolve(values);
        }),
      );

    if (searchableTypes.find((t) => t === constants.TYPE_CONTRACT)) {
      const contract = await this.getContract(entityIdentifier, requestDetails, retries).catch(() => {
        return null;
      });
      if (contract) {
        const response = {
          type: constants.TYPE_CONTRACT,
          entity: contract,
        };
        await this.cacheService.set(cachedLabel, response, callerName, requestDetails);
        return response;
      }
    }

    let data;
    try {
      const promises = [
        searchableTypes.find((t) => t === constants.TYPE_ACCOUNT)
          ? buildPromise(
              this.getAccount(entityIdentifier, requestDetails, retries).catch(() => {
                return null;
              }),
            )
          : Promise.reject(),
      ];

      // only add long zero evm addresses for tokens as they do not refer to actual contract addresses but rather encoded entity nums
      if (entityIdentifier.startsWith(constants.LONG_ZERO_PREFIX)) {
        promises.push(
          searchableTypes.find((t) => t === constants.TYPE_TOKEN)
            ? buildPromise(
                this.getTokenById(`0.0.${parseInt(entityIdentifier, 16)}`, requestDetails, retries).catch(() => {
                  return null;
                }),
              )
            : Promise.reject(),
        );
      }

      // maps the promises with indices of the promises array
      // because there is no such method as Promise.anyWithIndex in js
      // the index is needed afterward for detecting the resolved promise type (contract, account, or token)
      // @ts-ignore
      data = await Promise.any(promises.map((promise, index) => promise.then((value) => ({ value, index }))));
    } catch (e) {
      return null;
    }

    let type;
    switch (data.index) {
      case 0: {
        type = constants.TYPE_ACCOUNT;
        break;
      }
      case 1: {
        type = constants.TYPE_TOKEN;
        break;
      }
    }

    const response = {
      type,
      entity: data.value,
    };
    await this.cacheService.set(cachedLabel, response, callerName, requestDetails);
    return response;
  }

  // exposing mirror node instance for tests
  public getMirrorNodeRestInstance() {
    return this.restClient;
  }

  public getMirrorNodeWeb3Instance() {
    return this.web3Client;
  }
  public getMirrorNodeRequestRetryCount() {
    return this.MIRROR_NODE_REQUEST_RETRY_COUNT;
  }
  public getMirrorNodeRetryDelay() {
    return this.MIRROR_NODE_RETRY_DELAY;
  }

  /**
   * This method is intended to be used in cases when the default axios-retry settings do not provide
   * enough time for the expected data to be propagated to the Mirror node.
   * It provides a way to have an extended retry logic only in specific places
   */
  public async repeatedRequest(methodName: string, args: any[], repeatCount: number, requestDetails?: RequestDetails) {
    let result;
    for (let i = 0; i < repeatCount; i++) {
      try {
        result = await this[methodName](...args);
      } catch (e: any) {
        // note: for some methods, it will throw 404 not found error as the record is not yet recorded in mirror-node
        //       if error is 404, `result` would be assigned as null for it to not break out the loop.
        //       Any other error will be notified in logs
        if (e.statusCode === 404) {
          result = null;
        } else {
          this.logger.warn(
            e,
            `${requestDetails?.formattedRequestId} Error raised during polling mirror node for updated records: method=${methodName}, args=${args}`,
          );
        }
      }

      if (result) {
        break;
      }

      this.logger.trace(
        `${requestDetails?.formattedRequestId} Repeating request ${methodName} with args ${JSON.stringify(
          args,
        )} retry count ${i} of ${repeatCount}. Waiting ${this.MIRROR_NODE_RETRY_DELAY} ms before repeating request`,
      );

      // Backoff before repeating request
      await new Promise((r) => setTimeout(r, this.MIRROR_NODE_RETRY_DELAY));
    }
    return result;
  }

  /**
   * Retrieves and processes transaction record metrics from the mirror node based on the provided transaction ID.
   *
   * @param {string} transactionId - The ID of the transaction for which the record is being retrieved.
   * @param {string} callerName - The name of the caller requesting the transaction record.
   * @param {string} txConstructorName - The name of the transaction constructor associated with the transaction.
   * @param {string} operatorAccountId - The account ID of the operator, used to calculate transaction fees.
   * @param {RequestDetails} requestDetails - The request details for logging and tracking.
   * @returns {Promise<{ITransactionRecordMetric}>} - An object containing the transaction fee if available, or `undefined` if the transaction record is not found.
   * @throws {MirrorNodeClientError} - Throws an error if no transaction record is retrieved.
   */
  public async getTransactionRecordMetrics(
    transactionId: string,
    callerName: string,
    txConstructorName: string,
    operatorAccountId: string,
    requestDetails: RequestDetails,
  ): Promise<ITransactionRecordMetric> {
    const formattedRequestId = requestDetails.formattedRequestId;

    this.logger.trace(
      `${formattedRequestId} Get transaction record via mirror node: transactionId=${transactionId}, txConstructorName=${txConstructorName}, callerName=${callerName}`,
    );

    const transactionRecords = await this.repeatedRequest(
      this.getTransactionById.name,
      [transactionId, requestDetails, 0],
      this.MIRROR_NODE_REQUEST_RETRY_COUNT,
      requestDetails,
    );

    if (!transactionRecords) {
      const notFoundMessage = `No transaction record retrieved: transactionId=${transactionId}, txConstructorName=${txConstructorName}, callerName=${callerName}.`;
      throw new MirrorNodeClientError({ message: notFoundMessage }, MirrorNodeClientError.statusCodes.NOT_FOUND);
    }

    const transactionRecord: IMirrorNodeTransactionRecord = transactionRecords.transactions.find(
      (tx: any) => tx.transaction_id === formatTransactionId(transactionId),
    );

    const mirrorNodeTxRecord = new MirrorNodeTransactionRecord(transactionRecord);

    const transactionFee = this.getTransferAmountSumForAccount(mirrorNodeTxRecord, operatorAccountId);
    return { transactionFee, txRecordChargeAmount: 0, gasUsed: 0, status: mirrorNodeTxRecord.result };
  }

  /**
   * Calculates the total sum of transfer amounts for a specific account from a transaction record.
   * This method filters the transfers in the transaction record to match the specified account ID,
   * then sums up the amounts by subtracting each transfer's amount from the accumulator.
   *
   * @param {MirrorNodeTransactionRecord} transactionRecord - The transaction record containing transfer details.
   * @param {string} accountId - The ID of the account for which the transfer sum is to be calculated.
   * @returns {number} The total sum of transfer amounts for the specified account.
   */
  public getTransferAmountSumForAccount(transactionRecord: MirrorNodeTransactionRecord, accountId: string): number {
    return transactionRecord.transfers
      .filter((transfer) => transfer.account === accountId)
      .reduce((acc, transfer) => {
        return acc - transfer.amount;
      }, 0);
  }
}<|MERGE_RESOLUTION|>--- conflicted
+++ resolved
@@ -164,10 +164,9 @@
 
   protected createAxiosClient(baseUrl: string): AxiosInstance {
     // defualt values for axios clients to mirror node
-<<<<<<< HEAD
     const mirrorNodeTimeout = parseInt(ConfigService.get('MIRROR_NODE_TIMEOUT') || '10000');
     const mirrorNodeMaxRedirects = parseInt(ConfigService.get('MIRROR_NODE_MAX_REDIRECTS') || '5');
-    const mirrorNodeHttpKeepAlive = ConfigService.get('MIRROR_NODE_HTTP_KEEP_ALIVE') === 'false' ? false : true;
+    const mirrorNodeHttpKeepAlive = ConfigService.get('MIRROR_NODE_HTTP_KEEP_ALIVE') !== 'false';
     const mirrorNodeHttpKeepAliveMsecs = parseInt(ConfigService.get('MIRROR_NODE_HTTP_KEEP_ALIVE_MSECS') || '1000');
     const mirrorNodeHttpMaxSockets = parseInt(ConfigService.get('MIRROR_NODE_HTTP_MAX_SOCKETS') || '300');
     const mirrorNodeHttpMaxTotalSockets = parseInt(ConfigService.get('MIRROR_NODE_HTTP_MAX_TOTAL_SOCKETS') || '300');
@@ -175,31 +174,13 @@
     const isDevMode = ConfigService.get('DEV_MODE') && ConfigService.get('DEV_MODE') === 'true';
     const mirrorNodeRetries = parseInt(ConfigService.get('MIRROR_NODE_RETRIES') || '0'); // we are in the process of deprecating this feature
     const mirrorNodeRetriesDevMode = parseInt(ConfigService.get('MIRROR_NODE_RETRIES_DEVMODE') || '5');
-=======
-    const mirrorNodeTimeout = parseInt(process.env.MIRROR_NODE_TIMEOUT || '10000');
-    const mirrorNodeMaxRedirects = parseInt(process.env.MIRROR_NODE_MAX_REDIRECTS || '5');
-    const mirrorNodeHttpKeepAlive = process.env.MIRROR_NODE_HTTP_KEEP_ALIVE !== 'false';
-    const mirrorNodeHttpKeepAliveMsecs = parseInt(process.env.MIRROR_NODE_HTTP_KEEP_ALIVE_MSECS || '1000');
-    const mirrorNodeHttpMaxSockets = parseInt(process.env.MIRROR_NODE_HTTP_MAX_SOCKETS || '300');
-    const mirrorNodeHttpMaxTotalSockets = parseInt(process.env.MIRROR_NODE_HTTP_MAX_TOTAL_SOCKETS || '300');
-    const mirrorNodeHttpSocketTimeout = parseInt(process.env.MIRROR_NODE_HTTP_SOCKET_TIMEOUT || '60000');
-    const isDevMode = process.env.DEV_MODE && process.env.DEV_MODE === 'true';
-    const mirrorNodeRetries = parseInt(process.env.MIRROR_NODE_RETRIES || '0'); // we are in the process of deprecating this feature
-    const mirrorNodeRetriesDevMode = parseInt(process.env.MIRROR_NODE_RETRIES_DEVMODE || '5');
->>>>>>> f1794d8b
     const mirrorNodeRetryDelay = this.MIRROR_NODE_RETRY_DELAY;
     const mirrorNodeRetryDelayDevMode = parseInt(ConfigService.get('MIRROR_NODE_RETRY_DELAY_DEVMODE') || '200');
     const mirrorNodeRetryErrorCodes: Array<number> = ConfigService.get('MIRROR_NODE_RETRY_CODES')
-      ? // @ts-ignore
-        JSON.parse(ConfigService.get('MIRROR_NODE_RETRY_CODES'))
+      ? JSON.parse(ConfigService.get('MIRROR_NODE_RETRY_CODES'))
       : []; // we are in the process of deprecating this feature
     // by default will be true, unless explicitly set to false.
-<<<<<<< HEAD
-    const useCacheableDnsLookup: boolean =
-      ConfigService.get('MIRROR_NODE_AGENT_CACHEABLE_DNS') === 'false' ? false : true;
-=======
-    const useCacheableDnsLookup: boolean = process.env.MIRROR_NODE_AGENT_CACHEABLE_DNS !== 'false';
->>>>>>> f1794d8b
+    const useCacheableDnsLookup: boolean = ConfigService.get('MIRROR_NODE_AGENT_CACHEABLE_DNS') !== 'false';
 
     const httpAgent = new http.Agent({
       keepAlive: mirrorNodeHttpKeepAlive,
