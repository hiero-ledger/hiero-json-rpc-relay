/*-
 *
 * Hedera JSON RPC Relay
 *
 * Copyright (C) 2023-2024 Hedera Hashgraph, LLC
 *
 * Licensed under the Apache License, Version 2.0 (the "License");
 * you may not use this file except in compliance with the License.
 * You may obtain a copy of the License at
 *
 *      http://www.apache.org/licenses/LICENSE-2.0
 *
 * Unless required by applicable law or agreed to in writing, software
 * distributed under the License is distributed on an "AS IS" BASIS,
 * WITHOUT WARRANTIES OR CONDITIONS OF ANY KIND, either express or implied.
 * See the License for the specific language governing permissions and
 * limitations under the License.
 *
 */

import { Logger } from 'pino';
import constants from '../constants';
<<<<<<< HEAD
import { predefined } from '../errors/JsonRpcError';
import { Registry, Counter, Gauge } from 'prom-client';
import { formatRequestIdMessage } from '../../formatters';
import { ConfigService } from '@hashgraph/json-rpc-config-service/dist/services';
=======
import { Counter, Gauge, Registry } from 'prom-client';
import { RequestDetails } from '../types';
>>>>>>> f1794d8b

export default class HbarLimit {
  private enabled: boolean = false;
  private remainingBudget: number;
  private duration: number = 0;
  private total: number = 0;
  private reset: number;
  private logger: Logger;
  private hbarLimitCounter: Counter;
  private hbarLimitRemainingGauge: Gauge;
  private readonly register: Registry;

  constructor(logger: Logger, currentDateNow: number, total: number, duration: number, register: Registry) {
    this.logger = logger;
    this.enabled = false;
    this.register = register;

    if (total && duration) {
      this.enabled = true;
      this.total = total;
      this.duration = duration;
    }
    this.remainingBudget = this.total;
    this.reset = currentDateNow + this.duration;

    this.logger.trace(`remainingBudget=${this.remainingBudget} tℏ, resetTimestamp=${this.reset}`);

    const metricCounterName = 'rpc_relay_hbar_rate_limit';
    register.removeSingleMetric(metricCounterName);
    this.hbarLimitCounter = new Counter({
      name: metricCounterName,
      help: 'Relay Hbar limit counter',
      registers: [register],
      labelNames: ['mode', 'methodName'],
    });
    this.hbarLimitCounter.inc(0);

    const rateLimiterRemainingGaugeName = 'rpc_relay_hbar_rate_remaining';
    register.removeSingleMetric(rateLimiterRemainingGaugeName);
    this.hbarLimitRemainingGauge = new Gauge({
      name: rateLimiterRemainingGaugeName,
      help: 'Relay Hbar rate limit remaining budget',
      registers: [register],
    });
    this.hbarLimitRemainingGauge.set(this.remainingBudget);
  }

  /**
   * Determines whether the HBAR rate limit should be applied to a given caller based on the current state of the limiter.
   *
   * Bypass if the originalCallerAddress is whitelisted
   *
   * @param {number} currentDateNow - The current date and time in milliseconds since the epoch.
   * @param {string} mode - The mode of the transaction or request.
   * @param {string} methodName - The name of the method being invoked.
   * @param {string} originalCallerAddress - The address of the original caller making the request.
   * @param {RequestDetails} requestDetails - The request details for logging and tracking.
   * @returns {boolean} - Returns `true` if the rate limit should be enforced, otherwise `false`.
   */
  shouldLimit(
    currentDateNow: number,
    mode: string,
    methodName: string,
    originalCallerAddress: string,
    requestDetails: RequestDetails,
  ): boolean {
    if (!this.enabled) {
      return false;
    }

    const requestIdPrefix = requestDetails.formattedRequestId;

    // check if the caller is a whitelisted caller
    if (this.isAccountWhiteListed(originalCallerAddress)) {
      this.logger.trace(
        `${requestIdPrefix} HBAR rate limit bypassed - the caller is a whitelisted account: originalCallerAddress=${originalCallerAddress}`,
      );
      return false;
    }

    if (this.shouldResetLimiter(currentDateNow)) {
      this.resetLimiter(currentDateNow, requestDetails);
    }

    if (this.remainingBudget <= 0) {
      this.hbarLimitCounter.labels(mode, methodName).inc(1);
      this.logger.warn(
        `${requestIdPrefix} HBAR rate limit incoming call: remainingBudget=${this.remainingBudget}, total=${this.total}, resetTimestamp=${this.reset}.`,
      );
      return true;
    } else {
      this.logger.trace(
        `${requestIdPrefix} HBAR rate limit not reached: remainingBudget=${this.remainingBudget}, total=${this.total}, resetTimestamp=${this.reset}.`,
      );
      return false;
    }
  }

  /**
   * Preemptively limits HBAR transactions based on the estimated total fee for file transactions and the remaining budget.
   * This method checks if the caller is whitelisted and bypasses the limit if they are. If not, it calculates the
   * estimated transaction fees based on the call data size and file append chunk size, and throws an error if the
   * remaining budget is insufficient to cover the estimated fees.
   *
   * @param {string} originalCallerAddress - The address of the caller initiating the transaction.
   * @param {number} callDataSize - The size of the call data that will be used in the transaction.
   * @param {number} fileChunkSize - The chunk size used for file append transactions.
   * @param {string} requestId - The request ID for tracing the request flow.
   * @returns {boolean} - Return true if the transaction should be preemptively rate limited, otherwise return false.
   * @throws {JsonRpcError} Throws an error if the total estimated transaction fee exceeds the remaining HBAR budget.
   */
  shouldPreemptivelyLimitFileTransactions(
    originalCallerAddress: string,
    callDataSize: number,
    fileChunkSize: number,
    currentNetworkExchangeRateInCents: number,
    requestDetails: RequestDetails,
  ): boolean {
    if (this.isAccountWhiteListed(originalCallerAddress)) {
      this.logger.trace(
        `${requestDetails.formattedRequestId} Request bypasses the preemptive limit check - the caller is a whitelisted account: originalCallerAddress=${originalCallerAddress}`,
      );
      return false;
    }

    const estimatedTxFee = this.estimateFileTransactionsFee(
      callDataSize,
      fileChunkSize,
      currentNetworkExchangeRateInCents,
    );

    if (this.remainingBudget - estimatedTxFee < 0) {
      this.logger.warn(
        `${requestDetails.formattedRequestId} Request fails the preemptive limit check - the remaining HBAR budget was not enough to accommodate the estimated transaction fee: remainingBudget=${this.remainingBudget}, total=${this.total}, resetTimestamp=${this.reset}, callDataSize=${callDataSize}, estimatedTxFee=${estimatedTxFee}, exchangeRateInCents=${currentNetworkExchangeRateInCents}`,
      );
      return true;
    }

    this.logger.trace(
      `${requestDetails.formattedRequestId} Request passes the preemptive limit check - the remaining HBAR budget is enough to accommodate the estimated transaction fee: remainingBudget=${this.remainingBudget}, total=${this.total}, resetTimestamp=${this.reset}, callDataSize=${callDataSize}, estimatedTxFee=${estimatedTxFee}, exchangeRateInCents=${currentNetworkExchangeRateInCents}`,
    );
    return false;
  }

  /**
   * Add expense to the remaining budget.
   */
  addExpense(cost: number, currentDateNow: number, requestDetails: RequestDetails) {
    if (!this.enabled) {
      return;
    }

    if (this.shouldResetLimiter(currentDateNow)) {
      this.resetLimiter(currentDateNow, requestDetails);
    }
    this.remainingBudget -= cost;
    this.hbarLimitRemainingGauge.set(this.remainingBudget);

    this.logger.trace(
      `${requestDetails.formattedRequestId} HBAR rate limit expense update: cost=${cost}, remainingBudget=${this.remainingBudget}, resetTimestamp=${this.reset}`,
    );
  }

  /**
   * Checks if the given account address is whitelisted and exempt from HBAR rate limiting.
   *
   * @param {string} originalCallerAddress - The address of the original caller to check against the whitelist.
   * @returns {boolean} - Returns `true` if the account is whitelisted, otherwise `false`.
   */
  isAccountWhiteListed(originalCallerAddress: string): boolean {
    const whiteListedAccountIDs = ConfigService.get('HBAR_RATE_LIMIT_WHITELIST') ?? [''];
    return (whiteListedAccountIDs as string[]).includes(originalCallerAddress);
  }

  /**
   * Returns whether rate limiter is enabled or not.
   */
  isEnabled() {
    return this.enabled;
  }

  /**
   * Returns remaining budget.
   */
  getRemainingBudget() {
    return this.remainingBudget;
  }

  /**
   * Returns timestamp for the next rate limit reset.
   */
  getResetTime() {
    return this.reset;
  }

  /**
   * Estimates the total fee in tinybars for file transactions based on the given call data size,
   * file chunk size, and the current network exchange rate.
   *
   * @param {number} callDataSize - The total size of the call data in bytes.
   * @param {number} fileChunkSize - The size of each file chunk in bytes.
   * @param {number} currentNetworkExchangeRateInCents - The current network exchange rate in cents per HBAR.
   * @returns {number} The estimated transaction fee in tinybars.
   */
  estimateFileTransactionsFee(
    callDataSize: number,
    fileChunkSize: number,
    currentNetworkExchangeRateInCents: number,
  ): number {
    const fileCreateTransactions = 1;
    const fileCreateFeeInCents = constants.NETWORK_FEES_IN_CENTS.FILE_CREATE_PER_5_KB;

    // The first chunk goes in with FileCreateTransaciton, the rest are FileAppendTransactions
    const fileAppendTransactions = Math.floor(callDataSize / fileChunkSize) - 1;
    const lastFileAppendChunkSize = callDataSize % fileChunkSize;

    const fileAppendFeeInCents = constants.NETWORK_FEES_IN_CENTS.FILE_APPEND_PER_5_KB;
    const lastFileAppendChunkFeeInCents =
      constants.NETWORK_FEES_IN_CENTS.FILE_APPEND_BASE_FEE +
      lastFileAppendChunkSize * constants.NETWORK_FEES_IN_CENTS.FILE_APPEND_RATE_PER_BYTE;

    const totalTxFeeInCents =
      fileCreateTransactions * fileCreateFeeInCents +
      fileAppendFeeInCents * fileAppendTransactions +
      lastFileAppendChunkFeeInCents;

    const estimatedTxFee = Math.round(
      (totalTxFeeInCents / currentNetworkExchangeRateInCents) * constants.HBAR_TO_TINYBAR_COEF,
    );

    return estimatedTxFee;
  }

  /**
   * Decides whether it should reset budget and timer.
   */
  private shouldResetLimiter(currentDateNow: number): boolean {
    return this.reset < currentDateNow;
  }

  /**
   * Reset budget to the total allowed and reset timer to current time plus duration.
   */
  private resetLimiter(currentDateNow: number, requestDetails: RequestDetails) {
    this.reset = currentDateNow + this.duration;
    this.remainingBudget = this.total;
    this.logger.trace(
      `${requestDetails.formattedRequestId} HBAR Rate Limit reset: remainingBudget= ${this.remainingBudget}, newResetTimestamp= ${this.reset}`,
    );
  }
}<|MERGE_RESOLUTION|>--- conflicted
+++ resolved
@@ -20,15 +20,11 @@
 
 import { Logger } from 'pino';
 import constants from '../constants';
-<<<<<<< HEAD
 import { predefined } from '../errors/JsonRpcError';
-import { Registry, Counter, Gauge } from 'prom-client';
 import { formatRequestIdMessage } from '../../formatters';
 import { ConfigService } from '@hashgraph/json-rpc-config-service/dist/services';
-=======
 import { Counter, Gauge, Registry } from 'prom-client';
 import { RequestDetails } from '../types';
->>>>>>> f1794d8b
 
 export default class HbarLimit {
   private enabled: boolean = false;
