// SPDX-License-Identifier: Apache-2.0

import { Logger } from 'pino';
import { Counter } from 'prom-client';
import { RedisClientType } from 'redis';

import { RateLimitKey, RateLimitStore } from '../../types';

/**
 * Redis-based rate limit store implementation using Lua scripting for atomic operations.
 * Implements RateLimitStore for core functionality.
 */
export class RedisRateLimitStore implements RateLimitStore {
  private readonly logger: Logger;
  private readonly rateLimitStoreFailureCounter?: Counter;
  private readonly duration: number;

  /**
   * Lua script for atomic INCR and EXPIRE commands in Redis.
   * This script is responsible for incrementing the request count for a given key and setting an expiration time.
   *
   * - `KEYS[1]`: The key in the format 'ratelimit:{ip}:{method}' representing the rate limit context.
   * - `ARGV[1]`: The limit, which is the maximum number of requests allowed.
   * - `ARGV[2]`: The duration in seconds for which the key should be valid (expiration time).
   *
   * The script performs the following operations:
   * 1. Increments the request count for the given key using `INCR`.
   * 2. If the incremented count is 1, it sets the expiration time using `EXPIRE`.
   * 3. If the incremented count exceeds the limit, it returns 1 (indicating the rate limit is exceeded).
   * 4. Otherwise, it returns 0 (indicating the rate limit is not exceeded).
   *
   * @private
   */
  private static LUA_SCRIPT = `
    local current = redis.call('INCR', KEYS[1])
    if tonumber(current) == 1 then
      redis.call('EXPIRE', KEYS[1], ARGV[2])
    end
    if tonumber(current) > tonumber(ARGV[1]) then
      return 1
    end
    return 0
  `;

  /**
   * Creates a Redis-backed rate limit store.
   *
   * @param redisClient - A connected Redis client instance.
   * @param logger - Logger instance for logging.
   * @param duration - Time window in milliseconds for rate limiting.
   * @param rateLimitStoreFailureCounter - Optional counter for tracking store failures.
   */
  constructor(
    private readonly redisClient: RedisClientType,
    logger: Logger,
    duration: number,
    rateLimitStoreFailureCounter?: Counter,
  ) {
    this.logger = logger.child({ name: 'redis-rate-limit-store' });
    this.duration = duration;
    this.rateLimitStoreFailureCounter = rateLimitStoreFailureCounter;
<<<<<<< HEAD

    const redisUrl = ConfigService.get('REDIS_URL')!;
    const reconnectDelay = ConfigService.get('REDIS_RECONNECT_DELAY_MS');

    this.redisClient = createClient({
      url: redisUrl,
      socket: {
        reconnectStrategy: (retries: number) => {
          const delay = retries * reconnectDelay;
          this.logger.warn(`Rate limiter Redis reconnection attempt #%s. Delay: %sms`, retries, delay);
          return delay;
        },
      },
    });

    this.connected = this.redisClient
      .connect()
      .then(() => true)
      .catch((error) => {
        this.logger.error(error, 'Rate limiter Redis connection could not be established!');
        return false;
      });

    this.redisClient.on('ready', () => {
      this.connected = Promise.resolve(true);
      this.logger.info(`Rate limiter connected to Redis server successfully!`);
    });

    this.redisClient.on('end', () => {
      this.connected = Promise.resolve(false);
      this.logger.info('Rate limiter disconnected from Redis server!');
    });

    this.redisClient.on('error', (error) => {
      this.connected = Promise.resolve(false);
      const redisError = new RedisCacheError(error);
      if (redisError.isSocketClosed()) {
        this.logger.error(`Rate limiter Redis error when closing socket: %s`, redisError.message);
      } else {
        this.logger.error(`Rate limiter Redis error: %s`, redisError.fullError);
      }
    });
  }

  /**
   * Ensures the Redis client is connected before use.
   * @private
   * @returns Connected Redis client instance.
   * @throws Error if the Redis client is not connected.
   */
  private async getConnectedClient(): Promise<RedisClientType> {
    const isConnected = await this.connected;
    if (!isConnected) {
      throw new Error('Redis client is not connected');
    }
    return this.redisClient;
=======
>>>>>>> 1a6b3caf
  }

  /**
   * Atomically increments the key in Redis and checks if the request count exceeds the limit.
   * @param key - The rate limit key containing IP and method information.
   * @param limit - Maximum allowed requests.
   * @returns True if rate limit exceeded, false otherwise.
   */
  async incrementAndCheck(key: RateLimitKey, limit: number): Promise<boolean> {
    try {
      const durationSeconds = Math.ceil(this.duration / 1000);
      const result = await this.redisClient.eval(RedisRateLimitStore.LUA_SCRIPT, {
        keys: [key.toString()],
        arguments: [String(limit), String(durationSeconds)],
      });
      return result === 1;
    } catch (error) {
      if (this.rateLimitStoreFailureCounter) {
        this.rateLimitStoreFailureCounter.labels('Redis', key.method).inc();
      }

      const errorMessage = error instanceof Error ? error.message : String(error);

      this.logger.error(
        error,
        `Rate limit store operation failed for IP address method for method %s. Error: %s. Allowing request to proceed (fail-open behavior).`,
        key.method,
        errorMessage,
      );

      // Fail open: allow the request to proceed if rate limiting fails
      return false;
    }
  }
}<|MERGE_RESOLUTION|>--- conflicted
+++ resolved
@@ -59,65 +59,6 @@
     this.logger = logger.child({ name: 'redis-rate-limit-store' });
     this.duration = duration;
     this.rateLimitStoreFailureCounter = rateLimitStoreFailureCounter;
-<<<<<<< HEAD
-
-    const redisUrl = ConfigService.get('REDIS_URL')!;
-    const reconnectDelay = ConfigService.get('REDIS_RECONNECT_DELAY_MS');
-
-    this.redisClient = createClient({
-      url: redisUrl,
-      socket: {
-        reconnectStrategy: (retries: number) => {
-          const delay = retries * reconnectDelay;
-          this.logger.warn(`Rate limiter Redis reconnection attempt #%s. Delay: %sms`, retries, delay);
-          return delay;
-        },
-      },
-    });
-
-    this.connected = this.redisClient
-      .connect()
-      .then(() => true)
-      .catch((error) => {
-        this.logger.error(error, 'Rate limiter Redis connection could not be established!');
-        return false;
-      });
-
-    this.redisClient.on('ready', () => {
-      this.connected = Promise.resolve(true);
-      this.logger.info(`Rate limiter connected to Redis server successfully!`);
-    });
-
-    this.redisClient.on('end', () => {
-      this.connected = Promise.resolve(false);
-      this.logger.info('Rate limiter disconnected from Redis server!');
-    });
-
-    this.redisClient.on('error', (error) => {
-      this.connected = Promise.resolve(false);
-      const redisError = new RedisCacheError(error);
-      if (redisError.isSocketClosed()) {
-        this.logger.error(`Rate limiter Redis error when closing socket: %s`, redisError.message);
-      } else {
-        this.logger.error(`Rate limiter Redis error: %s`, redisError.fullError);
-      }
-    });
-  }
-
-  /**
-   * Ensures the Redis client is connected before use.
-   * @private
-   * @returns Connected Redis client instance.
-   * @throws Error if the Redis client is not connected.
-   */
-  private async getConnectedClient(): Promise<RedisClientType> {
-    const isConnected = await this.connected;
-    if (!isConnected) {
-      throw new Error('Redis client is not connected');
-    }
-    return this.redisClient;
-=======
->>>>>>> 1a6b3caf
   }
 
   /**
@@ -140,13 +81,10 @@
       }
 
       const errorMessage = error instanceof Error ? error.message : String(error);
-
-      this.logger.error(
+      this.logger.error({
+        msg: `Rate limit store operation failed for IP address method for method ${key.method}. Error: ${errorMessage}. Allowing request to proceed (fail-open behavior).`,
         error,
-        `Rate limit store operation failed for IP address method for method %s. Error: %s. Allowing request to proceed (fail-open behavior).`,
-        key.method,
-        errorMessage,
-      );
+      });
 
       // Fail open: allow the request to proceed if rate limiting fails
       return false;
