--- conflicted
+++ resolved
@@ -23,11 +23,8 @@
 import { ICacheClient } from '../../clients/cache/ICacheClient';
 import { LocalLRUCache, RedisCache } from '../../clients';
 import { RedisCacheError } from '../../errors/RedisCacheError';
-<<<<<<< HEAD
+import { RequestDetails } from '../../types';
 import { ConfigService } from '@hashgraph/json-rpc-config-service/dist/services';
-=======
-import { RequestDetails } from '../../types';
->>>>>>> f1794d8b
 
 /**
  * A service that manages caching using different cache implementations based on configuration.
