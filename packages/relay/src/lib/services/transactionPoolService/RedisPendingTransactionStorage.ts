--- conflicted
+++ resolved
@@ -17,11 +17,6 @@
   private readonly keyPrefix = 'txpool:pending:';
 
   /**
-<<<<<<< HEAD
-   * Key for the global pending transactions index.
-   */
-  private readonly globalIndexKey = 'txpool:pending:txns';
-=======
    * Key for storing all pending transactions across all addresses.
    *
    * @remarks
@@ -30,7 +25,6 @@
    * individual address keys.
    */
   private readonly globalPendingTxsKey = `${this.keyPrefix}global`;
->>>>>>> 7bf64052
 
   /**
    * The time-to-live (TTL) for the pending transaction storage in seconds.
@@ -41,18 +35,9 @@
    * Creates a new Redis-backed pending transaction storage.
    *
    * @param redisClient - A connected {@link RedisClientType} instance.
-   * @param storageTtl - Optional TTL in seconds for transaction payloads (defaults to constant).
    */
-<<<<<<< HEAD
-  constructor(
-    private readonly redisClient: RedisClientType,
-    storageTtl?: number,
-  ) {
-    this.storageTtl = storageTtl ?? constants.TRANSACTION_POOL_STORAGE_TTL_SECONDS;
-=======
   constructor(private readonly redisClient: RedisClientType) {
     this.storageTtl = ConfigService.get('PENDING_TRANSACTION_STORAGE_TTL');
->>>>>>> 7bf64052
   }
 
   /**
@@ -79,13 +64,8 @@
       .multi()
       .sAdd(addressKey, rlpHex)
       .expire(addressKey, this.storageTtl)
-<<<<<<< HEAD
-      .sAdd(this.globalIndexKey, rlpHex)
-      .expire(this.globalIndexKey, this.storageTtl)
-=======
       .sAdd(this.globalPendingTxsKey, rlpHex)
       .expire(this.globalPendingTxsKey, this.storageTtl)
->>>>>>> 7bf64052
       .exec();
   }
 
@@ -97,11 +77,7 @@
    */
   async removeFromList(address: string, rlpHex: string): Promise<void> {
     const key = this.keyFor(address);
-<<<<<<< HEAD
-    await this.redisClient.multi().sRem(key, rlpHex).sRem(this.globalIndexKey, rlpHex).execAsPipeline();
-=======
     await this.redisClient.multi().sRem(key, rlpHex).sRem(this.globalPendingTxsKey, rlpHex).exec();
->>>>>>> 7bf64052
   }
 
   /**
@@ -130,37 +106,22 @@
   /**
    * Retrieves all pending transaction payloads (RLP hex) across all addresses.
    *
-<<<<<<< HEAD
-   * @returns Array of all pending transaction RLP hex strings
-   */
-  async getAllTransactionPayloads(): Promise<string[]> {
-    return await this.redisClient.sMembers(this.globalIndexKey);
-=======
    * @returns Set of all pending transaction RLP hex strings
    */
   async getAllTransactionPayloads(): Promise<Set<string>> {
     const members = await this.redisClient.sMembers(this.globalPendingTxsKey);
     return new Set(members);
->>>>>>> 7bf64052
   }
 
   /**
    * Retrieves pending transaction payloads (RLP hex) for a specific address.
    *
    * @param address - The account address to query
-<<<<<<< HEAD
-   * @returns Array of transaction RLP hex strings for the address
-   */
-  async getTransactionPayloads(address: string): Promise<string[]> {
-    const addressKey = this.keyFor(address);
-    return await this.redisClient.sMembers(addressKey);
-=======
    * @returns Set of transaction RLP hex strings for the address
    */
   async getTransactionPayloads(address: string): Promise<Set<string>> {
     const addressKey = this.keyFor(address);
     const members = await this.redisClient.sMembers(addressKey);
     return new Set(members);
->>>>>>> 7bf64052
   }
 }