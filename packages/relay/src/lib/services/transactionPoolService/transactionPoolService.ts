--- conflicted
+++ resolved
@@ -51,15 +51,7 @@
     const rlpHex = tx.serialized;
     await this.storage.addToList(addressLowerCased, rlpHex);
 
-<<<<<<< HEAD
-    const rlpHex = tx.serialized;
-    await this.storage.addToList(addressLowerCased, txHash, rlpHex);
-
-    const rlpBytes = (rlpHex.startsWith('0x') ? rlpHex.length - 2 : rlpHex.length) / 2;
-    this.logger.debug({ address, txHash, rlpBytes }, 'Transaction saved to pool');
-=======
     this.logger.debug({ address, rlpHex }, 'Transaction saved to pool');
->>>>>>> 71c4d1bf
   }
 
   /**
@@ -72,11 +64,6 @@
    */
   async removeTransaction(address: string, rlpHex: string): Promise<void> {
     const addressLowerCased = address.toLowerCase();
-<<<<<<< HEAD
-
-    await this.storage.removeFromList(addressLowerCased, txHash);
-=======
->>>>>>> 71c4d1bf
 
     await this.storage.removeFromList(addressLowerCased, rlpHex);
 
@@ -95,96 +82,6 @@
   }
 
   /**
-<<<<<<< HEAD
-   * Retrieves all pending transaction hashes and their RLP payloads for a given address.
-   *
-   * @param address - The account address to query.
-   * @returns A promise that resolves to a map of transaction hash to RLP hex.
-   */
-  async getTransactions(address: string): Promise<Map<string, string>> {
-    const addressLowerCased = address.toLowerCase();
-    const transactionMap = new Map<string, string>();
-
-    const hashes = await this.storage.getTransactionHashes(addressLowerCased);
-
-    if (hashes.length === 0) {
-      return transactionMap;
-    }
-
-    const payloads = await this.storage.getTransactionPayloads(hashes);
-
-    let validCount = 0;
-    let nullCount = 0;
-
-    for (let i = 0; i < hashes.length; i++) {
-      const payload = payloads[i];
-      if (payload !== null) {
-        transactionMap.set(hashes[i], payload);
-        validCount++;
-      } else {
-        nullCount++;
-      }
-    }
-
-    this.logger.debug(
-      { address, totalHashes: hashes.length, validPayloads: validCount, nullPayloads: nullCount },
-      'Retrieved transactions for address',
-    );
-
-    return transactionMap;
-  }
-
-  /**
-   * Retrieves all pending transactions across all addresses.
-   * Returns a map of transaction hash to RLP hex.
-   *
-   * @returns A promise that resolves to a map of transaction hash to RLP hex.
-   */
-  async getAllTransactions(): Promise<Map<string, string>> {
-    const transactionMap = new Map<string, string>();
-
-    if (!this.storage.getAllTransactionHashes || !this.storage.getTransactionPayloads) {
-      this.logger.debug('Storage does not support global transaction retrieval');
-      return transactionMap;
-    }
-
-    const startTime = Date.now();
-
-    const hashes = await this.storage.getAllTransactionHashes();
-
-    if (hashes.length === 0) {
-      return transactionMap;
-    }
-
-    const payloads = await this.storage.getTransactionPayloads(hashes);
-
-    let validCount = 0;
-    let nullCount = 0;
-
-    for (let i = 0; i < hashes.length; i++) {
-      const payload = payloads[i];
-      if (payload !== null) {
-        transactionMap.set(hashes[i], payload);
-        validCount++;
-      } else {
-        nullCount++;
-      }
-    }
-
-    const duration = Date.now() - startTime;
-
-    this.logger.debug(
-      {
-        totalHashes: hashes.length,
-        validPayloads: validCount,
-        nullPayloads: nullCount,
-        durationMs: duration,
-      },
-      'Retrieved all transactions from pool',
-    );
-
-    return transactionMap;
-=======
    * Retrieves all pending transaction RLP payloads for a given address.
    *
    * @param address - The account address to query.
@@ -208,6 +105,5 @@
     const payloads = await this.storage.getAllTransactionPayloads();
 
     return payloads;
->>>>>>> 71c4d1bf
   }
 }