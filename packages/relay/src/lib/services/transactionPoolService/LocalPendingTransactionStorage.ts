--- conflicted
+++ resolved
@@ -13,25 +13,12 @@
   // Maps address to a Set of RLP hex payloads for that address
   private readonly pendingTransactions: Map<string, Set<string>>;
 
-<<<<<<< HEAD
-  // Global set of all pending transaction hashes
-  private readonly globalTransactionIndex: Set<string>;
-
-  // Maps transaction hash to RLP hex payload
-  private readonly transactionPayloads: Map<string, string>;
-
-  constructor() {
-    this.pendingTransactions = new Map();
-    this.globalTransactionIndex = new Set();
-    this.transactionPayloads = new Map();
-=======
   // Global set of all pending RLP hex payloads
   private readonly globalTransactionIndex: Set<string>;
 
   constructor() {
     this.pendingTransactions = new Map();
     this.globalTransactionIndex = new Set();
->>>>>>> 71c4d1bf
   }
 
   /**
@@ -52,30 +39,17 @@
    * @param addr - The account address
    * @param rlpHex - The RLP-encoded transaction as a hex string
    */
-<<<<<<< HEAD
-  async addToList(addr: string, txHash: string, rlpHex?: string): Promise<void> {
-=======
   async addToList(addr: string, rlpHex: string): Promise<void> {
->>>>>>> 71c4d1bf
     // Initialize the set if it doesn't exist
     if (!this.pendingTransactions.has(addr)) {
       this.pendingTransactions.set(addr, new Set());
     }
 
     const addressTransactions = this.pendingTransactions.get(addr)!;
-<<<<<<< HEAD
-    addressTransactions.add(txHash);
-
-    if (rlpHex !== undefined) {
-      this.transactionPayloads.set(txHash, rlpHex);
-      this.globalTransactionIndex.add(txHash);
-    }
-=======
     addressTransactions.add(rlpHex);
 
     // Add to global index
     this.globalTransactionIndex.add(rlpHex);
->>>>>>> 71c4d1bf
   }
 
   /**
@@ -96,14 +70,8 @@
       }
     }
 
-<<<<<<< HEAD
-    // Remove payload and global index entry
-    this.transactionPayloads.delete(txHash);
-    this.globalTransactionIndex.delete(txHash);
-=======
     // Remove from global index
     this.globalTransactionIndex.delete(rlpHex);
->>>>>>> 71c4d1bf
   }
 
   /**
@@ -114,37 +82,6 @@
   async removeAll(): Promise<void> {
     this.pendingTransactions.clear();
     this.globalTransactionIndex.clear();
-<<<<<<< HEAD
-    this.transactionPayloads.clear();
-  }
-
-  /**
-   * Retrieves the full transaction payload (RLP hex) from storage.
-   *
-   * @param txHash - The transaction hash to retrieve
-   * @returns The RLP hex string, or null if not found
-   */
-  async getTransactionPayload(txHash: string): Promise<string | null> {
-    return this.transactionPayloads.get(txHash) ?? null;
-  }
-
-  /**
-   * Retrieves multiple transaction payloads (RLP hex) from storage.
-   *
-   * @param txHashes - Array of transaction hashes to retrieve
-   * @returns Array of RLP hex strings (null for missing transactions)
-   */
-  async getTransactionPayloads(txHashes: string[]): Promise<(string | null)[]> {
-    return txHashes.map((hash) => this.transactionPayloads.get(hash) ?? null);
-  }
-
-  /**
-   * Retrieves all pending transaction hashes across all addresses.
-   *
-   * @returns Array of all pending transaction hashes
-   */
-  async getAllTransactionHashes(): Promise<string[]> {
-=======
   }
 
   /**
@@ -153,26 +90,16 @@
    * @returns Array of all pending transaction RLP hex strings
    */
   async getAllTransactionPayloads(): Promise<string[]> {
->>>>>>> 71c4d1bf
     return Array.from(this.globalTransactionIndex);
   }
 
   /**
-<<<<<<< HEAD
-   * Retrieves pending transaction hashes for a specific address.
-   *
-   * @param address - The account address to query
-   * @returns Array of transaction hashes for the address
-   */
-  async getTransactionHashes(address: string): Promise<string[]> {
-=======
    * Retrieves pending transaction payloads (RLP hex) for a specific address.
    *
    * @param address - The account address to query
    * @returns Array of transaction RLP hex strings for the address
    */
   async getTransactionPayloads(address: string): Promise<string[]> {
->>>>>>> 71c4d1bf
     const addressTransactions = this.pendingTransactions.get(address);
     return addressTransactions ? Array.from(addressTransactions) : [];
   }
