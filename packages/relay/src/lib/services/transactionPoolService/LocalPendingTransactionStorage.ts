// SPDX-License-Identifier: Apache-2.0

import { PendingTransactionStorage } from '../../types/transactionPool';

/**
 * Local in-memory implementation of PendingTransactionStorage.
 * Uses Map-based storage to track pending transactions without external dependencies.
 *
 * This implementation is thread-safe within a single process but does not provide
 * atomicity across multiple process instances.
 */
export class LocalPendingTransactionStorage implements PendingTransactionStorage {
  // Maps address to a Set of RLP hex payloads for that address
  private readonly pendingTransactions: Map<string, Set<string>>;

  // Global set of all pending RLP hex payloads
  private readonly globalTransactionIndex: Set<string>;

  constructor() {
    this.pendingTransactions = new Map();
    this.globalTransactionIndex = new Set();
  }

  /**
   * Retrieves the number of pending transactions for a given address.
   *
   * @param addr - The account address to query
   * @returns Promise resolving to the number of pending transactions
   */
  async getList(addr: string): Promise<number> {
    const addressTransactions = this.pendingTransactions.get(addr);
    return addressTransactions ? addressTransactions.size : 0;
  }

  /**
   * Adds a pending transaction entry for the given address.
   * Atomically indexes the transaction (per-address + global) and persists its payload.
   *
   * @param addr - The account address
   * @param rlpHex - The RLP-encoded transaction as a hex string
   */
  async addToList(addr: string, rlpHex: string): Promise<void> {
    // Initialize the set if it doesn't exist
    if (!this.pendingTransactions.has(addr)) {
      this.pendingTransactions.set(addr, new Set());
    }

    const addressTransactions = this.pendingTransactions.get(addr)!;
    addressTransactions.add(rlpHex);

    // Add to global index
    this.globalTransactionIndex.add(rlpHex);
  }

  /**
   * Removes a transaction from the pending list of the given address.
   *
   * @param address - The account address whose transaction should be removed
   * @param rlpHex - The RLP-encoded transaction as a hex string
   */
  async removeFromList(address: string, rlpHex: string): Promise<void> {
    const addressTransactions = this.pendingTransactions.get(address);

    if (addressTransactions) {
      addressTransactions.delete(rlpHex);

      // Clean up empty sets to prevent memory leaks
      if (addressTransactions.size === 0) {
        this.pendingTransactions.delete(address);
      }
    }

    // Remove from global index
    this.globalTransactionIndex.delete(rlpHex);
  }

  /**
   * Removes all pending transactions across all addresses.
   *
   * @returns Promise that resolves once all entries have been cleared
   */
  async removeAll(): Promise<void> {
    this.pendingTransactions.clear();
    this.globalTransactionIndex.clear();
  }

  /**
   * Retrieves all pending transaction payloads (RLP hex) across all addresses.
   *
<<<<<<< HEAD
   * @returns Array of all pending transaction RLP hex strings
   */
  async getAllTransactionPayloads(): Promise<string[]> {
    return Array.from(this.globalTransactionIndex);
=======
   * @returns Set of all pending transaction RLP hex strings
   */
  async getAllTransactionPayloads(): Promise<Set<string>> {
    return this.globalTransactionIndex;
>>>>>>> 7bf64052
  }

  /**
   * Retrieves pending transaction payloads (RLP hex) for a specific address.
   *
   * @param address - The account address to query
<<<<<<< HEAD
   * @returns Array of transaction RLP hex strings for the address
   */
  async getTransactionPayloads(address: string): Promise<string[]> {
    const addressTransactions = this.pendingTransactions.get(address);
    return addressTransactions ? Array.from(addressTransactions) : [];
=======
   * @returns Set of transaction RLP hex strings for the address
   */
  async getTransactionPayloads(address: string): Promise<Set<string>> {
    const addressTransactions = this.pendingTransactions.get(address);
    return addressTransactions ?? new Set();
>>>>>>> 7bf64052
  }
}<|MERGE_RESOLUTION|>--- conflicted
+++ resolved
@@ -87,35 +87,20 @@
   /**
    * Retrieves all pending transaction payloads (RLP hex) across all addresses.
    *
-<<<<<<< HEAD
-   * @returns Array of all pending transaction RLP hex strings
-   */
-  async getAllTransactionPayloads(): Promise<string[]> {
-    return Array.from(this.globalTransactionIndex);
-=======
    * @returns Set of all pending transaction RLP hex strings
    */
   async getAllTransactionPayloads(): Promise<Set<string>> {
     return this.globalTransactionIndex;
->>>>>>> 7bf64052
   }
 
   /**
    * Retrieves pending transaction payloads (RLP hex) for a specific address.
    *
    * @param address - The account address to query
-<<<<<<< HEAD
-   * @returns Array of transaction RLP hex strings for the address
-   */
-  async getTransactionPayloads(address: string): Promise<string[]> {
-    const addressTransactions = this.pendingTransactions.get(address);
-    return addressTransactions ? Array.from(addressTransactions) : [];
-=======
    * @returns Set of transaction RLP hex strings for the address
    */
   async getTransactionPayloads(address: string): Promise<Set<string>> {
     const addressTransactions = this.pendingTransactions.get(address);
     return addressTransactions ?? new Set();
->>>>>>> 7bf64052
   }
 }