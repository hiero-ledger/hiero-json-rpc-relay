--- conflicted
+++ resolved
@@ -30,10 +30,7 @@
 import { CacheService } from '../cacheService/cacheService';
 import { AccountId, Client, PrivateKey } from '@hashgraph/sdk';
 import fs from 'fs';
-<<<<<<< HEAD
 import { ConfigService } from '@hashgraph/json-rpc-config-service/dist/services';
-=======
->>>>>>> f1794d8b
 
 export default class HAPIService {
   private transactionCount: number;
