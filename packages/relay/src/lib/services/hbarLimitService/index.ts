--- conflicted
+++ resolved
@@ -49,16 +49,12 @@
   private readonly hbarLimitRemainingGauge: Gauge;
 
   /**
-<<<<<<< HEAD
-   * Tracks the number of unique spending plans used daily.
-=======
    * Tracks the number of unique spending plans that have been utilized on a daily basis
    * (i.e., plans that had expenses added to them).
    *
    * For basic spending plans, this equates to the number of unique users who have made requests on that day,
    * since each user has their own individual spending plan.
    *
->>>>>>> 7346b7e1
    * @private
    */
   private readonly dailyUniqueSpendingPlansCounter: Record<SubscriptionType, Counter>;
