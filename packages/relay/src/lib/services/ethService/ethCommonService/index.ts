--- conflicted
+++ resolved
@@ -29,11 +29,7 @@
 import { Log } from '../../../model';
 import * as _ from 'lodash';
 import { CacheService } from '../../cacheService/cacheService';
-<<<<<<< HEAD
-import { IContractLogsResultsParams } from '../../../types';
-=======
-import { RequestDetails } from '../../../types';
->>>>>>> f1794d8b
+import { IContractLogsResultsParams, RequestDetails } from '../../../types';
 
 /**
  * Create a new Common Service implementation.
@@ -262,15 +258,9 @@
   }
 
   public async validateBlockHashAndAddTimestampToParams(
-<<<<<<< HEAD
     params: IContractLogsResultsParams,
     blockHash: string,
-    requestIdPrefix?: string,
-=======
-    params: any,
-    blockHash: string,
-    requestDetails: RequestDetails,
->>>>>>> f1794d8b
+    requestDetails: RequestDetails,
   ) {
     try {
       const block = await this.mirrorNodeClient.getBlock(blockHash, requestDetails);
@@ -300,11 +290,11 @@
     }
   }
 
-<<<<<<< HEAD
-  public async getLogsByAddress(address: string | string[], params: IContractLogsResultsParams, requestIdPrefix) {
-=======
-  public async getLogsByAddress(address: string | string[], params: any, requestDetails: RequestDetails) {
->>>>>>> f1794d8b
+  public async getLogsByAddress(
+    address: string | string[],
+    params: IContractLogsResultsParams,
+    requestDetails: RequestDetails,
+  ) {
     const addresses = Array.isArray(address) ? address : [address];
     const logPromises = addresses.map((addr) =>
       this.mirrorNodeClient.getContractResultsLogsByAddress(addr, requestDetails, params, undefined),
@@ -321,13 +311,8 @@
 
   public async getLogsWithParams(
     address: string | string[] | null,
-<<<<<<< HEAD
     params: IContractLogsResultsParams,
-    requestIdPrefix?: string,
-=======
-    params: any,
-    requestDetails: RequestDetails,
->>>>>>> f1794d8b
+    requestDetails: RequestDetails,
   ): Promise<Log[]> {
     const EMPTY_RESPONSE = [];
 
