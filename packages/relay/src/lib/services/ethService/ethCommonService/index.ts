--- conflicted
+++ resolved
@@ -14,7 +14,7 @@
   prepend0x,
   stripLeadingZeroForSignatures,
   tinybarsToWeibars,
-  toHash32
+  toHash32,
 } from '../../../../formatters';
 import { MirrorNodeClient } from '../../../clients';
 import constants from '../../../constants';
@@ -256,11 +256,7 @@
   public async getHistoricalBlockResponse(
     requestDetails: RequestDetails,
     blockNumberOrTagOrHash?: string | null,
-<<<<<<< HEAD
-    returnLatest?: boolean
-=======
     returnLatest: boolean = true,
->>>>>>> b0ed5f22
   ): Promise<any> {
     if (!returnLatest && this.blockTagIsLatestOrPending(blockNumberOrTagOrHash)) {
       if (this.logger.isLevelEnabled('debug')) {
