--- conflicted
+++ resolved
@@ -496,13 +496,7 @@
     );
 
     // Remove the transaction from the transaction pool after submission
-<<<<<<< HEAD
-    if (ConfigService.get('ENABLE_TX_POOL')) {
-      await this.transactionPoolService.removeTransaction(originalCallerAddress, parsedTx.serialized);
-    }
-=======
     await this.transactionPoolService.removeTransaction(originalCallerAddress, parsedTx.serialized);
->>>>>>> 7bf64052
 
     sendRawTransactionError = error;
 
