// SPDX-License-Identifier: Apache-2.0
import { ConfigService } from '@hashgraph/json-rpc-config-service/dist/services';
import { FileId } from '@hashgraph/sdk';
import { Transaction as EthersTransaction } from 'ethers';
import EventEmitter from 'events';
import { Logger } from 'pino';

import { formatTransactionIdWithoutQueryParams, numberTo0x, toHash32 } from '../../../../formatters';
import { Utils } from '../../../../utils';
import { MirrorNodeClient } from '../../../clients/mirrorNodeClient';
import constants from '../../../constants';
import { JsonRpcError, predefined } from '../../../errors/JsonRpcError';
import { SDKClientError } from '../../../errors/SDKClientError';
import { createTransactionFromContractResult, TransactionFactory } from '../../../factories/transactionFactory';
import {
  ISyntheticTransactionReceiptParams,
  TransactionReceiptFactory,
} from '../../../factories/transactionReceiptFactory';
import { Log, Transaction } from '../../../model';
import { Precheck } from '../../../precheck';
import { ITransactionReceipt, RequestDetails, TypedEvents } from '../../../types';
import { CacheService } from '../../cacheService/cacheService';
import HAPIService from '../../hapiService/hapiService';
import { ICommonService, TransactionPoolService } from '../../index';
import { ITransactionService } from './ITransactionService';

export class TransactionService implements ITransactionService {
  /**
   * The cache service used for caching responses.
   * @private
   * @readonly
   */
  private readonly cacheService: CacheService;

  /**
   * The common service providing shared functionality.
   * @private
   * @readonly
   */
  private readonly common: ICommonService;

  /**
   * The HAPI service for interacting with Hedera API.
   * @private
   * @readonly
   */
  private readonly hapiService: HAPIService;

  /**
   * Logger instance for logging messages.
   * @private
   * @readonly
   */
  private readonly logger: Logger;

  /**
   * The mirror node client for interacting with the Hedera mirror node.
   * @private
   * @readonly
   */
  private readonly mirrorNodeClient: MirrorNodeClient;

  /**
   * The precheck class used for checking the fields like nonce before the tx execution.
   * @private
   */
  private readonly precheck: Precheck;

  private readonly transactionPoolService: TransactionPoolService;

  /**
   * The ID of the chain, as a hex string, as it would be returned in a JSON-RPC call.
   * @private
   */
  private readonly chain: string;

  /**
   * Constructor for the TransactionService class.
   */
  constructor(
    cacheService: CacheService,
    chain: string,
    common: ICommonService,
    private readonly eventEmitter: EventEmitter<TypedEvents>,
    hapiService: HAPIService,
    logger: Logger,
    mirrorNodeClient: MirrorNodeClient,
    transactionPoolService: TransactionPoolService,
  ) {
    this.cacheService = cacheService;
    this.chain = chain;
    this.common = common;
    this.eventEmitter = eventEmitter;
    this.hapiService = hapiService;
    this.logger = logger;
    this.mirrorNodeClient = mirrorNodeClient;
    this.precheck = new Precheck(mirrorNodeClient, chain, transactionPoolService);
    this.transactionPoolService = transactionPoolService;
  }

  /**
   * Gets a transaction by block hash and transaction index
   * @param blockHash The block hash
   * @param transactionIndex The transaction index
   * @param requestDetails The request details for logging and tracking
   * @returns {Promise<Transaction | null>} A promise that resolves to a Transaction object or null if not found
   */
  async getTransactionByBlockHashAndIndex(
    blockHash: string,
    transactionIndex: string,
    requestDetails: RequestDetails,
  ): Promise<Transaction | null> {
    if (this.logger.isLevelEnabled('trace')) {
      this.logger.trace(`getTransactionByBlockHashAndIndex(hash=${blockHash}, index=${transactionIndex})`);
    }

    try {
      return await this.getTransactionByBlockHashOrBlockNumAndIndex(
        { title: 'blockHash', value: blockHash },
        transactionIndex,
        requestDetails,
      );
    } catch (error) {
      throw this.common.genericErrorHandler(
        error,
        `Failed to retrieve contract result for blockHash ${blockHash} and index=${transactionIndex}`,
      );
    }
  }

  /**
   * Gets a transaction by block number and transaction index
   * @param blockNumOrTag The block number
   * @param transactionIndex The transaction index
   * @param requestDetails The request details for logging and tracking
   * @returns {Promise<Transaction | null>} A promise that resolves to a Transaction object or null if not found
   */
  async getTransactionByBlockNumberAndIndex(
    blockNumOrTag: string,
    transactionIndex: string,
    requestDetails: RequestDetails,
  ): Promise<Transaction | null> {
    if (this.logger.isLevelEnabled('trace')) {
      this.logger.trace(`getTransactionByBlockNumberAndIndex(blockNum=${blockNumOrTag}, index=${transactionIndex})`);
    }
    const blockNum = await this.common.translateBlockTag(blockNumOrTag, requestDetails);

    try {
      return await this.getTransactionByBlockHashOrBlockNumAndIndex(
        { title: 'blockNumber', value: blockNum },
        transactionIndex,
        requestDetails,
      );
    } catch (error) {
      throw this.common.genericErrorHandler(
        error,
        `Failed to retrieve contract result for blockNum ${blockNum} and index=${transactionIndex}`,
      );
    }
  }

  /**
   * Gets a transaction by hash
   * @param hash The transaction hash
   * @param requestDetails The request details for logging and tracking
   * @returns {Promise<Transaction | null>} A promise that resolves to a Transaction object or null if not found
   */
  async getTransactionByHash(hash: string, requestDetails: RequestDetails): Promise<Transaction | null> {
    if (this.logger.isLevelEnabled('trace')) {
      this.logger.trace(`getTransactionByHash(hash=${hash})`, hash);
    }

    const contractResult = await this.mirrorNodeClient.getContractResultWithRetry(
      this.mirrorNodeClient.getContractResult.name,
      [hash, requestDetails],
    );

    if (contractResult === null || contractResult.hash === undefined) {
      // handle synthetic transactions
      const syntheticLogs = await this.common.getLogsWithParams(
        null,
        {
          'transaction.hash': hash,
        },
        requestDetails,
      );

      // no tx found
      if (!syntheticLogs.length) {
        if (this.logger.isLevelEnabled('trace')) {
          this.logger.trace(`no tx for ${hash}`);
        }
        return null;
      }

      return TransactionFactory.createTransactionFromLog(this.chain, syntheticLogs[0]);
    }

    const fromAddress = await this.common.resolveEvmAddress(contractResult.from, requestDetails, [
      constants.TYPE_ACCOUNT,
    ]);
    const toAddress = contractResult.created_contract_ids.includes(contractResult.contract_id)
      ? null
      : await this.common.resolveEvmAddress(contractResult.to, requestDetails);
    contractResult.chain_id = contractResult.chain_id || this.chain;

    return createTransactionFromContractResult({
      ...contractResult,
      from: fromAddress,
      to: toAddress,
    });
  }

  /**
   * Gets a transaction receipt by hash
   * @param hash The transaction hash
   * @param requestDetails The request details for logging and tracking
   * @returns {Promise<ITransactionReceipt | null>} A promise that resolves to a transaction receipt or null if not found
   */
  async getTransactionReceipt(hash: string, requestDetails: RequestDetails): Promise<ITransactionReceipt | null> {
    if (this.logger.isLevelEnabled('trace')) {
      this.logger.trace(`getTransactionReceipt(${hash})`);
    }

    const receiptResponse = await this.mirrorNodeClient.getContractResultWithRetry(
      this.mirrorNodeClient.getContractResult.name,
      [hash, requestDetails],
    );

    if (receiptResponse === null || receiptResponse.hash === undefined) {
      // handle synthetic transactions
      return await this.handleSyntheticTransactionReceipt(hash, requestDetails);
    } else {
      const receipt = await this.handleRegularTransactionReceipt(receiptResponse, requestDetails);
      if (this.logger.isLevelEnabled('trace')) {
        this.logger.trace(`receipt for ${hash} found in block ${receipt.blockNumber}`);
      }

      return receipt;
    }
  }

  /**
   * Sends a raw transaction
   * @param transaction The raw transaction data
   * @param requestDetails The request details for logging and tracking
   * @returns {Promise<string | JsonRpcError>} A promise that resolves to the transaction hash or a JsonRpcError if an error occurs
   */
  async sendRawTransaction(transaction: string, requestDetails: RequestDetails): Promise<string | JsonRpcError> {
    if (ConfigService.get('READ_ONLY')) {
      throw predefined.UNSUPPORTED_OPERATION('Relay is in read-only mode');
    }

    const transactionBuffer = Buffer.from(this.prune0x(transaction), 'hex');
    const parsedTx = Precheck.parseRawTransaction(transaction);
    const networkGasPriceInWeiBars = Utils.addPercentageBufferToGasPrice(
      await this.common.getGasPriceInWeibars(requestDetails),
    );

    await this.validateRawTransaction(parsedTx, networkGasPriceInWeiBars, requestDetails);

    // Save the transaction to the transaction pool before submitting it to the network
    await this.transactionPoolService.saveTransaction(parsedTx.from!, parsedTx);

    /**
     * Note: If the USE_ASYNC_TX_PROCESSING feature flag is enabled,
     * the transaction hash is calculated and returned immediately after passing all prechecks.
     * All transaction processing logic is then handled asynchronously in the background.
     */
    const useAsyncTxProcessing = ConfigService.get('USE_ASYNC_TX_PROCESSING');
    if (useAsyncTxProcessing) {
      this.sendRawTransactionProcessor(transactionBuffer, parsedTx, networkGasPriceInWeiBars, requestDetails);
      return Utils.computeTransactionHash(transactionBuffer);
    }

    /**
     * Note: If the USE_ASYNC_TX_PROCESSING feature flag is disabled,
     * wait for all transaction processing logic to complete before returning the transaction hash.
     */
    return await this.sendRawTransactionProcessor(
      transactionBuffer,
      parsedTx,
      networkGasPriceInWeiBars,
      requestDetails,
    );
  }

  /**
   * Retrieves the current network exchange rate of HBAR to USD in cents.
   * @param requestDetails The request details for logging and tracking
   * @returns {Promise<number>} A promise that resolves to the current exchange rate in cents
   */
  private async getCurrentNetworkExchangeRateInCents(requestDetails: RequestDetails): Promise<number> {
    const cacheKey = constants.CACHE_KEY.CURRENT_NETWORK_EXCHANGE_RATE;
    const callingMethod = this.getCurrentNetworkExchangeRateInCents.name;
    const cacheTTL = 15 * 60 * 1000; // 15 minutes

    let currentNetworkExchangeRate = await this.cacheService.getAsync(cacheKey, callingMethod);

    if (!currentNetworkExchangeRate) {
      currentNetworkExchangeRate = (await this.mirrorNodeClient.getNetworkExchangeRate(requestDetails)).current_rate;
      await this.cacheService.set(cacheKey, currentNetworkExchangeRate, callingMethod, cacheTTL);
    }

    const exchangeRateInCents = currentNetworkExchangeRate.cent_equivalent / currentNetworkExchangeRate.hbar_equivalent;
    return exchangeRateInCents;
  }

  /**
   * Gets a transaction by block hash or block number and transaction index
   * @param blockParam The block parameter (hash or number)
   * @param transactionIndex The transaction index
   * @param requestDetails The request details for logging and tracking
   * @returns {Promise<Transaction | null>} A promise that resolves to a Transaction object or null if not found
   */
  private async getTransactionByBlockHashOrBlockNumAndIndex(
    blockParam: {
      title: 'blockHash' | 'blockNumber';
      value: string | number;
    },
    transactionIndex: string,
    requestDetails: RequestDetails,
  ): Promise<Transaction | null> {
    const contractResults = await this.mirrorNodeClient.getContractResultWithRetry(
      this.mirrorNodeClient.getContractResults.name,
      [
        requestDetails,
        {
          [blockParam.title]: blockParam.value,
          transactionIndex: Number(transactionIndex),
        },
        undefined,
      ],
    );

    if (!contractResults[0]) return null;

    const [resolvedToAddress, resolvedFromAddress] = await Promise.all([
      this.common.resolveEvmAddress(contractResults[0].to, requestDetails),
      this.common.resolveEvmAddress(contractResults[0].from, requestDetails, [constants.TYPE_ACCOUNT]),
    ]);

    return createTransactionFromContractResult({
      ...contractResults[0],
      from: resolvedFromAddress,
      to: resolvedToAddress,
    });
  }

  /**
   * Handles the processing of a regular transaction receipt
   * @param receiptResponse The receipt response from the mirror node
   * @param requestDetails The request details for logging and tracking
   * @returns {Promise<ITransactionReceipt>} A promise that resolves to a transaction receipt
   */
  private async handleRegularTransactionReceipt(
    receiptResponse: any,
    requestDetails: RequestDetails,
  ): Promise<ITransactionReceipt> {
    const effectiveGas = await this.common.getCurrentGasPriceForBlock(receiptResponse.block_hash, requestDetails);
    // support stricter go-eth client which requires the transaction hash property on logs
    const logs = receiptResponse.logs.map((log) => {
      return new Log({
        address: log.address,
        blockHash: toHash32(receiptResponse.block_hash),
        blockNumber: numberTo0x(receiptResponse.block_number),
        blockTimestamp: numberTo0x(Number(receiptResponse.timestamp.split('.')[0])),
        data: log.data,
        logIndex: numberTo0x(log.index),
        removed: false,
        topics: log.topics,
        transactionHash: toHash32(receiptResponse.hash),
        transactionIndex: numberTo0x(receiptResponse.transaction_index),
      });
    });
    const [from, to] = await Promise.all([
      this.common.resolveEvmAddress(receiptResponse.from, requestDetails),
      this.common.resolveEvmAddress(receiptResponse.to, requestDetails),
    ]);

    return TransactionReceiptFactory.createRegularReceipt({
      effectiveGas,
      from,
      logs,
      receiptResponse,
      to,
    });
  }

  /**
   * Handles the processing of a synthetic transaction receipt
   * @param hash The transaction hash
   * @param requestDetails The request details for logging and tracking
   * @returns {Promise<ITransactionReceipt | null>} A promise that resolves to a transaction receipt or null if not found
   */
  private async handleSyntheticTransactionReceipt(
    hash: string,
    requestDetails: RequestDetails,
  ): Promise<ITransactionReceipt | null> {
    const syntheticLogs = await this.common.getLogsWithParams(
      null,
      {
        'transaction.hash': hash,
      },
      requestDetails,
    );

    // no tx found
    if (!syntheticLogs.length) {
      if (this.logger.isLevelEnabled('trace')) {
        this.logger.trace(`no receipt for ${hash}`);
      }
      return null;
    }

    const gasPriceForTimestamp = await this.common.getCurrentGasPriceForBlock(
      syntheticLogs[0].blockHash,
      requestDetails,
    );

    const params: ISyntheticTransactionReceiptParams = {
      syntheticLogs,
      gasPriceForTimestamp,
    };
    const receipt: ITransactionReceipt = TransactionReceiptFactory.createSyntheticReceipt(params);

    if (this.logger.isLevelEnabled('trace')) {
      this.logger.trace(`receipt for ${hash} found in block ${receipt.blockNumber}`);
    }

    return receipt;
  }

  /**
   * Validates a parsed transaction by performing prechecks
   * @param parsedTx The parsed Ethereum transaction to validate
   * @param networkGasPriceInWeiBars The current network gas price in wei bars
   * @param requestDetails The request details for logging and tracking
   * @throws {JsonRpcError} If validation fails
   */
  private async validateRawTransaction(
    parsedTx: EthersTransaction,
    networkGasPriceInWeiBars: number,
    requestDetails: RequestDetails,
  ): Promise<void> {
    try {
      if (this.logger.isLevelEnabled('debug')) {
        this.logger.debug(`Transaction undergoing prechecks: transaction=${JSON.stringify(parsedTx)}`);
      }

      await this.precheck.sendRawTransactionCheck(parsedTx, networkGasPriceInWeiBars, requestDetails);
    } catch (e: any) {
      this.logger.error(e, `Precheck failed: errorMessage=${e.message}`);
      throw this.common.genericErrorHandler(e);
    }
  }

  /**
   * Removes the '0x' prefix from a string if present
   * @param input The input string
   * @returns {string} The input string without the '0x' prefix
   */
  private prune0x(input: string): string {
    return input.startsWith(constants.EMPTY_HEX) ? input.substring(2) : input;
  }

  /**
   * Asynchronously processes a raw transaction by submitting it to the network, managing HFS, polling the MN, handling errors, and returning the transaction hash.
   *
   * @async
   * @param {Buffer} transactionBuffer - The raw transaction data as a buffer.
   * @param {EthersTransaction} parsedTx - The parsed Ethereum transaction object.
   * @param {number} networkGasPriceInWeiBars - The current network gas price in wei bars.
   * @param {RequestDetails} requestDetails - Details of the request for logging and tracking purposes.
   * @returns {Promise<string | JsonRpcError>} A promise that resolves to the transaction hash if successful, or a JsonRpcError if an error occurs.
   */
  async sendRawTransactionProcessor(
    transactionBuffer: Buffer,
    parsedTx: EthersTransaction,
    networkGasPriceInWeiBars: number,
    requestDetails: RequestDetails,
  ): Promise<string | JsonRpcError> {
    let sendRawTransactionError: any;

    const originalCallerAddress = parsedTx.from?.toString() || '';

    this.eventEmitter.emit('eth_execution', {
      method: constants.ETH_SEND_RAW_TRANSACTION,
    });

    const { txSubmitted, submittedTransactionId, error } = await this.submitTransaction(
      transactionBuffer,
      originalCallerAddress,
      networkGasPriceInWeiBars,
      requestDetails,
    );

    // Remove the transaction from the transaction pool after submission
<<<<<<< HEAD
    await this.transactionPoolService.removeTransaction(originalCallerAddress, parsedTx.hash!);
=======
    if (ConfigService.get('ENABLE_TX_POOL')) {
      await this.transactionPoolService.removeTransaction(originalCallerAddress, parsedTx.serialized);
    }
>>>>>>> 4ea19291

    sendRawTransactionError = error;

    // After the try-catch process above, the `submittedTransactionId` is potentially valid in only two scenarios:
    //   - The transaction was successfully submitted and fully processed by CN and MN.
    //   - The transaction encountered "SDK timeout exceeded" or "Connection Dropped" errors from the SDK but still potentially reached the consensus level.
    // In both scenarios, polling the MN is required to verify the transaction's validity before return the transaction hash to clients.
    if (submittedTransactionId) {
      try {
        const formattedTransactionId = formatTransactionIdWithoutQueryParams(submittedTransactionId);

        // Create a modified copy of requestDetails
        const modifiedRequestDetails = {
          ...requestDetails,
          ipAddress: constants.MASKED_IP_ADDRESS,
        };

        const contractResult = await this.mirrorNodeClient.repeatedRequest(
          this.mirrorNodeClient.getContractResult.name,
          [formattedTransactionId, modifiedRequestDetails],
          this.mirrorNodeClient.getMirrorNodeRequestRetryCount(),
        );

        if (!contractResult) {
          if (
            sendRawTransactionError instanceof SDKClientError &&
            (sendRawTransactionError.isConnectionDropped() || sendRawTransactionError.isTimeoutExceeded())
          ) {
            throw sendRawTransactionError;
          }

          this.logger.warn(`No matching transaction record retrieved: transactionId=${submittedTransactionId}`);

          throw predefined.INTERNAL_ERROR(
            `No matching transaction record retrieved: transactionId=${submittedTransactionId}`,
          );
        }

        if (contractResult.hash == null) {
          this.logger.error(`Transaction returned a null transaction hash: transactionId=${submittedTransactionId}`);
          throw predefined.INTERNAL_ERROR(
            `Transaction returned a null transaction hash: transactionId=${submittedTransactionId}`,
          );
        }

        return contractResult.hash;
      } catch (e: any) {
        sendRawTransactionError = e;
      }
    }

    // If this point is reached, it means that no valid transaction hash was returned. Therefore, an error must have occurred.
    return await this.sendRawTransactionErrorHandler(
      sendRawTransactionError,
      transactionBuffer,
      txSubmitted,
      parsedTx,
      requestDetails,
    );
  }

  /**
   * Handles errors that occur during raw transaction processing
   * @param e The error that occurred
   * @param transactionBuffer The raw transaction buffer
   * @param txSubmitted Whether the transaction was submitted
   * @param parsedTx The parsed transaction
   * @param requestDetails The request details for logging and tracking
   * @returns {Promise<string | JsonRpcError>} A promise that resolves to the transaction hash or a JsonRpcError
   */
  private async sendRawTransactionErrorHandler(
    e: any,
    transactionBuffer: Buffer,
    txSubmitted: boolean,
    parsedTx: EthersTransaction,
    requestDetails: RequestDetails,
  ): Promise<string | JsonRpcError> {
    this.logger.error(e, `Failed to successfully submit sendRawTransaction: transaction=${JSON.stringify(parsedTx)}`);
    if (e instanceof JsonRpcError) {
      return e;
    }

    if (e instanceof SDKClientError) {
      if (e.nodeAccountId) {
        // Log the target node account ID, right now, it's populated only for MaxAttemptsOrTimeout error
        this.logger.info(`Transaction failed to execute against node with id: ${e.nodeAccountId}`);
      }

      this.hapiService.decrementErrorCounter(e.statusCode);
      if (e.status.toString() === constants.TRANSACTION_RESULT_STATUS.WRONG_NONCE) {
        const mirrorNodeGetContractResultRetries = this.mirrorNodeClient.getMirrorNodeRequestRetryCount();

        // note: because this is a WRONG_NONCE error handler, the nonce of the account is expected to be different from the nonce of the parsedTx
        //       running a polling loop to give mirror node enough time to update account nonce
        let accountNonce: number | null = null;
        for (let i = 0; i < mirrorNodeGetContractResultRetries; i++) {
          const accountInfo = await this.mirrorNodeClient.getAccount(parsedTx.from!, requestDetails);
          if (accountInfo.ethereum_nonce !== parsedTx.nonce) {
            accountNonce = accountInfo.ethereum_nonce;
            break;
          }

          if (this.logger.isLevelEnabled('trace')) {
            this.logger.trace(
              `Repeating retry to poll for updated account nonce. Count ${i} of ${mirrorNodeGetContractResultRetries}. Waiting ${this.mirrorNodeClient.getMirrorNodeRetryDelay()} ms before initiating a new request`,
            );
          }
          await new Promise((r) => setTimeout(r, this.mirrorNodeClient.getMirrorNodeRetryDelay()));
        }

        if (!accountNonce) {
          this.logger.warn(`Cannot find updated account nonce.`);
          throw predefined.INTERNAL_ERROR(`Cannot find updated account nonce for WRONG_NONCE error.`);
        }

        if (parsedTx.nonce > accountNonce) {
          return predefined.NONCE_TOO_HIGH(parsedTx.nonce, accountNonce);
        } else {
          return predefined.NONCE_TOO_LOW(parsedTx.nonce, accountNonce);
        }
      }
    }

    if (!txSubmitted) {
      return predefined.INTERNAL_ERROR(e.message.toString());
    }

    await this.mirrorNodeClient.getContractRevertReasonFromTransaction(e, requestDetails);

    this.logger.error(
      e,
      `Failed sendRawTransaction during record retrieval for transaction, returning computed hash: transaction=${JSON.stringify(
        parsedTx,
      )}`,
    );
    //Return computed hash if unable to retrieve EthereumHash from record due to error
    return Utils.computeTransactionHash(transactionBuffer);
  }

  /**
   * Submits a transaction to the network
   * @param transactionBuffer The raw transaction buffer
   * @param originalCallerAddress The address of the original caller
   * @param networkGasPriceInWeiBars The current network gas price in wei bars
   * @param requestDetails The request details for logging and tracking
   * @returns {Promise<{txSubmitted: boolean, submittedTransactionId: string, error: any}>} A promise that resolves to an object containing transaction submission details
   */
  private async submitTransaction(
    transactionBuffer: Buffer,
    originalCallerAddress: string,
    networkGasPriceInWeiBars: number,
    requestDetails: RequestDetails,
  ): Promise<{
    txSubmitted: boolean;
    submittedTransactionId: string;
    error: any;
  }> {
    let fileId: FileId | null = null;
    let txSubmitted = false;
    let submittedTransactionId = '';
    let error = null;

    try {
      const sendRawTransactionResult = await this.hapiService.submitEthereumTransaction(
        transactionBuffer,
        constants.ETH_SEND_RAW_TRANSACTION,
        requestDetails,
        originalCallerAddress,
        networkGasPriceInWeiBars,
        await this.getCurrentNetworkExchangeRateInCents(requestDetails),
      );

      txSubmitted = true;
      fileId = sendRawTransactionResult.fileId;
      submittedTransactionId = sendRawTransactionResult.txResponse.transactionId?.toString();
      if (!constants.TRANSACTION_ID_REGEX.test(submittedTransactionId)) {
        throw predefined.INTERNAL_ERROR(
          `Transaction successfully submitted but returned invalid transactionID: transactionId==${submittedTransactionId}`,
        );
      }
    } catch (e: any) {
      if (e instanceof SDKClientError && (e.isConnectionDropped() || e.isTimeoutExceeded())) {
        submittedTransactionId = e.transactionId || '';
      }

      error = e;
    } finally {
      /**
       *  For transactions of type CONTRACT_CREATE, if the contract's bytecode (calldata) exceeds 5120 bytes, HFS is employed to temporarily store the bytecode on the network.
       *  After transaction execution, whether successful or not, any entity associated with the 'fileId' should be removed from the Hedera network.
       */
      if (fileId) {
        this.hapiService
          .deleteFile(fileId, requestDetails, constants.ETH_SEND_RAW_TRANSACTION, originalCallerAddress)
          .then();
      }
    }

    return { txSubmitted, submittedTransactionId, error };
  }
}<|MERGE_RESOLUTION|>--- conflicted
+++ resolved
@@ -496,13 +496,7 @@
     );
 
     // Remove the transaction from the transaction pool after submission
-<<<<<<< HEAD
-    await this.transactionPoolService.removeTransaction(originalCallerAddress, parsedTx.hash!);
-=======
-    if (ConfigService.get('ENABLE_TX_POOL')) {
-      await this.transactionPoolService.removeTransaction(originalCallerAddress, parsedTx.serialized);
-    }
->>>>>>> 4ea19291
+    await this.transactionPoolService.removeTransaction(originalCallerAddress, parsedTx.serialized);
 
     sendRawTransactionError = error;
 
