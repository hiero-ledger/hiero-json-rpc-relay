/*-
 *
 * Hedera JSON RPC Relay
 *
 * Copyright (C) 2022-2024 Hedera Hashgraph, LLC
 *
 * Licensed under the Apache License, Version 2.0 (the "License");
 * you may not use this file except in compliance with the License.
 * You may obtain a copy of the License at
 *
 *      http://www.apache.org/licenses/LICENSE-2.0
 *
 * Unless required by applicable law or agreed to in writing, software
 * distributed under the License is distributed on an "AS IS" BASIS,
 * WITHOUT WARRANTIES OR CONDITIONS OF ANY KIND, either express or implied.
 * See the License for the specific language governing permissions and
 * limitations under the License.
 *
 */

import { Logger } from 'pino';
import { MirrorNodeClient } from '../../../clients';
import constants from '../../../constants';
import { IFilterService } from './IFilterService';
import { CommonService } from '../ethCommonService';
import { generateRandomHex } from '../../../../formatters';
import { JsonRpcError, predefined } from '../../../errors/JsonRpcError';
import { Log } from '../../../model';
import { CacheService } from '../../cacheService/cacheService';
<<<<<<< HEAD
import { ConfigService } from '@hashgraph/json-rpc-config-service/dist/services';
=======
import { RequestDetails } from '../../../types';
>>>>>>> f1794d8b

/**
 * Create a new Filter Service implementation.
 * @param mirrorNodeClient
 * @param logger
 * @param chain
 * @param registry
 * @param cacheService
 */
export class FilterService implements IFilterService {
  /**
   * The interface through which we interact with the mirror node
   * @private
   */
  private readonly mirrorNodeClient: MirrorNodeClient;

  /**
   * The logger used for logging all output from this class.
   * @private
   */
  private readonly logger: Logger;

  /**
   * The LRU cache used for caching items from requests.
   *
   * @private
   */
  private readonly cacheService: CacheService;
  public readonly ethNewFilter = 'eth_newFilter';
  public readonly ethUninstallFilter = 'eth_uninstallFilter';
  public readonly ethGetFilterLogs = 'eth_getFilterLogs';
  public readonly ethGetFilterChanges = 'eth_getFilterChanges';

  private readonly common: CommonService;
  private readonly supportedTypes: string[];

  constructor(mirrorNodeClient: MirrorNodeClient, logger: Logger, cacheService: CacheService, common: CommonService) {
    this.mirrorNodeClient = mirrorNodeClient;
    this.logger = logger;
    this.cacheService = cacheService;
    this.common = common;

    this.supportedTypes = [constants.FILTER.TYPE.LOG, constants.FILTER.TYPE.NEW_BLOCK];
  }

  /**
   * Creates a new filter with the specified type and parameters
   * @param type
   * @param params
   * @param requestDetails
   */
  async createFilter(type: string, params: any, requestDetails: RequestDetails): Promise<string> {
    const filterId = generateRandomHex();
    const cacheKey = `${constants.CACHE_KEY.FILTERID}_${filterId}`;
    await this.cacheService.set(
      cacheKey,
      {
        type,
        params,
        lastQueried: null,
      },
      this.ethNewFilter,
      requestDetails,
      constants.FILTER.TTL,
    );
    this.logger.trace(`${requestDetails.formattedRequestId} created filter with TYPE=${type}, params: ${params}`);
    return filterId;
  }

  /**
   * Checks if the Filter API is enabled
   */
  static requireFiltersEnabled(): void {
    if (!ConfigService.get('FILTER_API_ENABLED') || ConfigService.get('FILTER_API_ENABLED') !== 'true') {
      throw predefined.UNSUPPORTED_METHOD;
    }
  }

  /**
   * Creates a new filter with TYPE=log
   * @param fromBlock
   * @param toBlock
   * @param address
   * @param topics
   * @param requestDetails
   */
  async newFilter(
    fromBlock: string = 'latest',
    toBlock: string = 'latest',
    requestDetails: RequestDetails,
    address?: string,
    topics?: any[],
  ): Promise<string> {
    const requestIdPrefix = requestDetails.formattedRequestId;
    this.logger.trace(
      `${requestIdPrefix} newFilter(fromBlock=${fromBlock}, toBlock=${toBlock}, address=${address}, topics=${topics})`,
    );
    try {
      FilterService.requireFiltersEnabled();

      if (
        !(await this.common.validateBlockRangeAndAddTimestampToParams({}, fromBlock, toBlock, requestDetails, address))
      ) {
        throw predefined.INVALID_BLOCK_RANGE;
      }

      return await this.createFilter(
        constants.FILTER.TYPE.LOG,
        {
          fromBlock: fromBlock === 'latest' ? await this.common.getLatestBlockNumber(requestDetails) : fromBlock,
          toBlock,
          address,
          topics,
        },
        requestDetails,
      );
    } catch (e) {
      throw this.common.genericErrorHandler(e);
    }
  }

  async newBlockFilter(requestDetails: RequestDetails): Promise<string> {
    const requestIdPrefix = requestDetails.formattedRequestId;
    this.logger.trace(`${requestIdPrefix} newBlockFilter()`);
    try {
      FilterService.requireFiltersEnabled();
      return await this.createFilter(
        constants.FILTER.TYPE.NEW_BLOCK,
        {
          blockAtCreation: await this.common.getLatestBlockNumber(requestDetails),
        },
        requestDetails,
      );
    } catch (e) {
      throw this.common.genericErrorHandler(e);
    }
  }

  public async uninstallFilter(filterId: string, requestDetails: RequestDetails): Promise<boolean> {
    const requestIdPrefix = requestDetails.formattedRequestId;
    this.logger.trace(`${requestIdPrefix} uninstallFilter(${filterId})`);
    FilterService.requireFiltersEnabled();

    const cacheKey = `${constants.CACHE_KEY.FILTERID}_${filterId}`;
    const filter = await this.cacheService.getAsync(cacheKey, this.ethUninstallFilter, requestDetails);

    if (filter) {
      await this.cacheService.delete(cacheKey, this.ethUninstallFilter, requestDetails);
      return true;
    }

    return false;
  }

  public newPendingTransactionFilter(requestDetails: RequestDetails): JsonRpcError {
    this.logger.trace(`${requestDetails.formattedRequestId} newPendingTransactionFilter()`);
    return predefined.UNSUPPORTED_METHOD;
  }

  public async getFilterLogs(filterId: string, requestDetails: RequestDetails): Promise<any> {
    this.logger.trace(`${requestDetails.formattedRequestId} getFilterLogs(${filterId})`);
    FilterService.requireFiltersEnabled();

    const cacheKey = `${constants.CACHE_KEY.FILTERID}_${filterId}`;
    const filter = await this.cacheService.getAsync(cacheKey, this.ethGetFilterLogs, requestDetails);
    if (filter?.type != constants.FILTER.TYPE.LOG) {
      throw predefined.FILTER_NOT_FOUND;
    }

    return await this.common.getLogs(
      null,
      filter?.params.fromBlock,
      filter?.params.toBlock,
      filter?.params.address,
      filter?.params.topics,
      requestDetails,
    );
  }

  public async getFilterChanges(filterId: string, requestDetails: RequestDetails): Promise<string[] | Log[]> {
    this.logger.trace(`${requestDetails.formattedRequestId} getFilterChanges(${filterId})`);
    FilterService.requireFiltersEnabled();

    const cacheKey = `${constants.CACHE_KEY.FILTERID}_${filterId}`;
    const filter = await this.cacheService.getAsync(cacheKey, this.ethGetFilterChanges, requestDetails);

    if (!filter) {
      throw predefined.FILTER_NOT_FOUND;
    }

    let result, latestBlockNumber;
    if (filter.type === constants.FILTER.TYPE.LOG) {
      result = await this.common.getLogs(
        null,
        filter?.lastQueried || filter?.params.fromBlock,
        filter?.params.toBlock,
        filter?.params.address,
        filter?.params.topics,
        requestDetails,
      );

      // get the latest block number and add 1 to exclude current results from the next response because
      // the mirror node query executes "gte" not "gt"
      latestBlockNumber =
        Number(
          result.length
            ? result[result.length - 1].blockNumber
            : await this.common.getLatestBlockNumber(requestDetails),
        ) + 1;
    } else if (filter.type === constants.FILTER.TYPE.NEW_BLOCK) {
      result = await this.mirrorNodeClient.getBlocks(
        requestDetails,
        [`gt:${filter.lastQueried || filter.params.blockAtCreation}`],
        undefined,
        {
          order: 'asc',
        },
      );

      latestBlockNumber = Number(
        result?.blocks?.length
          ? result.blocks[result.blocks.length - 1].number
          : await this.common.getLatestBlockNumber(requestDetails),
      );

      result = result?.blocks?.map((r) => r.hash) || [];
    } else if (this.supportedTypes.indexOf(filter.type) === -1) {
      throw predefined.UNSUPPORTED_METHOD;
    }

    // update filter to refresh TTL and set lastQueried block number
    await this.cacheService.set(
      cacheKey,
      {
        type: filter.type,
        params: filter.params,
        lastQueried: latestBlockNumber,
      },
      this.ethGetFilterChanges,
      requestDetails,
      constants.FILTER.TTL,
    );

    return result;
  }
}<|MERGE_RESOLUTION|>--- conflicted
+++ resolved
@@ -27,11 +27,8 @@
 import { JsonRpcError, predefined } from '../../../errors/JsonRpcError';
 import { Log } from '../../../model';
 import { CacheService } from '../../cacheService/cacheService';
-<<<<<<< HEAD
 import { ConfigService } from '@hashgraph/json-rpc-config-service/dist/services';
-=======
 import { RequestDetails } from '../../../types';
->>>>>>> f1794d8b
 
 /**
  * Create a new Filter Service implementation.
