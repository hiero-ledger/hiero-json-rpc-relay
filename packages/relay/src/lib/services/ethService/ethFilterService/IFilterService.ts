--- conflicted
+++ resolved
@@ -30,9 +30,7 @@
 
   newPendingTransactionFilter(requestIdPrefix?: string): JsonRpcError;
 
-<<<<<<< HEAD
+  getFilterLogs(filterId: string, requestId?: string): Promise<any>
+
   getFilterChanges(filterId: string, requestIdPrefix?: string): Promise<string[] | Log[] | JsonRpcError>;
-=======
-  getFilterLogs(filterId: string, requestId?: string): Promise<any>
->>>>>>> 407a2719
 }