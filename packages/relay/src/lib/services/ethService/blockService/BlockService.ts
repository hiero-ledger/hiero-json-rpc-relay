// SPDX-License-Identifier: Apache-2.0

import { Logger } from 'pino';

import { numberTo0x } from '../../../../formatters';
import { MirrorNodeClient } from '../../../clients/mirrorNodeClient';
import constants from '../../../constants';
import { Block } from '../../../model';
import { ITransactionReceipt, MirrorNodeBlock, RequestDetails } from '../../../types';
import { CacheService } from '../../cacheService/cacheService';
import { IBlockService, ICommonService } from '../../index';
import { WorkersPool } from '../../workersService/WorkersPool';

export class BlockService implements IBlockService {
  /**
   * The cache service used for caching all responses.
   * @private
   */
  private readonly cacheService: CacheService;

  /**
   * The chain id.
   * @private
   */
  private readonly chain: string;

  /**
   * The common service used for all common methods.
   * @private
   */
  private readonly common: ICommonService;

  /**
   * The logger used for logging all output from this class.
   * @private
   */
  private readonly logger: Logger;

  /**
   * The interface through which we interact with the mirror node
   * @private
   */
  private readonly mirrorNodeClient: MirrorNodeClient;

  /** Constructor */
  constructor(
    cacheService: CacheService,
    chain: string,
    common: ICommonService,
    mirrorNodeClient: MirrorNodeClient,
    logger: Logger,
  ) {
    this.cacheService = cacheService;
    this.chain = chain;
    this.common = common;
    this.mirrorNodeClient = mirrorNodeClient;
    this.logger = logger;
  }

  /**
   * Gets the block with the given hash.
   *
   * @param {string} hash the block hash
   * @param {boolean} showDetails whether to show the details of the block
   * @param {RequestDetails} requestDetails The request details for logging and tracking
   * @returns {Promise<Block | null>} The block
   */
  public async getBlockByHash(
    hash: string,
    showDetails: boolean,
    requestDetails: RequestDetails,
  ): Promise<Block | null> {
<<<<<<< HEAD
    this.logger.trace(`getBlockByHash(hash=${hash}, showDetails=${showDetails})`);

    return this.getBlock(hash, showDetails, requestDetails);
=======
    return this.getBlock(hash, showDetails, requestDetails).catch((e: any) => {
      throw this.common.genericErrorHandler(e, `Failed to retrieve block for hash ${hash}`);
    });
>>>>>>> 3f2f9604
  }

  /**
   * Gets the block with the given number.
   *
   * @param {string} blockNumber The block number
   * @param {boolean} showDetails Whether to show the details of the block
   * @param {RequestDetails} requestDetails The request details for logging and tracking
   * @returns {Promise<Block | null>} The block
   */
  public async getBlockByNumber(
    blockNumber: string,
    showDetails: boolean,
    requestDetails: RequestDetails,
  ): Promise<Block | null> {
<<<<<<< HEAD
    this.logger.trace(`getBlockByNumber(blockNumber=${blockNumber}, showDetails=${showDetails})`);

    return this.getBlock(blockNumber, showDetails, requestDetails);
=======
    return this.getBlock(blockNumber, showDetails, requestDetails).catch((e: any) => {
      throw this.common.genericErrorHandler(e, `Failed to retrieve block for blockNumber ${blockNumber}`);
    });
>>>>>>> 3f2f9604
  }

  /**
   * Gets all transaction receipts for a block by block hash or block number.
   *
   * @param {string} blockHashOrBlockNumber The block hash, block number, or block tag
   * @param {RequestDetails} requestDetails The request details for logging and tracking
   * @returns {Promise<Receipt[] | null>} Array of transaction receipts for the block or null if block not found
   */
  public async getBlockReceipts(
    blockHashOrBlockNumber: string,
    requestDetails: RequestDetails,
  ): Promise<ITransactionReceipt[] | null> {
<<<<<<< HEAD
    return WorkersPool.getInstance().run({
      type: 'getBlockReceipts',
      blockHashOrBlockNumber,
      requestDetails,
=======
    const block = await this.common.getHistoricalBlockResponse(requestDetails, blockHashOrBlockNumber);

    if (block == null) {
      return null;
    }

    const paramTimestamp: IContractResultsParams = {
      timestamp: [`lte:${block.timestamp.to}`, `gte:${block.timestamp.from}`],
    };

    const [contractResults, logs] = await Promise.all([
      this.mirrorNodeClient.getContractResults(requestDetails, paramTimestamp),
      this.common.getLogsWithParams(null, paramTimestamp, requestDetails),
    ]);

    if ((!contractResults || contractResults.length === 0) && logs.length == 0) {
      return [];
    }

    const receipts: ITransactionReceipt[] = [];
    const effectiveGas = numberTo0x(await this.common.getGasPriceInWeibars(block.timestamp.from.split('.')[0]));

    const logsByHash = new Map<string, Log[]>();
    for (const log of logs) {
      const existingLogs = logsByHash.get(log.transactionHash) || [];
      existingLogs.push(log);
      logsByHash.set(log.transactionHash, existingLogs);
    }

    const receiptPromises = contractResults.map(async (contractResult) => {
      if (Utils.isRevertedDueToHederaSpecificValidation(contractResult)) {
        this.logger.debug(
          `Transaction with hash %s is skipped due to hedera-specific validation failure (%s)`,
          contractResult.hash,
          contractResult.result,
        );
        return null;
      }

      contractResult.logs = logsByHash.get(contractResult.hash) || [];
      const [from, to] = await Promise.all([
        this.common.resolveEvmAddress(contractResult.from, requestDetails),
        contractResult.to === null ? null : this.common.resolveEvmAddress(contractResult.to, requestDetails),
      ]);

      const transactionReceiptParams: IRegularTransactionReceiptParams = {
        effectiveGas,
        from,
        logs: contractResult.logs,
        receiptResponse: contractResult,
        to,
      };
      return TransactionReceiptFactory.createRegularReceipt(transactionReceiptParams) as ITransactionReceipt;
>>>>>>> 3f2f9604
    });
  }

  /**
   * Gets the number of transaction in a block by its block hash.
   *
   * @param {string} hash The block hash
   * @param {RequestDetails} requestDetails The request details for logging and tracking
   * @returns {Promise<string | null>} The transaction count
   */
  async getBlockTransactionCountByHash(hash: string, requestDetails: RequestDetails): Promise<string | null> {
    try {
      const block = await this.mirrorNodeClient.getBlock(hash, requestDetails);
      return this.getTransactionCountFromBlockResponse(block);
    } catch (error: any) {
      throw this.common.genericErrorHandler(error, `Failed to retrieve block for hash ${hash}`);
    }
  }

  /**
   * Gets the number of transaction in a block by its block number.
   * @param {string} blockNumOrTag Possible values are earliest/pending/latest or hex
   * @param {RequestDetails} requestDetails The request details for logging and tracking
   * @returns {Promise<string | null>} The transaction count
   */
  async getBlockTransactionCountByNumber(
    blockNumOrTag: string,
    requestDetails: RequestDetails,
  ): Promise<string | null> {
    const blockNum = await this.common.translateBlockTag(blockNumOrTag, requestDetails);
    try {
      const block = await this.mirrorNodeClient.getBlock(blockNum, requestDetails);
      return this.getTransactionCountFromBlockResponse(block);
    } catch (error: any) {
      throw this.common.genericErrorHandler(error, `Failed to retrieve block for blockNum ${blockNum}`);
    }
  }

  /**
   * Always returns null. There are no uncles in Hedera.
   *
   * @param blockHash - The block hash
   * @param index - The uncle index
   * @returns null as Hedera does not support uncle blocks
   */
  getUncleByBlockHashAndIndex(blockHash: string, index: string): null {
    return null;
  }

  /**
   * Always returns null. There are no uncles in Hedera.
   *
   * @param blockNumOrTag - The block number or tag
   * @param index - The uncle index
   * @returns null as Hedera does not support uncle blocks
   */
  getUncleByBlockNumberAndIndex(blockNumOrTag: string, index: string): null {
    return null;
  }

  /**
   * Always returns '0x0'. There are no uncles in Hedera.
   *
   * @param blockHash - The block hash
   * @returns '0x0' as Hedera does not support uncle blocks
   */
  getUncleCountByBlockHash(blockHash: string): string {
    return constants.ZERO_HEX;
  }

  /**
   * Always returns '0x0'. There are no uncles in Hedera.
   *
   * @param blockNumOrTag - The block number or tag
   * @returns '0x0' as Hedera does not support uncle blocks
   */
  getUncleCountByBlockNumber(blockNumOrTag: string): string {
    return constants.ZERO_HEX;
  }

  /**
   * Gets the block with the given hash.
   * Given an ethereum transaction hash, call the mirror node to get the block info.
   * Then using the block timerange get all contract results to get transaction details.
   * If showDetails is set to true subsequently call mirror node for additional transaction details
   *
   * @param {string} blockHashOrNumber The block hash or block number
   * @param {boolean} showDetails Whether to show transaction details
   * @param {RequestDetails} requestDetails The request details for logging and tracking
   * @returns {Promise<Block | null>} The block
   */
  private async getBlock(
    blockHashOrNumber: string,
    showDetails: boolean,
    requestDetails: RequestDetails,
  ): Promise<Block | null> {
    return await WorkersPool.getInstance().run({
      type: 'getBlock',
      blockHashOrNumber,
      showDetails,
      requestDetails,
      chain: this.chain,
    });
  }

  /**
   * Gets the transaction count from the block response.
   * @param block The block response
   * @returns The transaction count
   */
  private getTransactionCountFromBlockResponse(block: MirrorNodeBlock): null | string {
    if (block === null || block.count === undefined) {
      // block not found
      return null;
    }

    return numberTo0x(block.count);
  }
<<<<<<< HEAD
=======

  /**
   * Populates the synthetic transactions for the block.
   * @param showDetails Whether to show transaction details
   * @param logs[] The logs to populate the synthetic transactions from
   * @param transactionsArray The array of transactions to populate
   * @param requestDetails The request details for logging and tracking
   * @returns {Array<Transaction | string>} The populated transactions
   */
  private populateSyntheticTransactions(
    showDetails: boolean,
    logs: Log[],
    transactionsArray: Transaction[] | string[],
  ): Transaction[] | string[] {
    let filteredLogs: Log[];
    if (showDetails) {
      filteredLogs = logs.filter(
        (log) => !(transactionsArray as Transaction[]).some((transaction) => transaction.hash === log.transactionHash),
      );
      filteredLogs.forEach((log) => {
        const transaction: Transaction | null = TransactionFactory.createTransactionByType(2, {
          accessList: undefined, // we don't support access lists for now
          blockHash: log.blockHash,
          blockNumber: log.blockNumber,
          chainId: this.chain,
          from: log.address,
          gas: numberTo0x(constants.TX_DEFAULT_GAS_DEFAULT),
          gasPrice: constants.INVALID_EVM_INSTRUCTION,
          hash: log.transactionHash,
          input: constants.ZERO_HEX_8_BYTE,
          maxPriorityFeePerGas: constants.ZERO_HEX,
          maxFeePerGas: constants.ZERO_HEX,
          nonce: nanOrNumberTo0x(0),
          r: constants.ZERO_HEX,
          s: constants.ZERO_HEX,
          to: log.address,
          transactionIndex: log.transactionIndex,
          type: constants.TWO_HEX, // 0x0 for legacy transactions, 0x1 for access list types, 0x2 for dynamic fees.
          v: constants.ZERO_HEX,
          value: constants.ZERO_HEX,
        });

        if (transaction !== null) {
          (transactionsArray as Transaction[]).push(transaction);
        }
      });
    } else {
      filteredLogs = logs.filter((log) => !(transactionsArray as string[]).includes(log.transactionHash));
      filteredLogs.forEach((log) => {
        (transactionsArray as string[]).push(log.transactionHash);
      });
    }

    this.logger.trace(`Synthetic transaction hashes will be populated in the block response`);

    transactionsArray = _.uniqWith(transactionsArray as string[], _.isEqual);
    return transactionsArray;
  }

  /**
   * Prepares the transaction array for the block.
   * @param contractResults The contract results to prepare the transaction array from
   * @param showDetails Whether to show transaction details
   * @param requestDetails The request details for logging and tracking
   * @returns {Array<Transaction | string>} The prepared transaction array
   */
  private async prepareTransactionArray(
    contractResults: any[],
    showDetails: boolean,
    requestDetails: RequestDetails,
  ): Promise<Transaction[] | string[]> {
    const txArray: Transaction[] | string[] = [];
    for (const contractResult of contractResults) {
      // there are several hedera-specific validations that occur right before entering the evm
      // if a transaction has reverted there, we should not include that tx in the block response
      if (Utils.isRevertedDueToHederaSpecificValidation(contractResult)) {
        this.logger.debug(
          `Transaction with hash %s is skipped due to hedera-specific validation failure (%s)`,
          contractResult.hash,
          contractResult.result,
        );
        continue;
      }

      [contractResult.from, contractResult.to] = await Promise.all([
        this.common.resolveEvmAddress(contractResult.from, requestDetails, [constants.TYPE_ACCOUNT]),
        this.common.resolveEvmAddress(contractResult.to, requestDetails),
      ]);

      contractResult.chain_id = contractResult.chain_id || this.chain;
      txArray.push(showDetails ? createTransactionFromContractResult(contractResult) : contractResult.hash);
    }

    return txArray;
  }
>>>>>>> 3f2f9604
}<|MERGE_RESOLUTION|>--- conflicted
+++ resolved
@@ -70,15 +70,7 @@
     showDetails: boolean,
     requestDetails: RequestDetails,
   ): Promise<Block | null> {
-<<<<<<< HEAD
-    this.logger.trace(`getBlockByHash(hash=${hash}, showDetails=${showDetails})`);
-
     return this.getBlock(hash, showDetails, requestDetails);
-=======
-    return this.getBlock(hash, showDetails, requestDetails).catch((e: any) => {
-      throw this.common.genericErrorHandler(e, `Failed to retrieve block for hash ${hash}`);
-    });
->>>>>>> 3f2f9604
   }
 
   /**
@@ -94,15 +86,7 @@
     showDetails: boolean,
     requestDetails: RequestDetails,
   ): Promise<Block | null> {
-<<<<<<< HEAD
-    this.logger.trace(`getBlockByNumber(blockNumber=${blockNumber}, showDetails=${showDetails})`);
-
     return this.getBlock(blockNumber, showDetails, requestDetails);
-=======
-    return this.getBlock(blockNumber, showDetails, requestDetails).catch((e: any) => {
-      throw this.common.genericErrorHandler(e, `Failed to retrieve block for blockNumber ${blockNumber}`);
-    });
->>>>>>> 3f2f9604
   }
 
   /**
@@ -116,66 +100,10 @@
     blockHashOrBlockNumber: string,
     requestDetails: RequestDetails,
   ): Promise<ITransactionReceipt[] | null> {
-<<<<<<< HEAD
     return WorkersPool.getInstance().run({
       type: 'getBlockReceipts',
       blockHashOrBlockNumber,
       requestDetails,
-=======
-    const block = await this.common.getHistoricalBlockResponse(requestDetails, blockHashOrBlockNumber);
-
-    if (block == null) {
-      return null;
-    }
-
-    const paramTimestamp: IContractResultsParams = {
-      timestamp: [`lte:${block.timestamp.to}`, `gte:${block.timestamp.from}`],
-    };
-
-    const [contractResults, logs] = await Promise.all([
-      this.mirrorNodeClient.getContractResults(requestDetails, paramTimestamp),
-      this.common.getLogsWithParams(null, paramTimestamp, requestDetails),
-    ]);
-
-    if ((!contractResults || contractResults.length === 0) && logs.length == 0) {
-      return [];
-    }
-
-    const receipts: ITransactionReceipt[] = [];
-    const effectiveGas = numberTo0x(await this.common.getGasPriceInWeibars(block.timestamp.from.split('.')[0]));
-
-    const logsByHash = new Map<string, Log[]>();
-    for (const log of logs) {
-      const existingLogs = logsByHash.get(log.transactionHash) || [];
-      existingLogs.push(log);
-      logsByHash.set(log.transactionHash, existingLogs);
-    }
-
-    const receiptPromises = contractResults.map(async (contractResult) => {
-      if (Utils.isRevertedDueToHederaSpecificValidation(contractResult)) {
-        this.logger.debug(
-          `Transaction with hash %s is skipped due to hedera-specific validation failure (%s)`,
-          contractResult.hash,
-          contractResult.result,
-        );
-        return null;
-      }
-
-      contractResult.logs = logsByHash.get(contractResult.hash) || [];
-      const [from, to] = await Promise.all([
-        this.common.resolveEvmAddress(contractResult.from, requestDetails),
-        contractResult.to === null ? null : this.common.resolveEvmAddress(contractResult.to, requestDetails),
-      ]);
-
-      const transactionReceiptParams: IRegularTransactionReceiptParams = {
-        effectiveGas,
-        from,
-        logs: contractResult.logs,
-        receiptResponse: contractResult,
-        to,
-      };
-      return TransactionReceiptFactory.createRegularReceipt(transactionReceiptParams) as ITransactionReceipt;
->>>>>>> 3f2f9604
     });
   }
 
@@ -294,102 +222,4 @@
 
     return numberTo0x(block.count);
   }
-<<<<<<< HEAD
-=======
-
-  /**
-   * Populates the synthetic transactions for the block.
-   * @param showDetails Whether to show transaction details
-   * @param logs[] The logs to populate the synthetic transactions from
-   * @param transactionsArray The array of transactions to populate
-   * @param requestDetails The request details for logging and tracking
-   * @returns {Array<Transaction | string>} The populated transactions
-   */
-  private populateSyntheticTransactions(
-    showDetails: boolean,
-    logs: Log[],
-    transactionsArray: Transaction[] | string[],
-  ): Transaction[] | string[] {
-    let filteredLogs: Log[];
-    if (showDetails) {
-      filteredLogs = logs.filter(
-        (log) => !(transactionsArray as Transaction[]).some((transaction) => transaction.hash === log.transactionHash),
-      );
-      filteredLogs.forEach((log) => {
-        const transaction: Transaction | null = TransactionFactory.createTransactionByType(2, {
-          accessList: undefined, // we don't support access lists for now
-          blockHash: log.blockHash,
-          blockNumber: log.blockNumber,
-          chainId: this.chain,
-          from: log.address,
-          gas: numberTo0x(constants.TX_DEFAULT_GAS_DEFAULT),
-          gasPrice: constants.INVALID_EVM_INSTRUCTION,
-          hash: log.transactionHash,
-          input: constants.ZERO_HEX_8_BYTE,
-          maxPriorityFeePerGas: constants.ZERO_HEX,
-          maxFeePerGas: constants.ZERO_HEX,
-          nonce: nanOrNumberTo0x(0),
-          r: constants.ZERO_HEX,
-          s: constants.ZERO_HEX,
-          to: log.address,
-          transactionIndex: log.transactionIndex,
-          type: constants.TWO_HEX, // 0x0 for legacy transactions, 0x1 for access list types, 0x2 for dynamic fees.
-          v: constants.ZERO_HEX,
-          value: constants.ZERO_HEX,
-        });
-
-        if (transaction !== null) {
-          (transactionsArray as Transaction[]).push(transaction);
-        }
-      });
-    } else {
-      filteredLogs = logs.filter((log) => !(transactionsArray as string[]).includes(log.transactionHash));
-      filteredLogs.forEach((log) => {
-        (transactionsArray as string[]).push(log.transactionHash);
-      });
-    }
-
-    this.logger.trace(`Synthetic transaction hashes will be populated in the block response`);
-
-    transactionsArray = _.uniqWith(transactionsArray as string[], _.isEqual);
-    return transactionsArray;
-  }
-
-  /**
-   * Prepares the transaction array for the block.
-   * @param contractResults The contract results to prepare the transaction array from
-   * @param showDetails Whether to show transaction details
-   * @param requestDetails The request details for logging and tracking
-   * @returns {Array<Transaction | string>} The prepared transaction array
-   */
-  private async prepareTransactionArray(
-    contractResults: any[],
-    showDetails: boolean,
-    requestDetails: RequestDetails,
-  ): Promise<Transaction[] | string[]> {
-    const txArray: Transaction[] | string[] = [];
-    for (const contractResult of contractResults) {
-      // there are several hedera-specific validations that occur right before entering the evm
-      // if a transaction has reverted there, we should not include that tx in the block response
-      if (Utils.isRevertedDueToHederaSpecificValidation(contractResult)) {
-        this.logger.debug(
-          `Transaction with hash %s is skipped due to hedera-specific validation failure (%s)`,
-          contractResult.hash,
-          contractResult.result,
-        );
-        continue;
-      }
-
-      [contractResult.from, contractResult.to] = await Promise.all([
-        this.common.resolveEvmAddress(contractResult.from, requestDetails, [constants.TYPE_ACCOUNT]),
-        this.common.resolveEvmAddress(contractResult.to, requestDetails),
-      ]);
-
-      contractResult.chain_id = contractResult.chain_id || this.chain;
-      txArray.push(showDetails ? createTransactionFromContractResult(contractResult) : contractResult.hash);
-    }
-
-    return txArray;
-  }
->>>>>>> 3f2f9604
 }