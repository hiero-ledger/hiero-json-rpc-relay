/*-
 *
 * Hedera JSON RPC Relay
 *
 * Copyright (C) 2022-2024 Hedera Hashgraph, LLC
 *
 * Licensed under the Apache License, Version 2.0 (the "License");
 * you may not use this file except in compliance with the License.
 * You may obtain a copy of the License at
 *
 *      http://www.apache.org/licenses/LICENSE-2.0
 *
 * Unless required by applicable law or agreed to in writing, software
 * distributed under the License is distributed on an "AS IS" BASIS,
 * WITHOUT WARRANTIES OR CONDITIONS OF ANY KIND, either express or implied.
 * See the License for the specific language governing permissions and
 * limitations under the License.
 *
 */

import { Logger } from 'pino';
import EventEmitter from 'events';
import constants from '../../constants';
import HbarLimit from '../../hbarlimiter';
import { Histogram, Registry } from 'prom-client';
import { MirrorNodeClient, SDKClient } from '../../clients';
<<<<<<< HEAD
import { formatRequestIdMessage } from '../../../formatters';
import { ITransactionRecordMetric, IExecuteQueryEventPayload, IExecuteTransactionEventPayload } from '../../types';
import { ConfigService } from '@hashgraph/json-rpc-config-service/dist/services';
=======
import {
  IExecuteQueryEventPayload,
  IExecuteTransactionEventPayload,
  ITransactionRecordMetric,
  RequestDetails,
} from '../../types';
>>>>>>> f1794d8b

export default class MetricService {
  /**
   * Logger instance for logging information.
   * @type {Logger}
   * @readonly
   * @private
   */
  private readonly logger: Logger;

  /**
   * Main SDK client for executing queries.
   * @type {SDKClient}
   * @readonly
   * @private
   */
  private readonly sdkClient: SDKClient;

  /**
   * Main Mirror Node client for retrieving transaction records.
   * @type {MirrorNodeClient}
   * @readonly
   * @private
   */
  private readonly mirrorNodeClient: MirrorNodeClient;

  /**
   * This limiter tracks hbar expenses and limits.
   * @type {HbarLimit}
   * @readonly
   * @private
   */
  private readonly hbarLimiter: HbarLimit;

  /**
   * Histogram for capturing the cost of transactions and queries.
   * @type {Histogram}
   * @readonly
   * @private
   */
  private readonly consensusNodeClientHistogramCost: Histogram;

  /**
   * Histogram for capturing the gas fee of transactions and queries.
   * @type {Histogram}
   * @readonly
   * @private
   */
  private readonly consensusNodeClientHistogramGasFee: Histogram;

  /**
   * An instance of EventEmitter used for emitting and handling events within the class.
   *
   * @private
   * @readonly
   * @type {EventEmitter}
   */
  private readonly eventEmitter: EventEmitter;

  /**
   * Constructs an instance of the MetricService responsible for tracking and recording various metrics
   * related to Hedera network interactions and resource usage.
   *
   * @param {Logger} logger - Logger instance for logging system messages.
   * @param {SDKClient} sdkClient - Client for interacting with the Hedera SDK.
   * @param {MirrorNodeClient} mirrorNodeClient - Client for querying the Hedera mirror node.
   * @param {HbarLimit} hbarLimiter - Rate limiter for managing HBAR-related operations.
   * @param {Registry} register - Registry instance for registering metrics.
   * @param {EventEmitter} eventEmitter - The eventEmitter used for emitting and handling events within the class.
   */
  constructor(
    logger: Logger,
    sdkClient: SDKClient,
    mirrorNodeClient: MirrorNodeClient,
    hbarLimiter: HbarLimit,
    register: Registry,
    eventEmitter: EventEmitter,
  ) {
    this.logger = logger;
    this.sdkClient = sdkClient;
    this.hbarLimiter = hbarLimiter;
    this.eventEmitter = eventEmitter;
    this.mirrorNodeClient = mirrorNodeClient;
    this.consensusNodeClientHistogramCost = this.initCostMetric(register);
    this.consensusNodeClientHistogramGasFee = this.initGasMetric(register);

    this.eventEmitter.on(constants.EVENTS.EXECUTE_TRANSACTION, (args: IExecuteTransactionEventPayload) => {
      this.captureTransactionMetrics(args).then();
    });

    this.eventEmitter.on(constants.EVENTS.EXECUTE_QUERY, (args: IExecuteQueryEventPayload) => {
      this.addExpenseAndCaptureMetrics(args);
    });
  }

  /**
   * Captures and logs transaction metrics by retrieving transaction records from the appropriate source
   * and recording the transaction fees, gas usage, and other relevant metrics.
   *
   * @param {IExecuteTransactionEventPayload} payload - The payload object containing transaction details.
   * @param {string} payload.callerName - The name of the entity calling the transaction.
   * @param {string} payload.transactionId - The unique identifier for the transaction.
   * @param {string} payload.txConstructorName - The name of the transaction constructor.
   * @param {string} payload.operatorAccountId - The account ID of the operator managing the transaction.
   * @param {string} payload.interactingEntity - The entity interacting with the transaction.
   * @param {RequestDetails} payload.requestDetails - The request details for logging and tracking.
   * @returns {Promise<void>} - A promise that resolves when the transaction metrics have been captured.
   */
  public async captureTransactionMetrics({
    callerName,
    transactionId,
    txConstructorName,
    operatorAccountId,
    interactingEntity,
    requestDetails,
  }: IExecuteTransactionEventPayload): Promise<void> {
    const transactionRecordMetrics = await this.getTransactionRecordMetrics(
      transactionId,
      callerName,
      txConstructorName,
      operatorAccountId,
      requestDetails,
    );

    if (transactionRecordMetrics) {
      const { gasUsed, transactionFee, txRecordChargeAmount, status } = transactionRecordMetrics;
      if (transactionFee !== 0) {
        this.addExpenseAndCaptureMetrics({
          executionMode: constants.EXECUTION_MODE.TRANSACTION,
          transactionId,
          txConstructorName,
          callerName,
          cost: transactionFee,
          gasUsed,
          interactingEntity,
          status,
          requestDetails,
        } as IExecuteQueryEventPayload);
      }

      if (txRecordChargeAmount !== 0) {
        this.addExpenseAndCaptureMetrics({
          executionMode: constants.EXECUTION_MODE.RECORD,
          transactionId,
          txConstructorName,
          callerName,
          cost: txRecordChargeAmount,
          gasUsed: 0,
          interactingEntity,
          status,
          requestDetails,
        } as IExecuteQueryEventPayload);
      }
    }
  }

  /**
   * Adds the expense to the HBAR rate limiter and captures the relevant metrics for the executed transaction.
   *
   * @param {IExecuteQueryEventPayload} payload - The payload object containing details about the transaction.
   * @param {string} payload.executionMode - The mode of the execution (TRANSACTION, QUERY, RECORD).
   * @param {string} payload.transactionId - The unique identifier for the transaction.
   * @param {string} payload.txConstructorName - The name of the transaction constructor.
   * @param {string} payload.callerName - The name of the entity calling the transaction.
   * @param {number} payload.cost - The cost of the transaction in tinybars.
   * @param {number} payload.gasUsed - The amount of gas used during the transaction.
   * @param {string} payload.interactingEntity - The entity interacting with the transaction.
   * @param {string} payload.status - The entity interacting with the transaction.
   * @param {string} payload.requestDetails - The request details for logging and tracking.
   * @returns {void} - This method does not return a value.
   */
  public addExpenseAndCaptureMetrics = ({
    executionMode,
    transactionId,
    txConstructorName,
    callerName,
    cost,
    gasUsed,
    interactingEntity,
    status,
    requestDetails,
  }: IExecuteQueryEventPayload): void => {
    this.logger.trace(
      `${requestDetails.formattedRequestId} Capturing HBAR charged: executionMode=${executionMode} transactionId=${transactionId}, txConstructorName=${txConstructorName}, callerName=${callerName}, cost=${cost} tinybars`,
    );

    this.hbarLimiter.addExpense(cost, Date.now(), requestDetails);
    this.captureMetrics(executionMode, txConstructorName, status, cost, gasUsed, callerName, interactingEntity);
  };

  /**
   * Initialize consensus node cost metrics
   * @param {Registry} register
   * @returns {Histogram} Consensus node cost metric
   */
  private initCostMetric(register: Registry): Histogram {
    const metricHistogramCost = 'rpc_relay_consensusnode_response';
    register.removeSingleMetric(metricHistogramCost);
    return new Histogram({
      name: metricHistogramCost,
      help: 'Relay consensusnode mode type status cost histogram',
      labelNames: ['mode', 'type', 'status', 'caller', 'interactingEntity'],
      registers: [register],
    });
  }

  /**
   * Initialize consensus node gas metrics
   * @param {Registry} register
   * @returns {Histogram} Consensus node gas metric
   */
  private initGasMetric(register: Registry): Histogram {
    const metricHistogramGasFee = 'rpc_relay_consensusnode_gasfee';
    register.removeSingleMetric(metricHistogramGasFee);
    return new Histogram({
      name: metricHistogramGasFee,
      help: 'Relay consensusnode mode type status gas fee histogram',
      labelNames: ['mode', 'type', 'status', 'caller', 'interactingEntity'],
      registers: [register],
    });
  }

  /**
   * Captures and records metrics for a transaction.
   * @private
   * @param {string} mode - The mode of the transaction (e.g., consensus mode).
   * @param {string} type - The type of the transaction.
   * @param {string} status - The status of the transaction.
   * @param {number} cost - The cost of the transaction in tinybars.
   * @param {number} gas - The gas used by the transaction.
   * @param {string} caller - The name of the caller executing the transaction.
   * @param {string} interactingEntity - The entity interacting with the transaction.
   * @returns {void}
   */
  private captureMetrics = (
    mode: string,
    type: string,
    status: string,
    cost: number,
    gas: number,
    caller: string,
    interactingEntity: string,
  ): void => {
    this.consensusNodeClientHistogramCost.labels(mode, type, status, caller, interactingEntity).observe(cost);
    this.consensusNodeClientHistogramGasFee.labels(mode, type, status, caller, interactingEntity).observe(gas);
  };

  /**
   * Retrieves transaction record metrics based on the transaction ID.
   * Depending on the environment configuration, the metrics are fetched either from the
   * consensus node via the SDK client or from the mirror node.
   *
   * @param {string} transactionId - The ID of the transaction for which metrics are being retrieved.
   * @param {string} callerName - The name of the caller requesting the metrics.
   * @param {string} txConstructorName - The name of the transaction constructor.
   * @param {string} operatorAccountId - The account ID of the operator.
   * @param {RequestDetails} requestDetails - The request details for logging and tracking.
   * @returns {Promise<ITransactionRecordMetric | undefined>} - The transaction record metrics or undefined if retrieval fails.
   */
  private async getTransactionRecordMetrics(
    transactionId: string,
    callerName: string,
    txConstructorName: string,
    operatorAccountId: string,
    requestDetails: RequestDetails,
  ): Promise<ITransactionRecordMetric | undefined> {
<<<<<<< HEAD
    const formattedRequestId = formatRequestIdMessage(requestId);
    const defaultToConsensusNode = ConfigService.get('GET_RECORD_DEFAULT_TO_CONSENSUS_NODE') === 'true';
=======
    const defaultToConsensusNode = process.env.GET_RECORD_DEFAULT_TO_CONSENSUS_NODE === 'true';
>>>>>>> f1794d8b

    // retrieve transaction metrics
    try {
      if (defaultToConsensusNode) {
        return await this.sdkClient.getTransactionRecordMetrics(
          transactionId,
          callerName,
          txConstructorName,
          operatorAccountId,
          requestDetails,
        );
      } else {
        return await this.mirrorNodeClient.getTransactionRecordMetrics(
          transactionId,
          callerName,
          txConstructorName,
          operatorAccountId,
          requestDetails,
        );
      }
    } catch (error: any) {
      this.logger.warn(
        error,
        `${requestDetails.formattedRequestId} Could not fetch transaction record: error=${error.message}`,
      );
    }
  }
}<|MERGE_RESOLUTION|>--- conflicted
+++ resolved
@@ -24,18 +24,14 @@
 import HbarLimit from '../../hbarlimiter';
 import { Histogram, Registry } from 'prom-client';
 import { MirrorNodeClient, SDKClient } from '../../clients';
-<<<<<<< HEAD
 import { formatRequestIdMessage } from '../../../formatters';
-import { ITransactionRecordMetric, IExecuteQueryEventPayload, IExecuteTransactionEventPayload } from '../../types';
 import { ConfigService } from '@hashgraph/json-rpc-config-service/dist/services';
-=======
 import {
   IExecuteQueryEventPayload,
   IExecuteTransactionEventPayload,
   ITransactionRecordMetric,
   RequestDetails,
 } from '../../types';
->>>>>>> f1794d8b
 
 export default class MetricService {
   /**
@@ -302,12 +298,7 @@
     operatorAccountId: string,
     requestDetails: RequestDetails,
   ): Promise<ITransactionRecordMetric | undefined> {
-<<<<<<< HEAD
-    const formattedRequestId = formatRequestIdMessage(requestId);
-    const defaultToConsensusNode = ConfigService.get('GET_RECORD_DEFAULT_TO_CONSENSUS_NODE') === 'true';
-=======
     const defaultToConsensusNode = process.env.GET_RECORD_DEFAULT_TO_CONSENSUS_NODE === 'true';
->>>>>>> f1794d8b
 
     // retrieve transaction metrics
     try {
