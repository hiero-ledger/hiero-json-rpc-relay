/*-
 *
 * Hedera JSON RPC Relay
 *
 * Copyright (C) 2022 Hedera Hashgraph, LLC
 *
 * Licensed under the Apache License, Version 2.0 (the "License");
 * you may not use this file except in compliance with the License.
 * You may obtain a copy of the License at
 *
 *      http://www.apache.org/licenses/LICENSE-2.0
 *
 * Unless required by applicable law or agreed to in writing, software
 * distributed under the License is distributed on an "AS IS" BASIS,
 * WITHOUT WARRANTIES OR CONDITIONS OF ANY KIND, either express or implied.
 * See the License for the specific language governing permissions and
 * limitations under the License.
 *
 */

import { Eth } from '../index';
import { ContractId, Status, Hbar, EthereumTransaction } from '@hashgraph/sdk';
import { BigNumber } from '@hashgraph/sdk/lib/Transfer';
import { Logger } from 'pino';
import { Block, CachedBlock, Transaction, Log } from './model';
import { MirrorNode } from './mirrorNode';
import { MirrorNodeClient, SDKClient } from './clients';
import { JsonRpcError, predefined } from './errors';
import constants from './constants';
import { Precheck } from './precheck';

const _ = require('lodash');
const cache = require('js-cache');
const createHash = require('keccak');

/**
 * Implementation of the "eth_" methods from the Ethereum JSON-RPC API.
 * Methods are implemented by delegating to the mirror node or to a
 * consensus node in the main network.
 *
 * FIXME: This class is a work in progress because everything we need is
 * not currently supported by the mirror nodes. As such, we have a lot
 * of fake stuff in this class for now for the purpose of demos and POC.
 */
export class EthImpl implements Eth {
  static emptyHex = '0x';
  static zeroHex = '0x0';
  static zeroHex8Byte = '0x0000000000000000';
  static zeroHex32Byte = '0x0000000000000000000000000000000000000000000000000000000000000000';
  static emptyArrayHex = '0x1dcc4de8dec75d7aab85b567b6ccd41ad312451b948a7413f0a142fd40d49347';
  static zeroAddressHex = '0x0000000000000000000000000000000000000000';
  static emptyBloom = "0x00000000000000000000000000000000000000000000000000000000000000000000000000000000000000000000000000000000000000000000000000000000000000000000000000000000000000000000000000000000000000000000000000000000000000000000000000000000000000000000000000000000000000000000000000000000000000000000000000000000000000000000000000000000000000000000000000000000000000000000000000000000000000000000000000000000000000000000000000000000000000000000000000000000000000000000000000000000000000000000000000000000000000000000000000000000";
  static defaultGas = EthImpl.numberTo0x(400_000);
  static gasTxBaseCost = EthImpl.numberTo0x(21_000);
  static ethTxType = 'EthereumTransaction';
  static ethEmptyTrie = '0x56e81f171bcc55a6ff8345e692c0f86e5b48e01b996cadc001622fb5e363b421';
  static defaultGasUsedRatio = EthImpl.numberTo0x(0.5);
  static feeHistoryZeroBlockCountResponse = {gasUsedRatio:null, oldestBlock:EthImpl.zeroHex};
  static feeHistoryEmptyResponse = {baseFeePerGas:[], gasUsedRatio:[], reward:[], oldestBlock:EthImpl.zeroHex};
  /**
   * The sdk client use for connecting to both the consensus nodes and mirror node. The account
   * associated with this client will pay for all operations on the main network.
   *
   * @private
   */
  private readonly sdkClient: SDKClient;

  /**
   * The mirror node mock
   * @private
   */
  private readonly mirrorNode: MirrorNode;

  /**
   * The interface through which we interact with the mirror node
   * @private
   */
  private readonly mirrorNodeClient: MirrorNodeClient;

  /**
   * The logger used for logging all output from this class.
   * @private
   */
  private readonly logger: Logger;

  /**
   * The precheck class used for checking the fields like nonce before the tx execution.
   * @private
   */
  private readonly precheck: Precheck;

  /**
   * The ID of the chain, as a hex string, as it would be returned in a JSON-RPC call.
   * @private
   */
  private readonly chain: string;

  /**
   * Create a new Eth implementation.
   * @param nodeClient
   * @param mirrorNode
   * @param mirrorNodeClient
   * @param logger
   * @param chain
   */
  constructor(
    nodeClient: SDKClient,
    mirrorNode: MirrorNode,
    mirrorNodeClient: MirrorNodeClient,
    logger: Logger,
    chain: string
  ) {
    this.sdkClient = nodeClient;
    this.mirrorNode = mirrorNode;
    this.mirrorNodeClient = mirrorNodeClient;
    this.logger = logger;
    this.chain = chain;
    this.precheck = new Precheck(mirrorNodeClient, nodeClient, logger, chain);
  }

  /**
   * This method is implemented to always return an empty array. This is in alignment
   * with the behavior of Infura.
   */
  accounts() {
    this.logger.trace('accounts()');
    return [];
  }

  /**
   * Gets the fee history.
   */
  async feeHistory(blockCount: number, newestBlock: string, rewardPercentiles: Array<number> | null) {
    this.logger.trace(`feeHistory(blockCount=${blockCount}, newestBlock=${newestBlock}, rewardPercentiles=${rewardPercentiles})`);
    try {
      const latestBlockNumber = await this.translateBlockTag('latest');
      const newestBlockNumber = await this.translateBlockTag(newestBlock);

      if (newestBlockNumber > latestBlockNumber) {
        return predefined.REQUEST_BEYOND_HEAD_BLOCK(newestBlockNumber, latestBlockNumber);
      }

      blockCount = blockCount > constants.FEE_HISTORY_MAX_RESULTS ? constants.FEE_HISTORY_MAX_RESULTS : blockCount;

      if (blockCount <= 0) {
        return EthImpl.feeHistoryZeroBlockCountResponse;
      }

      let feeHistory: object | undefined = cache.get(constants.CACHE_KEY.FEE_HISTORY);
      if (!feeHistory) {

        feeHistory = await this.getFeeHistory(blockCount, newestBlockNumber, latestBlockNumber, rewardPercentiles); 

        this.logger.trace(`caching ${constants.CACHE_KEY.FEE_HISTORY} for ${constants.CACHE_TTL.ONE_HOUR} ms`);
        cache.set(constants.CACHE_KEY.FEE_HISTORY, feeHistory, constants.CACHE_TTL.ONE_HOUR);
      }

      return feeHistory;
    } catch (e) {
      this.logger.error(e, 'Error constructing default feeHistory');
      return EthImpl.feeHistoryEmptyResponse;
    }
  }

  private async getFeeByBlockNumber(blockNumber: number): Promise<string> {
    let fee = 0;

    try {
      const block = await this.mirrorNodeClient.getBlock(blockNumber);
      fee = await this.getFeeWeibars(`lte:${block.timestamp.to}`);
    } catch (error) {
      this.logger.warn(error, `Fee history cannot retrieve block or fee. Returning ${fee} fee for block ${blockNumber}`);
    }

    return EthImpl.numberTo0x(fee);
  }

  private async getFeeHistory(blockCount: number, newestBlockNumber: number, latestBlockNumber: number, rewardPercentiles: Array<number> | null) {
    // include newest block number in the total block count
    const oldestBlockNumber = Math.max(0, newestBlockNumber - blockCount + 1);
    const shouldIncludeRewards = Array.isArray(rewardPercentiles) && rewardPercentiles.length > 0;
    const feeHistory = {
      baseFeePerGas: [] as string[],
      gasUsedRatio: [] as string[],
      oldestBlock: EthImpl.numberTo0x(oldestBlockNumber),
    };

    // get fees from oldest to newest blocks
    for(let blockNumber = oldestBlockNumber; blockNumber <= newestBlockNumber; blockNumber++) {
      const fee = await this.getFeeByBlockNumber(blockNumber);

      feeHistory.baseFeePerGas.push(fee);
      feeHistory.gasUsedRatio.push(EthImpl.defaultGasUsedRatio);
    }

    // get latest block fee
    let nextBaseFeePerGas = _.last(feeHistory.baseFeePerGas);

    if (latestBlockNumber > newestBlockNumber) {
      // get next block fee if the newest block is not the latest
      nextBaseFeePerGas = await this.getFeeByBlockNumber(newestBlockNumber + 1);
    }
    
    if (nextBaseFeePerGas) {
      feeHistory.baseFeePerGas.push(nextBaseFeePerGas);
    }
    
    if (shouldIncludeRewards) {
      feeHistory['reward'] = Array(blockCount).fill(Array(rewardPercentiles.length).fill(EthImpl.zeroHex));
    }

    return feeHistory;
  }

  private async getFeeWeibars(timestamp?: string) {
    let networkFees;

    try {
      networkFees = await this.mirrorNodeClient.getNetworkFees(timestamp);
      if (_.isNil(networkFees)) {
        this.logger.debug(`Mirror Node returned no fees. Fallback to network`);
      }
    } catch (e: any) {
      this.logger.warn(e, `Mirror Node threw an error retrieving fees. Fallback to network`);
    }

    if (_.isNil(networkFees)) {
      networkFees = {
        fees: [
          {
            gas: await this.sdkClient.getTinyBarGasFee(),
            'transaction_type': EthImpl.ethTxType
          }
        ]
      };
    }

    if (networkFees && Array.isArray(networkFees.fees)) {
      const txFee = networkFees.fees.find(({ transaction_type }) => transaction_type === EthImpl.ethTxType);
      if (txFee && txFee.gas) {
        // convert tinyBars into weiBars
        const weibars = Hbar
          .fromTinybars(txFee.gas)
          .toTinybars()
          .multiply(constants.TINYBAR_TO_WEIBAR_COEF);

        return weibars.toNumber();
      }
    }

    throw new Error('Error encountered estimating the gas price');
  }

  /**
   * Gets the most recent block number.
   */
  async blockNumber(): Promise<string> {
    this.logger.trace('blockNumber()');

    const blocksResponse = await this.mirrorNodeClient.getLatestBlock();
    const blocks = blocksResponse !== null ? blocksResponse.blocks : null;
    if (Array.isArray(blocks) && blocks.length > 0) {
      return EthImpl.numberTo0x(blocks[0].number);
    }

    throw new Error('Error encountered retrieving latest block');
  }

  /**
   * Gets the chain ID. This is a static value, in that it always returns
   * the same value. This can be specified via an environment variable
   * `CHAIN_ID`.
   */
  chainId(): string {
    this.logger.trace('chainId()');
    return this.chain;
  }

  /**
   * Estimates the amount of gas to execute a call.
   */
  // eslint-disable-next-line @typescript-eslint/no-unused-vars
  async estimateGas(transaction: any, _blockParam: string | null) {
    this.logger.trace('estimateGas()');
    if (!transaction || !transaction.data || transaction.data === '0x') {
      return EthImpl.gasTxBaseCost;
    } else {
      return EthImpl.defaultGas;
    }
  }

  /**
   * Gets the current gas price of the network.
   */
  async gasPrice() {
    this.logger.trace('gasPrice()');
    try {
      let gasPrice: number | undefined = cache.get(constants.CACHE_KEY.GAS_PRICE);

      if (!gasPrice) {
        gasPrice = await this.getFeeWeibars();

        this.logger.trace(`caching ${constants.CACHE_KEY.GAS_PRICE} for ${constants.CACHE_TTL.ONE_HOUR} ms`);
        cache.set(constants.CACHE_KEY.GAS_PRICE, gasPrice, constants.CACHE_TTL.ONE_HOUR);
      }

      return EthImpl.numberTo0x(gasPrice);
    } catch (error) {
      this.logger.trace(error);
      throw error;
    }
  }

  /**
   * Gets whether this "Ethereum client" is a miner. We don't mine, so this always returns false.
   */
  async mining() {
    this.logger.trace('mining()');
    return false;
  }

  /**
   * TODO Needs docs, or be removed?
   */
  async submitWork() {
    this.logger.trace('submitWork()');
    return false;
  }

  /**
   * TODO Needs docs, or be removed?
   */
  async syncing() {
    this.logger.trace('syncing()');
    return false;
  }

  /**
   * Always returns null. There are no uncles in Hedera.
   */
  async getUncleByBlockHashAndIndex() {
    this.logger.trace('getUncleByBlockHashAndIndex()');
    return null;
  }

  /**
   * Always returns null. There are no uncles in Hedera.
   */
  async getUncleByBlockNumberAndIndex() {
    this.logger.trace('getUncleByBlockNumberAndIndex()');
    return null;
  }

  /**
   * Always returns '0x0'. There are no uncles in Hedera.
   */
  async getUncleCountByBlockHash() {
    this.logger.trace('getUncleCountByBlockHash()');
    return EthImpl.zeroHex;
  }

  /**
   * Always returns '0x0'. There are no uncles in Hedera.
   */
  async getUncleCountByBlockNumber() {
    this.logger.trace('getUncleCountByBlockNumber()');
    return EthImpl.zeroHex;
  }

  /**
   * TODO Needs docs, or be removed?
   */
  async hashrate() {
    this.logger.trace('hashrate()');
    return EthImpl.zeroHex;
  }

  /**
   * Always returns UNSUPPORTED_METHOD error.
   */
  getWork(): JsonRpcError {
    this.logger.trace('getWork()');
    return predefined.UNSUPPORTED_METHOD;
  }

  /**
   * Unsupported methods always return UNSUPPORTED_METHOD error.
   */
  submitHashrate(): JsonRpcError {
    this.logger.trace('submitHashrate()');
    return predefined.UNSUPPORTED_METHOD;
  }

  signTransaction(): JsonRpcError {
    this.logger.trace('signTransaction()');
    return predefined.UNSUPPORTED_METHOD;
  }

  sign(): JsonRpcError {
    this.logger.trace('sign()');
    return predefined.UNSUPPORTED_METHOD;
  }

  sendTransaction(): JsonRpcError {
    this.logger.trace('sendTransaction()');
    return predefined.UNSUPPORTED_METHOD;
  }

  protocolVersion(): JsonRpcError {
    this.logger.trace('protocolVersion()');
    return predefined.UNSUPPORTED_METHOD;
  }

  coinbase(): JsonRpcError {
    this.logger.trace('coinbase()');
    return predefined.UNSUPPORTED_METHOD;
  }

  /**
   * Gets the balance of an account as of the given block.
   *
   * @param account
   * @param blockNumberOrTag
   */
  async getBalance(account: string, blockNumberOrTag: string | null) {
    // FIXME: This implementation should be replaced so that instead of going to the
    //        consensus nodes we go to the mirror nodes instead. The problem is that
    //        the mirror nodes need to have the ability to give me the **CURRENT**
    //        account balance *and* the account balance for any given block.
    this.logger.trace('getBalance(account=%s, blockNumberOrTag=%s)', account, blockNumberOrTag);
    const blockNumber = await this.translateBlockTag(blockNumberOrTag);
    try {
      let weibars: BigNumber | number = 0;
      const result = await this.mirrorNodeClient.resolveEntityType(account);
      if (result?.type === constants.TYPE_ACCOUNT) {
        weibars = await this.sdkClient.getAccountBalanceInWeiBar(result.entity.account);
      }
      else if (result?.type === constants.TYPE_CONTRACT) {
        weibars = await this.sdkClient.getContractBalanceInWeiBar(result.entity.contract_id);
      }

      return EthImpl.numberTo0x(weibars);
    } catch (e: any) {
      // handle INVALID_ACCOUNT_ID
      if (e?.status?._code === Status.InvalidAccountId._code) {
        this.logger.debug(`Unable to find account ${account} in block ${JSON.stringify(blockNumber)}(${blockNumberOrTag}), returning 0x0 balance`);
        return EthImpl.zeroHex;
      }

      this.logger.error(e, 'Error raised during getBalance for account %s', account);
      throw e;
    }
  }

  /**
   * Gets the smart contract code for the contract at the given Ethereum address.
   *
   * @param address
   * @param blockNumber
   */
  async getCode(address: string, blockNumber: string | null) {
    // FIXME: This has to be reimplemented to get the data from the mirror node.
    this.logger.trace('getCode(address=%s, blockNumber=%s)', address, blockNumber);
    try {
      const bytecode = await this.sdkClient.getContractByteCode(0, 0, address);
      return EthImpl.prepend0x(Buffer.from(bytecode).toString('hex'));
    } catch (e: any) {
      // handle INVALID_CONTRACT_ID
      if (e?.status?._code === Status.InvalidContractId._code || e?.message?.includes(Status.InvalidContractId.toString())) {
        this.logger.debug('Unable to find code for contract %s in block "%s", returning 0x0, err code: %s', address, blockNumber, e?.status?._code);
        return '0x0';
      }

      this.logger.error(e, 'Error raised during getCode for address %s, err code: %s', address, e?.status?._code);
      throw e;
    }
  }

  /**
   * Gets the block with the given hash.
   *
   * @param hash
   * @param showDetails
   */
  async getBlockByHash(hash: string, showDetails: boolean): Promise<Block | null> {
    this.logger.trace('getBlockByHash(hash=%s, showDetails=%o)', hash, showDetails);
    return this.getBlock(hash, showDetails).catch((e: any) => {
      this.logger.error(e, 'Failed to retrieve block for hash %s', hash);
      return null;
    });
  }

  /**
   * Gets the block by its block number.
   * @param blockNumOrTag
   * @param showDetails
   */
  async getBlockByNumber(blockNumOrTag: string, showDetails: boolean): Promise<Block | null> {
    this.logger.trace('getBlockByNumber(blockNum=%d, showDetails=%o)', blockNumOrTag);
    return this.getBlock(blockNumOrTag, showDetails).catch((e: any) => {
      this.logger.error(e, 'Failed to retrieve block for blockNum %s', blockNumOrTag);
      return null;
    });
  }

  /**
   * Gets the number of transaction in a block by its block hash.
   *
   * @param hash
   */
  async getBlockTransactionCountByHash(hash: string): Promise<number | null> {
    this.logger.trace('getBlockTransactionCountByHash(hash=%s, showDetails=%o)', hash);
    return this.mirrorNodeClient
      .getBlock(hash)
      .then((block) => EthImpl.getTransactionCountFromBlockResponse(block))
      .catch((e: any) => {
        this.logger.error(e, 'Failed to retrieve block for hash %s', hash);
        return null;
      });
  }

  /**
   * Gets the number of transaction in a block by its block number.
   * @param blockNumOrTag
   */
  async getBlockTransactionCountByNumber(blockNumOrTag: string): Promise<number | null> {
    this.logger.trace('getBlockTransactionCountByNumber(blockNum=%s, showDetails=%o)', blockNumOrTag);
    const blockNum = await this.translateBlockTag(blockNumOrTag);
    return this.mirrorNodeClient
      .getBlock(blockNum)
      .then((block) => EthImpl.getTransactionCountFromBlockResponse(block))
      .catch((e: any) => {
        this.logger.error(e, 'Failed to retrieve block for blockNum %s', blockNum);
        return null;
      });
  }

  /**
   * Gets the transaction in a block by its block hash and transactions index.
   *
   * @param blockHash
   * @param transactionIndex
   */
  async getTransactionByBlockHashAndIndex(blockHash: string, transactionIndex: number): Promise<Transaction | null> {
    this.logger.trace('getTransactionByBlockHashAndIndex(hash=%s, index=%d)', blockHash, transactionIndex);
    return this.mirrorNodeClient
      .getContractResults({ blockHash: blockHash, transactionIndex: transactionIndex })
      .then((contractResults) => this.getTransactionFromContractResults(contractResults))
      .catch((e: any) => {
        this.logger.error(
          e,
          'Failed to retrieve contract result for hash %s and index=%d',
          blockHash,
          transactionIndex
        );
        return null;
      });
  }

  /**
   * Gets the transaction in a block by its block hash and transactions index.
   *
   * @param blockNumOrTag
   * @param transactionIndex
   */
  async getTransactionByBlockNumberAndIndex(
    blockNumOrTag: string,
    transactionIndex: number
  ): Promise<Transaction | null> {
    this.logger.trace('getTransactionByBlockNumberAndIndex(blockNum=%s, index=%d)', blockNumOrTag, transactionIndex);
    const blockNum = await this.translateBlockTag(blockNumOrTag);
    return this.mirrorNodeClient
      .getContractResults({ blockNumber: blockNum, transactionIndex: transactionIndex })
      .then((contractResults) => this.getTransactionFromContractResults(contractResults))
      .catch((e: any) => {
        this.logger.error(
          e,
          'Failed to retrieve contract result for blockNum %s and index=%d',
          blockNum,
          transactionIndex
        );
        return null;
      });
  }

  /**
   * Gets the number of transactions that have been executed for the given address.
   * This goes to the consensus nodes to determine the ethereumNonce.
   *
   * TODO Should it go against the mirror node instead? Less load on the network vs. latency...
   *
   * @param address
   * @param blockNumOrTag
   */
  async getTransactionCount(address: string, blockNumOrTag: string): Promise<string> {
    this.logger.trace('getTransactionCount(address=%s, blockNumOrTag=%s)', address, blockNumOrTag);
    const blockNumber = await this.translateBlockTag(blockNumOrTag);
    if (blockNumber === 0) {
      return '0x0';
    } else {
      const result = await this.mirrorNodeClient.resolveEntityType(address);
      if (result?.type === constants.TYPE_ACCOUNT) {
        const accountInfo = await this.sdkClient.getAccountInfo(result?.entity.account);
        return EthImpl.numberTo0x(Number(accountInfo.ethereumNonce));
      }
      else if (result?.type === constants.TYPE_CONTRACT) {
        return EthImpl.numberTo0x(1);
      }

      return EthImpl.numberTo0x(0);
    }
  }

  /**
   * Submits a transaction to the network for execution.
   *
   * @param transaction
   */
  async sendRawTransaction(transaction: string): Promise<string | JsonRpcError> {
    this.logger.trace('sendRawTransaction(transaction=%s)', transaction);
<<<<<<< HEAD

    try {
      await this.precheck.gasLimit(transaction);
      await this.precheck.nonce(transaction);
      this.precheck.chainId(transaction);
    }
    catch(e: any) {
      return e;
=======
    await this.precheck.nonce(transaction);

    const chainIdPrecheckRes = this.precheck.chainId(transaction);
    if ( !chainIdPrecheckRes.passes ) {
      return chainIdPrecheckRes.error;
>>>>>>> b1a91557
    }

    const gasPrice = await this.getFeeWeibars();
    const gasPrecheck = this.precheck.gasPrice(transaction, gasPrice);
    if (!gasPrecheck.passes) {
      return gasPrecheck.error;
    }

    const balancePrecheck = await this.precheck.balance(transaction);
    if (!balancePrecheck.passes) {
      return balancePrecheck.error;
    }

    const transactionBuffer = Buffer.from(EthImpl.prune0x(transaction), 'hex');

    try {
      const contractExecuteResponse = await this.sdkClient.submitEthereumTransaction(transactionBuffer);

      try {
        // Wait for the record from the execution.
        const record = await this.sdkClient.executeGetTransactionRecord(contractExecuteResponse, EthereumTransaction.name);
        if (record.ethereumHash == null) {
          throw new Error('The ethereumHash can never be null for an ethereum transaction, and yet it was!!');
        }
        const txHash = EthImpl.prepend0x(Buffer.from(record.ethereumHash).toString('hex'));

        // If the transaction succeeded, create a new block for the transaction.
        const mostRecentBlock = await this.mirrorNode.getMostRecentBlock();
        this.logger.debug('mostRecentBlock=%o', mostRecentBlock);
        let block = mostRecentBlock;
        if (record.receipt.status == Status.Success) {
          block = new CachedBlock(mostRecentBlock, txHash);
          this.mirrorNode.storeBlock(block);
        }

        // Create a receipt. Register the receipt in the cache and return the tx hash
        if (block == null) {
          this.logger.error('Failed to get a block for transaction');
          return '';
        }

        return txHash;
      } catch (e) {
        this.logger.error(e,
          'Failed sendRawTransaction during record retrieval for transaction %s, returning computed hash', transaction);
        //Return computed hash if unable to retrieve EthereumHash from record due to error
        return EthImpl.prepend0x(createHash('keccak256').update(transactionBuffer).digest('hex'));
      }
    } catch (e: any) {
      this.logger.error(e,
        'Failed to successfully submit sendRawTransaction for transaction %s', transaction);
      return predefined.INTERNAL_ERROR;
    }
  }

  /**
   * Execute a free contract call query.
   *
   * @param call
   * @param blockParam
   */
  async call(call: any, blockParam: string | null): Promise<string | JsonRpcError> {
    // FIXME: In the future this will be implemented by making calls to the mirror node. For the
    //        time being we'll eat the cost and ask the main consensus nodes instead.

    this.logger.trace('call(hash=%o, blockParam=%s)', call, blockParam);
    // The "to" address must always be 42 chars.
    if (call.to.length != 42) {
      throw new Error(
        "Invalid Contract Address: '" + call.to + "'. Expected length of 42 chars but was" + call.to.length
      );
    }

    try {
      // Get a reasonable value for "gas" if it is not specified.
      let gas: number;
      if (typeof call.gas === 'string') {
        gas = Number(call.gas);
      } else {
        if (call.gas == null) {
          gas = 400_000;
        } else {
          gas = call.gas;
        }
      }

      // Execute the call and get the response
      this.logger.debug('Making eth_call on contract %o with gas %d and call data "%s"', call.to, gas, call.data);
      const contractCallResponse = await this.sdkClient.submitContractCallQuery(call.to, call.data, gas);

      // FIXME Is this right? Maybe so?
      return EthImpl.prepend0x(Buffer.from(contractCallResponse.asBytes()).toString('hex'));
    } catch (e: any) {
      // handle client error
      let resolvedError = e;
      if (e.status && e.status._code) {
        resolvedError = new Error(e.message);
      }

      this.logger.error(resolvedError, 'Failed to successfully submit contractCallQuery');
      return predefined.INTERNAL_ERROR;
    }
  }

  /**
   * Gets a transaction by the provided hash
   *
   * @param hash
   */
  async getTransactionByHash(hash: string) {
    this.logger.trace('getTransactionByHash(hash=%s)', hash);
    const contractResult = await this.mirrorNodeClient.getContractResult(hash);
    if (contractResult === null || contractResult.hash === undefined) {
      return null;
    }

    const maxPriorityFee = contractResult.max_priority_fee_per_gas === EthImpl.emptyHex ? undefined : contractResult.max_priority_fee_per_gas;
    const maxFee = contractResult.max_fee_per_gas === EthImpl.emptyHex ? undefined : contractResult.max_fee_per_gas;
    const rSig = contractResult.r === null ? null : contractResult.r.substring(0, 66);
    const sSig = contractResult.s === null ? null : contractResult.s.substring(0, 66);

    return new Transaction({
      accessList: undefined, // we don't support access lists, so punt for now
      blockHash: contractResult.block_hash.substring(0, 66),
      blockNumber: EthImpl.numberTo0x(contractResult.block_number),
      chainId: contractResult.chain_id,
      from: contractResult.from.substring(0, 42),
      gas: contractResult.gas_used,
      gasPrice: EthImpl.toNullIfEmptyHex(contractResult.gas_price),
      hash: contractResult.hash.substring(0, 66),
      input: contractResult.function_parameters,
      maxPriorityFeePerGas: maxPriorityFee,
      maxFeePerGas: maxFee,
      nonce: contractResult.nonce,
      r: rSig,
      s: sSig,
      to: contractResult.to?.substring(0, 42),
      transactionIndex: contractResult.transaction_index,
      type: contractResult.type,
      v: contractResult.v,
      value: contractResult.amount,
    });
  }

  /**
   * Gets a receipt for a transaction that has already executed.
   *
   * @param hash
   */
  async getTransactionReceipt(hash: string) {
    this.logger.trace(`getTransactionReceipt(${hash})`);
    const receiptResponse = await this.mirrorNodeClient.getContractResult(hash);
    if (receiptResponse === null || receiptResponse.hash === undefined) {
      this.logger.trace(`no receipt for ${hash}`);
      // block not found
      return null;
    } else {
      const effectiveGas =
        receiptResponse.max_fee_per_gas === undefined || receiptResponse.max_fee_per_gas == '0x'
          ? receiptResponse.gas_price
          : receiptResponse.max_fee_per_gas;
      const createdContract =
        receiptResponse.created_contract_ids.length > 0
          ? EthImpl.prepend0x(ContractId.fromString(receiptResponse.created_contract_ids[0]).toSolidityAddress())
          : undefined;


      // support stricter go-eth client which requires the transaction hash property on logs
      const logs = receiptResponse.logs.map(log => {
        return new Log({
          address: log.address,
          blockHash: receiptResponse.block_hash.substring(0, 66),
          blockNumber: receiptResponse.block_number,
          data: log.data,
          logIndex: log.index,
          removed: false,
          topics: log.topics,
          transactionHash: receiptResponse.hash,
          transactionIndex: receiptResponse.transaction_index
        });
      });

      const receipt = {
        blockHash: receiptResponse.block_hash.substring(0, 66),
        blockNumber: EthImpl.numberTo0x(receiptResponse.block_number),
        from: receiptResponse.from,
        to: receiptResponse.to,
        cumulativeGasUsed: EthImpl.numberTo0x(receiptResponse.block_gas_used),
        gasUsed: EthImpl.numberTo0x(receiptResponse.gas_used),
        contractAddress: createdContract,
        logs: logs,
        logsBloom: receiptResponse.bloom,
        transactionHash: receiptResponse.hash,
        transactionIndex: EthImpl.numberTo0x(receiptResponse.transaction_index),
        effectiveGasPrice: EthImpl.numberTo0x(Number.parseInt(effectiveGas) * 10_000_000_000),
        root: receiptResponse.root,
        status: receiptResponse.status,
      };


      this.logger.trace(`receipt for ${hash} found in block ${receipt.blockNumber}`);
      return receipt;
    }
  }

  /**
   * Internal helper method that prepends a leading 0x if there isn't one.
   * @param input
   * @private
   */
  static prepend0x(input: string): string {
    return input.startsWith(EthImpl.emptyHex) ? input : EthImpl.emptyHex + input;
  }

  static numberTo0x(input: number | BigNumber): string {
    return EthImpl.emptyHex + input.toString(16);
  }

  private static toNullIfEmptyHex(value: string): string | null {
    return value === EthImpl.emptyHex ? null : value;
  }

  /**
   * Internal helper method that removes the leading 0x if there is one.
   * @param input
   * @private
   */
  private static prune0x(input: string): string {
    return input.startsWith(EthImpl.emptyHex) ? input.substring(2) : input;
  }

  /**
   * Translates a block tag into a number. 'latest', 'pending', and null are the
   * most recent block, 'earliest' is 0, numbers become numbers.
   *
   * @param tag null, a number, or 'latest', 'pending', or 'earliest'
   * @private
   */
  private async translateBlockTag(tag: string | null): Promise<number> {
    if (tag === null || tag === 'latest' || tag === 'pending') {
      return Number(await this.blockNumber());
    } else if (tag === 'earliest') {
      return 0;
    } else {
      return Number(tag);
    }
  }

  /**
   * Gets the block with the given hash.
   * Given an ethereum transaction hash, call the mirror node to get the block info.
   * Then using the block timerange get all contract results to get transaction details.
   * If showDetails is set to true subsequently call mirror node for additional transaction details
   *
   * TODO What do we return if we cannot find the block with that hash?
   * @param blockHashOrNumber
   * @param showDetails
   */
  private async getBlock(blockHashOrNumber: string, showDetails: boolean): Promise<Block | null> {
    let blockResponse: any;
    if (blockHashOrNumber == null || blockHashOrNumber == 'latest' || blockHashOrNumber == 'pending') {
      const blockPromise = this.mirrorNodeClient.getLatestBlock();
      const blockAnswer = await blockPromise;
      blockResponse = blockAnswer.blocks[0];
    } else if (blockHashOrNumber == 'earliest') {
      blockResponse = await this.mirrorNodeClient.getBlock(0);
    } else if (blockHashOrNumber.length < 32) {
      // anything less than 32 characters is treated as a number
      blockResponse = await this.mirrorNodeClient.getBlock(Number(blockHashOrNumber));
    } else {
      blockResponse = await this.mirrorNodeClient.getBlock(blockHashOrNumber);
    }

    if (_.isNil(blockResponse) || blockResponse.hash === undefined) {
      // block not found
      return null;
    }

    const timestampRange = blockResponse.timestamp;
    const timestampRangeParams = [`gte:${timestampRange.from}`, `lte:${timestampRange.to}`];
    const contractResults = await this.mirrorNodeClient.getContractResults({ timestamp: timestampRangeParams });

    if (contractResults === null || contractResults.results === undefined) {
      // contract result not found
      return null;
    }

    // loop over contract function results to calculated aggregated datapoints
    let gasUsed = 0;
    let maxGasLimit = 0;
    let timestamp = 0;
    const transactionObjects: Transaction[] = [];
    const transactionHashes: string[] = [];

    for (const result of contractResults.results) {
      maxGasLimit = result.gas_limit > maxGasLimit ? result.gas_limit : maxGasLimit;
      gasUsed += result.gas_used;
      if (timestamp === 0) {
        // The consensus timestamp of the first transaction in the block, with the nanoseconds part omitted.
        timestamp = result.timestamp.substring(0, result.timestamp.indexOf('.')); // mirrorNode response assures format of ssssssssss.nnnnnnnnn
      }

      const transaction = await this.getTransactionFromContractResult(result.to, result.timestamp);
      if (transaction !== null) {
        if (showDetails) {
          transactionObjects.push(transaction);
        } else {
          transactionHashes.push(transaction.hash);
        }
      }
    }

    const blockHash = blockResponse.hash.substring(0, 66);
    const transactionArray = showDetails ? transactionObjects : transactionHashes;
    return new Block({
      baseFeePerGas: await this.gasPrice(),
      difficulty: EthImpl.zeroHex,
      extraData: EthImpl.emptyHex,
      gasLimit: EthImpl.numberTo0x(maxGasLimit),
      gasUsed: EthImpl.numberTo0x(gasUsed),
      hash: blockHash,
      logsBloom: EthImpl.emptyBloom, //TODO calculate full block boom in mirror node
      miner: EthImpl.zeroAddressHex,
      mixHash: EthImpl.zeroHex32Byte,
      nonce: EthImpl.zeroHex8Byte,
      number: EthImpl.numberTo0x(blockResponse.number),
      parentHash: blockResponse.previous_hash.substring(0, 66),
      receiptsRoot: EthImpl.zeroHex32Byte,
      timestamp: EthImpl.numberTo0x(Number(timestamp)),
      sha3Uncles: EthImpl.emptyArrayHex,
      size: EthImpl.numberTo0x(blockResponse.size | 0),
      stateRoot: EthImpl.zeroHex32Byte,
      totalDifficulty: EthImpl.zeroHex,
      transactions: transactionArray,
      transactionsRoot: transactionArray.length == 0 ? EthImpl.ethEmptyTrie : blockHash,
      uncles: [],
    });
  }

  private static getTransactionCountFromBlockResponse(block: any) {
    if (block === null || block.count === undefined) {
      // block not found
      return null;
    }

    return block.count;
  }

  private getTransactionFromContractResults(contractResults: any) {
    if (contractResults.results === undefined) {
      // contract result not found
      return null;
    }

    const contractResult = contractResults.results[0];
    return this.getTransactionFromContractResult(contractResult.to, contractResult.timestamp);
  }

  private async getTransactionFromContractResult(to: string, timestamp: string): Promise<Transaction | null> {
    // call mirror node by id and timestamp for further details
    return this.mirrorNodeClient.getContractResultsByAddressAndTimestamp(to, timestamp)
      .then(contractResultDetails => {
        const rSig = contractResultDetails.r === null ? null : contractResultDetails.r.substring(0, 66);
        const sSig = contractResultDetails.s === null ? null : contractResultDetails.s.substring(0, 66);
        return new Transaction({
          accessList: undefined, // we don't support access lists for now, so punt
          blockHash: contractResultDetails.block_hash.substring(0, 66),
          blockNumber: EthImpl.numberTo0x(contractResultDetails.block_number),
          chainId: contractResultDetails.chain_id,
          from: contractResultDetails.from.substring(0, 42),
          gas: contractResultDetails.gas_used,
          gasPrice: EthImpl.toNullIfEmptyHex(contractResultDetails.gas_price),
          hash: contractResultDetails.hash.substring(0, 66),
          input: contractResultDetails.function_parameters,
          maxPriorityFeePerGas: EthImpl.toNullIfEmptyHex(contractResultDetails.max_priority_fee_per_gas),
          maxFeePerGas: EthImpl.toNullIfEmptyHex(contractResultDetails.max_fee_per_gas),
          nonce: contractResultDetails.nonce,
          r: rSig,
          s: sSig,
          to: contractResultDetails.to.substring(0, 42),
          transactionIndex: contractResultDetails.transaction_index,
          type: contractResultDetails.type,
          v: contractResultDetails.v,
          value: contractResultDetails.amount,
        });
      })
      .catch((e: any) => {
        this.logger.error(
          e,
          'Failed to retrieve contract result details for contract address %s at timestamp=%s',
          to,
          timestamp
        );
        return null;
      });
  }

  async getLogs(blockHash: string | null, fromBlock: string | null, toBlock: string | null, address: string | null, topics: any[] | null): Promise<Log[]> {
    const params: any = {};
    if (blockHash) {
      const block = await this.mirrorNodeClient.getBlock(blockHash);
      if (block) {
        params.timestamp = [
          `gte:${block.timestamp.from}`,
          `lte:${block.timestamp.to}`
        ];
      }
    }
    else if (fromBlock && toBlock) {
      const blocksResult = await this.mirrorNodeClient.getBlocks([
        `gte:${fromBlock}`,
        `lte:${toBlock}`
      ]);

      const blocks = blocksResult?.blocks;
      if (blocks?.length) {
        const firstBlock = blocks[0];
        const lastBlock = blocks[blocks.length - 1];
        params.timestamp = [
          `gte:${firstBlock.timestamp.from}`,
          `lte:${lastBlock.timestamp.to}`
        ];
      }
    }

    if (topics) {
      for (let i = 0; i < topics.length; i++) {
        params[`topic${i}`] = topics[i];
      }
    }

    let result;
    if (address) {
      result = await this.mirrorNodeClient.getContractResultsLogsByAddress(address, params);
    }
    else {
      result = await this.mirrorNodeClient.getContractResultsLogs(params);
    }

    if (!result || !result.logs) {
      return [];
    }
    const logs = result.logs;

    // Find unique contract execution timestamp and for each one make mirror node request
    const promises: Promise<any>[] = [];
    const uniquePairs = {};

    for (let i = 0; i < logs.length; i++) {
      const log = logs[i];
      const timestamp = `${log.timestamp}`;
      if (uniquePairs[timestamp] === undefined) {
        uniquePairs[timestamp] = [i];
        promises.push(this.mirrorNodeClient.getContractResultsDetails(
          log.contract_id,
          log.timestamp
        ));
      }
      else {
        uniquePairs[timestamp].push(i);
      }
    }

    // Populate the Log objects with block and transaction data from ContractResultsDetails
    try {
      const contractsResultsDetails = await Promise.all(promises);
      for (let i = 0; i < contractsResultsDetails.length; i++) {
        const detail = contractsResultsDetails[i];
        // retrieve set of logs for each timestamp
        const timestamp = `${detail.timestamp}`;
        const uPair = uniquePairs[timestamp] || [];
        for (let p = 0; p < uPair.length; p++) {
          const logIndex = uPair[p];
          const log = logs[logIndex];
          logs[logIndex] = new Log({
            address: log.address,
            blockHash: detail.block_hash.substring(0, 66),
            blockNumber: detail.block_number,
            data: log.data,
            logIndex: log.index,
            removed: false,
            topics: log.topics,
            transactionHash: detail.hash,
            transactionIndex: detail.transaction_index
          });
        }
      }
    }
    catch (e) {
      return [];
    }

    return logs;
  }
}<|MERGE_RESOLUTION|>--- conflicted
+++ resolved
@@ -618,7 +618,6 @@
    */
   async sendRawTransaction(transaction: string): Promise<string | JsonRpcError> {
     this.logger.trace('sendRawTransaction(transaction=%s)', transaction);
-<<<<<<< HEAD
 
     try {
       await this.precheck.gasLimit(transaction);
@@ -627,13 +626,6 @@
     }
     catch(e: any) {
       return e;
-=======
-    await this.precheck.nonce(transaction);
-
-    const chainIdPrecheckRes = this.precheck.chainId(transaction);
-    if ( !chainIdPrecheckRes.passes ) {
-      return chainIdPrecheckRes.error;
->>>>>>> b1a91557
     }
 
     const gasPrice = await this.getFeeWeibars();
