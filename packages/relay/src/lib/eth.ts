--- conflicted
+++ resolved
@@ -630,7 +630,6 @@
   async sendRawTransaction(transaction: string): Promise<string | JsonRpcError> {
     this.logger.trace('sendRawTransaction(transaction=%s)', transaction);
 
-<<<<<<< HEAD
     try {
       await this.precheck.gasLimit(transaction);
       await this.precheck.nonce(transaction);
@@ -638,11 +637,6 @@
     }
     catch(e: any) {
       return e;
-=======
-    const chainIdPrecheckRes = this.precheck.chainId(transaction);
-    if (!chainIdPrecheckRes.passes) {
-      return chainIdPrecheckRes.error;
->>>>>>> 75e1e600
     }
 
     const gasPrice = await this.getFeeWeibars(EthImpl.ethSendRawTransaction);
