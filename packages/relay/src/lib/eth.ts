--- conflicted
+++ resolved
@@ -29,7 +29,6 @@
 import { SDKClientError } from './errors/SDKClientError';
 import { Block, Log, Receipt, Transaction, Transaction1559 } from './model';
 import { Precheck } from './precheck';
-<<<<<<< HEAD
 import { BlockService, CommonService, ContractService, FilterService, IBlockService, ICommonService } from './services';
 import { AccountService } from './services/accountService';
 import { IAccountService } from './services/accountService/IAccountService';
@@ -46,17 +45,8 @@
   ITransactionReceipt,
   RequestDetails,
 } from './types';
-=======
-import { BlockService, CommonService, FilterService, IBlockService, ICommonService } from './services';
-import { CacheService } from './services/cacheService/cacheService';
-import { FeeService } from './services/feeService';
-import { AccountService } from './services/accountService';
 import HAPIService from './services/hapiService/hapiService';
-import { IGetLogsParams, INewFilterParams } from './types';
-import { IContractCallRequest, IContractCallResponse, IFeeHistory, ITransactionReceipt, RequestDetails } from './types';
 import { IAccountInfo, IContractResultsParams } from './types/mirrorNode';
-const _ = require('lodash');
->>>>>>> 0f99756b
 import { ParamType } from './types/validation';
 const _ = require('lodash');
 
@@ -1537,231 +1527,6 @@
       from: resolvedFromAddress,
       to: resolvedToAddress,
     });
-<<<<<<< HEAD
-=======
-  }
-
-  // according to EIP-1898 (https://eips.ethereum.org/EIPS/eip-1898) block param can either be a string (blockNumber or Block Tag) or an object (blockHash or blockNumber)
-  private async extractBlockNumberOrTag(
-    blockParam: string | object | null,
-    requestDetails: RequestDetails,
-  ): Promise<string | null> {
-    if (!blockParam) {
-      return null;
-    }
-
-    // is an object
-    if (typeof blockParam === 'object') {
-      // object has property blockNumber, example: { "blockNumber": "0x0" }
-      if (blockParam['blockNumber'] != null) {
-        return blockParam['blockNumber'];
-      }
-
-      if (blockParam['blockHash'] != null) {
-        return await this.getBlockNumberFromHash(blockParam['blockHash'], requestDetails);
-      }
-
-      // if is an object but doesn't have blockNumber or blockHash, then it's an invalid blockParam
-      throw predefined.INVALID_ARGUMENTS('neither block nor hash specified');
-    }
-
-    // if blockParam is a string, could be a blockNumber or blockTag or blockHash
-    if (blockParam.length > 0) {
-      // if string is a blockHash, we return its corresponding blockNumber
-      if (EthImpl.isBlockHash(blockParam)) {
-        return await this.getBlockNumberFromHash(blockParam, requestDetails);
-      } else {
-        return blockParam;
-      }
-    }
-
-    return null;
-  }
-
-  private async getBlockNumberFromHash(blockHash: string, requestDetails: RequestDetails): Promise<string> {
-    const block = await this.mirrorNodeClient.getBlock(blockHash, requestDetails);
-    if (block != null) {
-      return numberTo0x(block.number);
-    } else {
-      throw predefined.RESOURCE_NOT_FOUND(`Block Hash: '${blockHash}'`);
-    }
-  }
-
-  async callMirrorNode(
-    call: IContractCallRequest,
-    gas: number | null,
-    value: number | string | null | undefined,
-    block: string | null,
-    requestDetails: RequestDetails,
-  ): Promise<string | JsonRpcError> {
-    const requestIdPrefix = requestDetails.formattedRequestId;
-    let callData: IContractCallRequest = {};
-    try {
-      if (this.logger.isLevelEnabled('debug')) {
-        this.logger.debug(
-          `${requestIdPrefix} Making eth_call on contract ${call.to} with gas ${gas} and call data "${call.data}" from "${call.from}" at blockBlockNumberOrTag: "${block}" using mirror-node.`,
-          call.to,
-          gas,
-          call.data,
-          call.from,
-          block,
-        );
-      }
-      callData = {
-        ...call,
-        ...(gas !== null ? { gas } : {}), // Add gas only if it's not null
-        ...(value !== null ? { value } : {}),
-        estimate: false,
-        ...(block !== null ? { block } : {}),
-      };
-
-      const contractCallResponse = await this.mirrorNodeClient.postContractCall(callData, requestDetails);
-      return contractCallResponse?.result ? prepend0x(contractCallResponse.result) : EthImpl.emptyHex;
-    } catch (e: any) {
-      if (e instanceof JsonRpcError) {
-        return e;
-      }
-
-      if (e instanceof MirrorNodeClientError) {
-        // Handles mirror node error for missing contract
-        if (e.isFailInvalid() || e.isInvalidTransaction()) {
-          return EthImpl.emptyHex;
-        }
-
-        if (e.isRateLimit()) {
-          return predefined.IP_RATE_LIMIT_EXCEEDED(e.data || `Rate limit exceeded on ${EthImpl.ethCall}`);
-        }
-
-        if (e.isContractReverted()) {
-          if (this.logger.isLevelEnabled('trace')) {
-            this.logger.trace(
-              `${requestIdPrefix} mirror node eth_call request encountered contract revert. message: ${e.message}, details: ${e.detail}, data: ${e.data}`,
-            );
-          }
-          return predefined.CONTRACT_REVERT(e.detail || e.message, e.data);
-        }
-
-        // Temporary workaround until mirror node web3 module implements the support of precompiles
-        // If mirror node throws, rerun eth_call and force it to go through the Consensus network
-        if (e.isNotSupported() || e.isNotSupportedSystemContractOperaton()) {
-          const errorTypeMessage =
-            e.isNotSupported() || e.isNotSupportedSystemContractOperaton() ? 'Unsupported' : 'Unhandled';
-          if (this.logger.isLevelEnabled('trace')) {
-            this.logger.trace(
-              `${requestIdPrefix} ${errorTypeMessage} mirror node eth_call request, retrying with consensus node. details: ${JSON.stringify(
-                callData,
-              )} with error: "${e.message}"`,
-            );
-          }
-          return await this.callConsensusNode(call, gas, requestDetails);
-        }
-      }
-
-      this.logger.error(e, `${requestIdPrefix} Failed to successfully submit eth_call`);
-
-      return predefined.INTERNAL_ERROR(e.message.toString());
-    }
-  }
-
-  /**
-   * Execute a contract call query to the consensus node
-   *
-   * @param call The contract call request data
-   * @param {number | null} gas The gas to pass for the call
-   * @param {RequestDetails} requestDetails The request details for logging and tracking
-   */
-  async callConsensusNode(
-    call: any,
-    gas: number | null,
-    requestDetails: RequestDetails,
-  ): Promise<string | JsonRpcError> {
-    const requestIdPrefix = requestDetails.formattedRequestId;
-    // Execute the call and get the response
-    if (!gas) {
-      gas = Number.parseInt(this.defaultGas);
-    }
-
-    if (this.logger.isLevelEnabled('debug')) {
-      this.logger.debug(
-        `${requestIdPrefix} Making eth_call on contract ${call.to} with gas ${gas} and call data "${call.data}" from "${call.from}" using consensus-node.`,
-        call.to,
-        gas,
-        call.data,
-        call.from,
-      );
-    }
-
-    // If "From" is distinct from blank, we check is a valid account
-    if (call.from) {
-      if (!isValidEthereumAddress(call.from)) {
-        throw predefined.NON_EXISTING_ACCOUNT(call.from);
-      }
-    }
-
-    // Check "To" is a valid Contract or HTS Address
-    if (!isValidEthereumAddress(call.to)) {
-      throw predefined.INVALID_CONTRACT_ADDRESS(call.to);
-    }
-
-    try {
-      let data = call.data;
-      if (data) {
-        data = crypto.createHash('sha1').update(call.data).digest('hex'); // NOSONAR
-      }
-
-      const cacheKey = `${constants.CACHE_KEY.ETH_CALL}:${call.from || ''}.${call.to}.${data}`;
-      const cachedResponse = await this.cacheService.getAsync(cacheKey, EthImpl.ethCall, requestDetails);
-
-      if (cachedResponse != undefined) {
-        if (this.logger.isLevelEnabled('debug')) {
-          this.logger.debug(`${requestIdPrefix} eth_call returned cached response: ${cachedResponse}`);
-        }
-        return cachedResponse;
-      }
-
-      const contractCallResponse = await this.hapiService
-        .getSDKClient()
-        .submitContractCallQueryWithRetry(call.to, call.data, gas, call.from, EthImpl.ethCall, requestDetails);
-      if (contractCallResponse) {
-        const formattedCallReponse = prepend0x(Buffer.from(contractCallResponse.asBytes()).toString('hex'));
-
-        await this.cacheService.set(
-          cacheKey,
-          formattedCallReponse,
-          EthImpl.ethCall,
-          requestDetails,
-          this.ethCallCacheTtl,
-        );
-        return formattedCallReponse;
-      }
-
-      return predefined.INTERNAL_ERROR(
-        `Invalid contractCallResponse from consensus-node: ${JSON.stringify(contractCallResponse)}`,
-      );
-    } catch (e: any) {
-      this.logger.error(e, `${requestIdPrefix} Failed to successfully submit contractCallQuery`);
-      if (e instanceof JsonRpcError) {
-        return e;
-      }
-
-      if (e instanceof SDKClientError) {
-        this.hapiService.decrementErrorCounter(e.statusCode);
-      }
-      return predefined.INTERNAL_ERROR(e.message.toString());
-    }
-  }
-
-  /**
-   * Perform necessary checks for the passed call object
-   *
-   * @param call
-   */
-  async performCallChecks(call: any): Promise<void> {
-    // after this PR https://github.com/hashgraph/hedera-mirror-node/pull/8100 in mirror-node, call.to is allowed to be empty or null
-    if (call.to && !isValidEthereumAddress(call.to)) {
-      throw predefined.INVALID_CONTRACT_ADDRESS(call.to);
-    }
->>>>>>> 0f99756b
   }
 
   async resolveEvmAddress(
@@ -1994,7 +1759,6 @@
     }
   }
 
-<<<<<<< HEAD
   /**
    * This method retrieves the contract address from the receipt response.
    * If the contract creation is via a system contract, it handles the system contract creation.
@@ -2033,60 +1797,6 @@
 
   private static prune0x(input: string): string {
     return input.startsWith(CommonService.emptyHex) ? input.substring(2) : input;
-=======
-  private static redirectBytecodeAddressReplace(address: string): string {
-    return `${this.redirectBytecodePrefix}${address.slice(2)}${this.redirectBytecodePostfix}`;
-  }
-
-  private static prune0x(input: string): string {
-    return input.startsWith(EthImpl.emptyHex) ? input.substring(2) : input;
-  }
-
-  private static isBlockTagEarliest = (tag: string): boolean => {
-    return tag === EthImpl.blockEarliest;
-  };
-
-  private static isBlockTagFinalized = (tag: string): boolean => {
-    return (
-      tag === EthImpl.blockFinalized ||
-      tag === EthImpl.blockLatest ||
-      tag === EthImpl.blockPending ||
-      tag === EthImpl.blockSafe
-    );
-  };
-
-  private static isBlockNumValid = (num: string) => {
-    return /^0[xX]([1-9A-Fa-f]+[0-9A-Fa-f]{0,13}|0)$/.test(num) && Number.MAX_SAFE_INTEGER >= Number(num);
-  };
-
-  private static isBlockParamValid = (tag: string | null) => {
-    return tag == null || this.isBlockTagEarliest(tag) || this.isBlockTagFinalized(tag) || this.isBlockNumValid(tag);
-  };
-
-  private static isBlockHash = (blockHash): boolean => {
-    return new RegExp(constants.BLOCK_HASH_REGEX + '{64}$').test(blockHash);
-  };
-
-  private getCappedBlockGasLimit(gasString: string | undefined, requestDetails: RequestDetails): number | null {
-    if (!gasString) {
-      // Return null and don't include in the mirror node call, as mirror is doing this estimation on the go.
-      return null;
-    }
-
-    // Gas limit for `eth_call` is 50_000_000, but the current Hedera network limit is 15_000_000
-    // With values over the gas limit, the call will fail with BUSY error so we cap it at 15_000_000
-    const gas = Number.parseInt(gasString);
-    if (gas > constants.MAX_GAS_PER_SEC) {
-      if (this.logger.isLevelEnabled('trace')) {
-        this.logger.trace(
-          `${requestDetails.formattedRequestId} eth_call gas amount (${gas}) exceeds network limit, capping gas to ${constants.MAX_GAS_PER_SEC}`,
-        );
-      }
-      return constants.MAX_GAS_PER_SEC;
-    }
-
-    return gas;
->>>>>>> 0f99756b
   }
 
   private createTransactionFromLog(log: Log): Transaction1559 {
