--- conflicted
+++ resolved
@@ -35,7 +35,6 @@
 const LRU = require('lru-cache');
 const _ = require('lodash');
 const createHash = require('keccak');
-const asm = require('@ethersproject/asm');
 
 /**
  * Implementation of the "eth_" methods from the Ethereum JSON-RPC API.
@@ -397,20 +396,6 @@
   async estimateGas(transaction: any, _blockParam: string | null, requestId?: string) {
     const requestIdPrefix = formatRequestIdMessage(requestId);
     this.logger.trace(`${requestIdPrefix} estimateGas(transaction=${JSON.stringify(transaction)}, _blockParam=${_blockParam})`);
-<<<<<<< HEAD
-    //this checks whether this is a transfer transaction and not a contract function execution
-    if (!transaction?.data || transaction.data === '0x') {
-      const accountCacheKey = `account_${transaction.to}`;
-      let toAccount: object | null = this.cache.get(accountCacheKey);
-      if (!toAccount) {
-        toAccount = await this.mirrorNodeClient.getAccount(transaction.to, requestId);
-      }
-
-      // when account exists return default base gas, otherwise return the minimum amount of gas to create an account entity
-      if (toAccount) {
-        this.logger.trace(`${requestIdPrefix} caching ${accountCacheKey}:${JSON.stringify(toAccount)} for ${constants.CACHE_TTL.ONE_HOUR} ms`);
-        this.cache.set(accountCacheKey, toAccount);
-=======
     // this checks whether this is a transfer transaction and not a contract function execution
     if (transaction && transaction.to && (!transaction.data || transaction.data === '0x')) {
       const value = Number(transaction.value);
@@ -420,15 +405,14 @@
         if (!toAccount) {
           toAccount = await this.mirrorNodeClient.getAccount(transaction.to, requestId);
         }
-  
+
         // when account exists return default base gas, otherwise return the minimum amount of gas to create an account entity
         if (toAccount) {
           this.logger.trace(`${requestIdPrefix} caching ${accountCacheKey}:${JSON.stringify(toAccount)} for ${constants.CACHE_TTL.ONE_HOUR} ms`);
           this.cache.set(accountCacheKey, toAccount);
-  
+
           return EthImpl.gasTxBaseCost;
         }
->>>>>>> 913eba5c
 
         return EthImpl.gasTxHollowAccountCreation;
       }
