// SPDX-License-Identifier: Apache-2.0

import { ConfigService } from '@hashgraph/json-rpc-config-service/dist/services';
import { FileId } from '@hashgraph/sdk';
import { Transaction as EthersTransaction } from 'ethers';
import { Logger } from 'pino';
import { Counter, Registry } from 'prom-client';

import {
  ASCIIToHex,
  formatTransactionIdWithoutQueryParams,
  isHex,
  nanOrNumberTo0x,
  nullableNumberTo0x,
  numberTo0x,
  parseNumericEnvVar,
  prepend0x,
  toHash32,
  trimPrecedingZeros,
} from '../formatters';
import { Eth } from '../index';
import { LogsBloomUtils } from '../logsBloomUtils';
import { IReceiptRootHash, ReceiptsRootUtils } from '../receiptsRootUtils';
import { Utils } from '../utils';
import { MirrorNodeClient } from './clients';
import constants from './constants';
import { RPC_LAYOUT, rpcMethod, rpcParamLayoutConfig, rpcParamValidationRules } from './decorators';
import { JsonRpcError, predefined } from './errors/JsonRpcError';
import { MirrorNodeClientError } from './errors/MirrorNodeClientError';
import { SDKClientError } from './errors/SDKClientError';
import { Block, Log, Receipt, Transaction, Transaction1559 } from './model';
import { Precheck } from './precheck';
import { ContractService } from './services';
import { CacheService } from './services/cacheService/cacheService';
import { CommonService, FilterService } from './services/ethService';
import { FeeService } from './services/feeService';
import HAPIService from './services/hapiService/hapiService';
import {
  IContractCallRequest,
  IContractCallResponse,
  IFeeHistory,
  IGetLogsParams,
  INewFilterParams,
  ITransactionReceipt,
  RequestDetails,
} from './types';
<<<<<<< HEAD
import { IContractResultsParams } from './types/mirrorNode';
=======
import { IAccountInfo, IContractResultsParams } from './types/mirrorNode';
import { FeeService } from './services/feeService';
import { AccountService } from './services/accountService';
>>>>>>> 260c83ce
const _ = require('lodash');
import { ParamType } from './types/validation';
import { IAccountService } from './services/accountService/IAccountService';

/**
 * Implementation of the "eth_" methods from the Ethereum JSON-RPC API.
 * Methods are implemented by delegating to the mirror node or to a
 * consensus node in the main network.
 *
 * FIXME: This class is a work in progress because everything we need is
 * not currently supported by the mirror nodes. As such, we have a lot
 * of fake stuff in this class for now for the purpose of demos and POC.
 */
export class EthImpl implements Eth {
  static emptyHex = '0x';
  static zeroHex = '0x0';
  static oneHex = '0x1';
  static twoHex = '0x2';
  static oneTwoThreeFourHex = '0x1234';
  static zeroHex8Byte = '0x0000000000000000';
  static zeroHex32Byte = '0x0000000000000000000000000000000000000000000000000000000000000000';
  static emptyArrayHex = '0x1dcc4de8dec75d7aab85b567b6ccd41ad312451b948a7413f0a142fd40d49347';
  static zeroAddressHex = '0x0000000000000000000000000000000000000000';
  static emptyBloom =
    '0x00000000000000000000000000000000000000000000000000000000000000000000000000000000000000000000000000000000000000000000000000000000000000000000000000000000000000000000000000000000000000000000000000000000000000000000000000000000000000000000000000000000000000000000000000000000000000000000000000000000000000000000000000000000000000000000000000000000000000000000000000000000000000000000000000000000000000000000000000000000000000000000000000000000000000000000000000000000000000000000000000000000000000000000000000000000';
  static defaultTxGas = numberTo0x(constants.TX_DEFAULT_GAS_DEFAULT);
  static gasTxBaseCost = numberTo0x(constants.TX_BASE_COST);
  static minGasTxHollowAccountCreation = numberTo0x(constants.MIN_TX_HOLLOW_ACCOUNT_CREATION_GAS);
  static ethTxType = 'EthereumTransaction';
  static defaultGasUsedRatio = 0.5;
  static feeHistoryZeroBlockCountResponse: IFeeHistory = {
    gasUsedRatio: null,
    oldestBlock: EthImpl.zeroHex,
    baseFeePerGas: undefined,
  };
  static readonly feeHistoryEmptyResponse: IFeeHistory = {
    baseFeePerGas: [],
    gasUsedRatio: [],
    reward: [],
    oldestBlock: EthImpl.zeroHex,
  };
  static iHTSAddress = '0x0000000000000000000000000000000000000167';
  static invalidEVMInstruction = '0xfe';
  static blockHashLength = 66;

  // endpoint callerNames
  static ethBlockByNumber = 'eth_blockNumber';
  static ethCall = 'eth_call';
  static ethEstimateGas = 'eth_estimateGas';
  static ethFeeHistory = 'eth_feeHistory';
  static ethGasPrice = 'eth_gasPrice';
  static ethGetBalance = 'eth_getBalance';
  static ethGetBlockReceipts = 'eth_getBlockReceipts';
  static ethGetBlockByHash = 'eth_GetBlockByHash';
  static ethGetBlockByNumber = 'eth_GetBlockByNumber';
  static ethGetCode = 'eth_getCode';
  static ethGetTransactionByHash = 'eth_GetTransactionByHash';
  static ethGetTransactionCount = 'eth_getTransactionCount';
  static ethGetTransactionCountByHash = 'eth_GetTransactionCountByHash';
  static ethGetTransactionCountByNumber = 'eth_GetTransactionCountByNumber';
  static ethGetTransactionReceipt = 'eth_GetTransactionReceipt';
  static ethSendRawTransaction = 'eth_sendRawTransaction';

  // block constants
  static blockLatest = 'latest';
  static blockEarliest = 'earliest';
  static blockPending = 'pending';
  static blockSafe = 'safe';
  static blockFinalized = 'finalized';

  // static response constants
  static accounts = [];

  /**
   * Overrideable options used when initializing.
   *
   * @private
   */
  private readonly defaultGas = numberTo0x(parseNumericEnvVar('TX_DEFAULT_GAS', 'TX_DEFAULT_GAS_DEFAULT'));
  private readonly contractCallAverageGas = numberTo0x(constants.TX_CONTRACT_CALL_AVERAGE_GAS);
<<<<<<< HEAD
  private readonly ethBlockNumberCacheTtlMs = parseNumericEnvVar(
    'ETH_BLOCK_NUMBER_CACHE_TTL_MS',
    'ETH_BLOCK_NUMBER_CACHE_TTL_MS_DEFAULT',
  );
  private readonly ethGetBalanceCacheTtlMs = parseNumericEnvVar(
    'ETH_GET_BALANCE_CACHE_TTL_MS',
    'ETH_GET_BALANCE_CACHE_TTL_MS_DEFAULT',
  );
  private readonly maxBlockRange = parseNumericEnvVar('MAX_BLOCK_RANGE', 'MAX_BLOCK_RANGE');
=======
  private readonly ethCallCacheTtl = parseNumericEnvVar('ETH_CALL_CACHE_TTL', 'ETH_CALL_CACHE_TTL_DEFAULT');
>>>>>>> 260c83ce
  private readonly ethGetTransactionCountMaxBlockRange = ConfigService.get('ETH_GET_TRANSACTION_COUNT_MAX_BLOCK_RANGE');
  private readonly estimateGasThrows = ConfigService.get('ESTIMATE_GAS_THROWS');

  /**
   * The LRU cache used for caching items from requests.
   *
   * @private
   */
  private readonly cacheService: CacheService;

  /**
   * The client service which is responsible for client all logic related to initialization, reinitialization and error/transactions tracking.
   *
   * @private
   */
  private readonly hapiService: HAPIService;

  /**
   * The interface through which we interact with the mirror node
   * @private
   */
  private readonly mirrorNodeClient: MirrorNodeClient;

  /**
   * The logger used for logging all output from this class.
   * @private
   */
  private readonly logger: Logger;

  /**
   * The precheck class used for checking the fields like nonce before the tx execution.
   * @private
   */
  private readonly precheck: Precheck;

  /**
   * The ID of the chain, as a hex string, as it would be returned in a JSON-RPC call.
   * @private
   */
  private readonly chain: string;

  /**
   * The ethExecutionsCounter used to track the number of daily active users and active contract execution requests.
   * @private
   */
  private readonly ethExecutionsCounter: Counter;

  /**
   * The Common Service implementation that contains logic shared by other services.
   */
  private readonly common: CommonService;

  /**
   * The Filter Service implementation that takes care of all filter API operations.
   */
  private readonly filterService: FilterService;

  /**
   * The Fee Service implementation that takes care of all fee API operations.
   */
  private readonly feeService: FeeService;

  /**
<<<<<<< HEAD
   * The ContractService implementation that takes care of all contract related operations.
   */
  private readonly contractService: ContractService;
=======
   * The Account Service implementation that takes care of all account API operations.
   */
  private readonly accountService: IAccountService;
>>>>>>> 260c83ce

  /**
   * Constructs an instance of the service responsible for handling Ethereum JSON-RPC methods
   * using Hedera Hashgraph as the underlying network.
   *
   * @param {HAPIService} hapiService - Service for interacting with Hedera Hashgraph.
   * @param {MirrorNodeClient} mirrorNodeClient - Client for querying the Hedera mirror node.
   * @param {Logger} logger - Logger instance for logging system messages.
   * @param {string} chain - The chain identifier for the current blockchain environment.
   * @param {Registry} registry - Registry instance for registering metrics.
   * @param {CacheService} cacheService - Service for managing cached data.
   */
  constructor(
    hapiService: HAPIService,
    mirrorNodeClient: MirrorNodeClient,
    logger: Logger,
    chain: string,
    registry: Registry,
    cacheService: CacheService,
  ) {
    this.chain = chain;
    this.logger = logger;
    this.hapiService = hapiService;
    this.cacheService = cacheService;
    this.mirrorNodeClient = mirrorNodeClient;
    this.precheck = new Precheck(mirrorNodeClient, logger, chain);
    this.ethExecutionsCounter = this.initCounter(
      'rpc_relay_eth_executions',
      ['method', 'function', 'from', 'to'],
      registry,
    );
    this.common = new CommonService(mirrorNodeClient, logger, cacheService, hapiService);
    this.filterService = new FilterService(mirrorNodeClient, logger, cacheService, this.common);
    this.feeService = new FeeService(mirrorNodeClient, this.common, logger, cacheService);
<<<<<<< HEAD
    this.contractService = new ContractService(mirrorNodeClient, this.common, logger, cacheService, hapiService);
  }

  private shouldUseCacheForBalance(tag: string | null): boolean {
    // should only cache balance when is Not latest or pending and is not in dev mode
    return !CommonService.blockTagIsLatestOrPendingStrict(tag) && !CommonService.isDevMode;
=======
    this.accountService = new AccountService(cacheService, this.common, logger, mirrorNodeClient);
>>>>>>> 260c83ce
  }

  private initCounter(metricCounterName: string, labelNames: string[], register: Registry): Counter {
    register.removeSingleMetric(metricCounterName);
    return new Counter({
      name: metricCounterName,
      help: `Relay ${metricCounterName} function`,
      labelNames: labelNames,
      registers: [register],
    });
  }

  /**
   * This method is implemented to always return an empty array. This is in alignment
   * with the behavior of Infura.
   *
   * @rpcMethod Exposed as eth_accounts RPC endpoint
   * @rpcParamLayoutConfig decorated method parameter layout
   *
   * @param {RequestDetails} requestDetails - The request details for logging and tracking.
   * @returns {never[]} An empty array.
   */
  @rpcMethod
  @rpcParamLayoutConfig(RPC_LAYOUT.REQUEST_DETAILS_ONLY)
  accounts(requestDetails: RequestDetails): never[] {
    return this.contractService.accounts(requestDetails);
  }

  /**
   * Retrieves the fee history for a specified block range.
   *
   * @rpcMethod Exposed as eth_feeHistory RPC endpoint
   * @rpcParamValidationRules Applies JSON-RPC parameter validation according to the API specification
   *
   * @param {number} blockCount - The number of blocks to include in the fee history.
   * @param {string} newestBlock - The block number or tag of the newest block to include in the fee history.
   * @param {Array<number> | null} rewardPercentiles - An array of percentiles for reward calculation or null if not required.
   * @param {RequestDetails} requestDetails - The request details for logging and tracking.
   * @returns {Promise<IFeeHistory | JsonRpcError>} A promise that resolves to the fee history or a JsonRpcError if an error occurs.
   */
  @rpcMethod
  @rpcParamValidationRules({
    0: { type: ParamType.HEX, required: true },
    1: { type: ParamType.BLOCK_NUMBER, required: true },
    2: { type: ParamType.ARRAY, required: false },
  })
  @rpcParamLayoutConfig(RPC_LAYOUT.custom((params) => [Number(params[0]), params[1], params[2]]))
  async feeHistory(
    blockCount: number,
    newestBlock: string,
    rewardPercentiles: Array<number> | null,
    requestDetails: RequestDetails,
  ): Promise<IFeeHistory | JsonRpcError> {
    return this.feeService.feeHistory(blockCount, newestBlock, rewardPercentiles, requestDetails);
  }

  /**
   * Gets the most recent block number.
   *
   * @rpcMethod Exposed as eth_blockNumber RPC endpoint
   * @rpcParamLayoutConfig decorated method parameter layout
   *
   * @param {RequestDetails} requestDetails - The details of the request for logging and tracking.
   * @returns {Promise<string>} A promise that resolves to the most recent block number in hexadecimal format.
   */
  @rpcMethod
  @rpcParamLayoutConfig(RPC_LAYOUT.REQUEST_DETAILS_ONLY)
  async blockNumber(requestDetails: RequestDetails): Promise<string> {
    if (this.logger.isLevelEnabled('trace')) {
      this.logger.trace(`${requestDetails.formattedRequestId} blockNumber()`);
    }
    return await this.common.getLatestBlockNumber(requestDetails);
  }

  /**
   * Gets the chain ID. This is a static value, in that it always returns
   * the same value. This can be specified via an environment variable
   * `CHAIN_ID`.
   *
   * @rpcMethod Exposed as eth_chainId RPC endpoint
   * @rpcParamLayoutConfig decorated method parameter layout
   *
   * @param {RequestDetails} requestDetails - The details of the request for logging and tracking.
   * @returns {string} The chain ID as a string.
   */
  @rpcMethod
  @rpcParamLayoutConfig(RPC_LAYOUT.REQUEST_DETAILS_ONLY)
  chainId(requestDetails: RequestDetails): string {
    if (this.logger.isLevelEnabled('trace')) {
      this.logger.trace(`${requestDetails.formattedRequestId} chainId()`);
    }
    return this.chain;
  }

  /**
   * Estimates the amount of gas required to execute a contract call.
   *
   * @rpcMethod Exposed as eth_estimateGas RPC endpoint
   * @rpcParamValidationRules Applies JSON-RPC parameter validation according to the API specification
   * @rpcParamLayoutConfig decorated method parameter layout
   *
   * @param {IContractCallRequest} transaction - The transaction data for the contract call.
   * @param {string | null} _blockParam - Optional block parameter to specify the block to estimate gas for.
   * @param {RequestDetails} requestDetails - The details of the request for logging and tracking.
   * @returns {Promise<string | JsonRpcError>} A promise that resolves to the estimated gas in hexadecimal format or a JsonRpcError.
   */
  @rpcMethod
  @rpcParamValidationRules({
    0: { type: ParamType.TRANSACTION, required: true },
    1: { type: ParamType.BLOCK_NUMBER, required: false },
  })
  @rpcParamLayoutConfig(RPC_LAYOUT.custom((params) => [params[0], params[1]]))
  async estimateGas(
    transaction: IContractCallRequest,
    _blockParam: string | null,
    requestDetails: RequestDetails,
  ): Promise<string | JsonRpcError> {
    // Removing empty '0x' data parameter sent by Metamask
    if (transaction.data === '0x') {
      delete transaction.data;
    }

    const requestIdPrefix = requestDetails.formattedRequestId;
    const callData = transaction.data || transaction.input;
    const callDataSize = callData?.length || 0;

    if (callDataSize >= constants.FUNCTION_SELECTOR_CHAR_LENGTH) {
      this.ethExecutionsCounter
        .labels(
          EthImpl.ethEstimateGas,
          callData!.substring(0, constants.FUNCTION_SELECTOR_CHAR_LENGTH),
          transaction.from || '',
          transaction.to || '',
        )
        .inc();
    }

    if (this.logger.isLevelEnabled('trace')) {
      this.logger.trace(
        `${requestIdPrefix} estimateGas(transaction=${JSON.stringify(transaction)}, _blockParam=${_blockParam})`,
      );
    }

    try {
      const response = await this.estimateGasFromMirrorNode(transaction, requestDetails);
      if (response?.result) {
        this.logger.info(`${requestIdPrefix} Returning gas: ${response.result}`);
        return prepend0x(trimPrecedingZeros(response.result));
      } else {
        this.logger.error(`${requestIdPrefix} No gas estimate returned from mirror-node: ${JSON.stringify(response)}`);
        return this.predefinedGasForTransaction(transaction, requestDetails);
      }
    } catch (e: any) {
      this.logger.error(
        `${requestIdPrefix} Error raised while fetching estimateGas from mirror-node: ${JSON.stringify(e)}`,
      );
      // in case of contract revert, we don't want to return a predefined gas but the actual error with the reason
      if (this.estimateGasThrows && e instanceof MirrorNodeClientError && e.isContractRevertOpcodeExecuted()) {
        return predefined.CONTRACT_REVERT(e.detail ?? e.message, e.data);
      }
      return this.predefinedGasForTransaction(transaction, requestDetails, e);
    }
  }

  /**
   * Executes an estimate contract call gas request in the mirror node.
   *
   * @param {IContractCallRequest} transaction The transaction data for the contract call.
   * @param {RequestDetails} requestDetails The request details for logging and tracking.
   * @returns {Promise<IContractCallResponse>} the response from the mirror node
   */
  private async estimateGasFromMirrorNode(
    transaction: IContractCallRequest,
    requestDetails: RequestDetails,
  ): Promise<IContractCallResponse | null> {
    await this.common.contractCallFormat(transaction, requestDetails);
    const callData = { ...transaction, estimate: true };
    return this.mirrorNodeClient.postContractCall(callData, requestDetails);
  }

  /**
   * Fallback calculations for the amount of gas to be used for a transaction.
   * This method is used when the mirror node fails to return a gas estimate.
   *
   * @param {IContractCallRequest} transaction The transaction data for the contract call.
   * @param {RequestDetails} requestDetails The request details for logging and tracking.
   * @param error (Optional) received error from the mirror-node contract call request.
   * @returns {Promise<string | JsonRpcError>} the calculated gas cost for the transaction
   */
  private async predefinedGasForTransaction(
    transaction: IContractCallRequest,
    requestDetails: RequestDetails,
    error?: any,
  ): Promise<string | JsonRpcError> {
    const requestIdPrefix = requestDetails.formattedRequestId;
    const isSimpleTransfer = !!transaction?.to && (!transaction.data || transaction.data === '0x');
    const isContractCall =
      !!transaction?.to && transaction?.data && transaction.data.length >= constants.FUNCTION_SELECTOR_CHAR_LENGTH;
    const isContractCreate = !transaction?.to && transaction?.data && transaction.data !== '0x';

    if (isSimpleTransfer) {
      // Handle Simple Transaction and Hollow Account creation
      const isZeroOrHigher = Number(transaction.value) >= 0;
      if (!isZeroOrHigher) {
        return predefined.INVALID_PARAMETER(
          0,
          `Invalid 'value' field in transaction param. Value must be greater than or equal to 0`,
        );
      }
      // when account exists return default base gas
      if (await this.common.getAccount(transaction.to!, requestDetails)) {
        this.logger.warn(`${requestIdPrefix} Returning predefined gas for simple transfer: ${EthImpl.gasTxBaseCost}`);
        return EthImpl.gasTxBaseCost;
      }
      // otherwise, return the minimum amount of gas for hollow account creation
      this.logger.warn(
        `${requestIdPrefix} Returning predefined gas for hollow account creation: ${EthImpl.minGasTxHollowAccountCreation}`,
      );
      return EthImpl.minGasTxHollowAccountCreation;
    } else if (isContractCreate) {
      // The size limit of the encoded contract posted to the mirror node can
      // cause contract deployment transactions to fail with a 400 response code.
      // The contract is actually deployed on the consensus node, so the contract will work.
      // In these cases, we don't want to return a CONTRACT_REVERT error.
      if (
        this.estimateGasThrows &&
        error?.isContractReverted() &&
        error?.message !== MirrorNodeClientError.messages.INVALID_HEX
      ) {
        return predefined.CONTRACT_REVERT(error.detail, error.data);
      }
      this.logger.warn(`${requestIdPrefix} Returning predefined gas for contract creation: ${EthImpl.gasTxBaseCost}`);
      return numberTo0x(Precheck.transactionIntrinsicGasCost(transaction.data!));
    } else if (isContractCall) {
      this.logger.warn(`${requestIdPrefix} Returning predefined gas for contract call: ${this.contractCallAverageGas}`);
      return this.contractCallAverageGas;
    } else {
      this.logger.warn(`${requestIdPrefix} Returning predefined gas for unknown transaction: ${this.defaultGas}`);
      return this.defaultGas;
    }
  }

  /**
   * Retrieves the current network gas price in weibars.
   *
   * @rpcMethod Exposed as eth_gasPrice RPC endpoint
   * @rpcParamLayoutConfig decorated method parameter layout
   *
   * @param {RequestDetails} requestDetails - The details of the request for logging and tracking.
   * @returns {Promise<string>} The current gas price in weibars as a hexadecimal string.
   * @throws Will throw an error if unable to retrieve the gas price.
   * @param requestDetails
   */
  @rpcMethod
  @rpcParamLayoutConfig(RPC_LAYOUT.REQUEST_DETAILS_ONLY)
  async gasPrice(requestDetails: RequestDetails): Promise<string> {
    return this.common.gasPrice(requestDetails);
  }

  /**
   * Gets whether this "Ethereum client" is a miner. We don't mine, so this always returns false.
   *
   * @rpcMethod Exposed as eth_mining RPC endpoint
   * @rpcParamLayoutConfig decorated method parameter layout
   *
   * @param {RequestDetails} requestDetails - The request details for logging and tracking.
   * @returns {Promise<boolean>} Always returns false.
   */
  @rpcMethod
  @rpcParamLayoutConfig(RPC_LAYOUT.REQUEST_DETAILS_ONLY)
  async mining(requestDetails: RequestDetails): Promise<boolean> {
    if (this.logger.isLevelEnabled('trace')) {
      this.logger.trace(`${requestDetails.formattedRequestId} mining()`);
    }
    return false;
  }

  /**
   * Creates a new filter object based on filter options to notify when the state changes (logs).
   *
   * @todo fix param schema
   * @rpcMethod Exposed as eth_newFilter RPC endpoint
   * @rpcParamValidationRules Applies JSON-RPC parameter validation according to the API specification
   *
   * @param {INewFilterParams} params - The parameters for the new filter
   * @param {RequestDetails} requestDetails - Details about the request for logging and tracking
   * @returns {Promise<string>} A filter ID that can be used to query for changes
   */
  @rpcMethod
  @rpcParamValidationRules({
    0: { type: ParamType.FILTER, required: true },
  })
  async newFilter(params: INewFilterParams, requestDetails: RequestDetails): Promise<string> {
    const requestIdPrefix = requestDetails.formattedRequestId;
    if (this.logger.isLevelEnabled('trace')) {
      this.logger.trace(`${requestIdPrefix} newFilter(params=${JSON.stringify(params)})`);
    }
    return this.filterService.newFilter(params, requestDetails);
  }

  /**
   * Returns an array of all logs matching the filter with the given ID.
   *
   * @rpcMethod Exposed as eth_getFilterLogs RPC endpoint
   * @rpcParamValidationRules Applies JSON-RPC parameter validation according to the API specification
   *
   * @param {string} filterId - The filter ID
   * @param {RequestDetails} requestDetails - Details about the request for logging and tracking
   * @returns {Promise<Log[]>} Array of log objects matching the filter criteria
   */
  @rpcMethod
  @rpcParamValidationRules({
    0: { type: ParamType.HEX, required: true },
  })
  async getFilterLogs(filterId: string, requestDetails: RequestDetails): Promise<Log[]> {
    if (this.logger.isLevelEnabled('trace')) {
      this.logger.trace(`${requestDetails.formattedRequestId} getFilterLogs(${filterId})`);
    }
    return this.filterService.getFilterLogs(filterId, requestDetails);
  }

  /**
   * Polling method for a filter, which returns an array of events that occurred since the last poll.
   *
   * @rpcMethod Exposed as eth_getFilterChanges RPC endpoint
   * @rpcParamValidationRules Applies JSON-RPC parameter validation according to the API specification
   *
   * @param {string} filterId - The filter ID
   * @param {RequestDetails} requestDetails - Details about the request for logging and tracking
   * @returns {Promise<string[] | Log[]>} Array of new logs or block hashes depending on the filter type
   */
  @rpcMethod
  @rpcParamValidationRules({
    0: { type: ParamType.HEX, required: true },
  })
  async getFilterChanges(filterId: string, requestDetails: RequestDetails): Promise<string[] | Log[]> {
    if (this.logger.isLevelEnabled('trace')) {
      this.logger.trace(`${requestDetails.formattedRequestId} getFilterChanges(${filterId})`);
    }
    return this.filterService.getFilterChanges(filterId, requestDetails);
  }

  /**
   * Creates a filter in the node to notify when a new block arrives.
   *
   * @rpcMethod Exposed as eth_newBlockFilter RPC endpoint
   * @rpcParamLayoutConfig decorated method parameter layout
   *
   * @param {RequestDetails} requestDetails - Details about the request for logging and tracking
   * @returns {Promise<string>} A filter ID that can be used to check for new blocks
   */
  @rpcMethod
  @rpcParamLayoutConfig(RPC_LAYOUT.REQUEST_DETAILS_ONLY)
  async newBlockFilter(requestDetails: RequestDetails): Promise<string> {
    if (this.logger.isLevelEnabled('trace')) {
      this.logger.trace(`${requestDetails.formattedRequestId} newBlockFilter()`);
    }
    return this.filterService.newBlockFilter(requestDetails);
  }

  /**
   * Uninstalls a filter with the given ID.
   *
   * @rpcMethod Exposed as eth_uninstallFilter RPC endpoint
   * @rpcParamValidationRules Applies JSON-RPC parameter validation according to the API specification
   *
   * @param {string} filterId - The filter ID to uninstall
   * @param {RequestDetails} requestDetails - Details about the request for logging and tracking
   * @returns {Promise<boolean>} True if the filter was successfully uninstalled, false otherwise
   */
  @rpcMethod
  @rpcParamValidationRules({
    0: { type: ParamType.HEX, required: true },
  })
  async uninstallFilter(filterId: string, requestDetails: RequestDetails): Promise<boolean> {
    if (this.logger.isLevelEnabled('trace')) {
      this.logger.trace(`${requestDetails.formattedRequestId} uninstallFilter(${filterId})`);
    }
    return this.filterService.uninstallFilter(filterId, requestDetails);
  }

  /**
   * Creates a filter in the node to notify when new pending transactions arrive.
   * This method is not supported and returns an error.
   *
   * @rpcMethod Exposed as eth_newPendingTransactionFilter RPC endpoint
   * @rpcParamLayoutConfig decorated method parameter layout
   *
   * @param {RequestDetails} requestDetails - Details about the request for logging and tracking
   * @returns {Promise<JsonRpcError>} An error indicating the method is not supported
   */
  @rpcMethod
  @rpcParamLayoutConfig(RPC_LAYOUT.REQUEST_DETAILS_ONLY)
  async newPendingTransactionFilter(requestDetails: RequestDetails): Promise<JsonRpcError> {
    if (this.logger.isLevelEnabled('trace')) {
      this.logger.trace(`${requestDetails.formattedRequestId} newPendingTransactionFilter()`);
    }
    return this.filterService.newPendingTransactionFilter();
  }

  /**
   * TODO Needs docs, or be removed?
   */
  @rpcMethod
  @rpcParamLayoutConfig(RPC_LAYOUT.REQUEST_DETAILS_ONLY)
  async submitWork(requestDetails: RequestDetails): Promise<boolean> {
    if (this.logger.isLevelEnabled('trace')) {
      this.logger.trace(`${requestDetails.formattedRequestId} submitWork()`);
    }
    return false;
  }

  /**
   * TODO Needs docs, or be removed?
   */
  @rpcMethod
  @rpcParamLayoutConfig(RPC_LAYOUT.REQUEST_DETAILS_ONLY)
  async syncing(requestDetails: RequestDetails): Promise<boolean> {
    if (this.logger.isLevelEnabled('trace')) {
      this.logger.trace(`${requestDetails.formattedRequestId} syncing()`);
    }
    return false;
  }

  /**
   * Always returns null. There are no uncles in Hedera.
   *
   * @rpcMethod Exposed as eth_getUncleByBlockHashAndIndex RPC endpoint
   * @rpcParamLayoutConfig decorated method parameter layout
   *
   * @param {RequestDetails} requestDetails - Details about the request for logging and tracking
   * @returns {Promise<null>} Always returns null
   */
  @rpcMethod
  @rpcParamLayoutConfig(RPC_LAYOUT.REQUEST_DETAILS_ONLY)
  async getUncleByBlockHashAndIndex(requestDetails: RequestDetails): Promise<null> {
    if (this.logger.isLevelEnabled('trace')) {
      this.logger.trace(`${requestDetails.formattedRequestId} getUncleByBlockHashAndIndex()`);
    }
    return null;
  }

  /**
   * Always returns null. There are no uncles in Hedera.
   *
   * @rpcMethod Exposed as eth_getUncleByBlockNumberAndIndex RPC endpoint
   * @rpcParamLayoutConfig decorated method parameter layout
   *
   * @param {RequestDetails} requestDetails - Details about the request for logging and tracking
   * @returns {Promise<null>} Always returns null
   */
  @rpcMethod
  @rpcParamLayoutConfig(RPC_LAYOUT.REQUEST_DETAILS_ONLY)
  async getUncleByBlockNumberAndIndex(requestDetails: RequestDetails): Promise<null> {
    if (this.logger.isLevelEnabled('trace')) {
      this.logger.trace(`${requestDetails.formattedRequestId} getUncleByBlockNumberAndIndex()`);
    }
    return null;
  }

  /**
   * Always returns '0x0'. There are no uncles in Hedera.
   *
   * @rpcMethod Exposed as eth_getUncleCountByBlockHash RPC endpoint
   * @rpcParamLayoutConfig decorated method parameter layout
   *
   * @param {RequestDetails} requestDetails - Details about the request for logging and tracking
   * @returns {Promise<string>} Always returns '0x0'
   */
  @rpcMethod
  @rpcParamLayoutConfig(RPC_LAYOUT.REQUEST_DETAILS_ONLY)
  async getUncleCountByBlockHash(requestDetails: RequestDetails): Promise<string> {
    if (this.logger.isLevelEnabled('trace')) {
      this.logger.trace(`${requestDetails.formattedRequestId} getUncleCountByBlockHash()`);
    }
    return EthImpl.zeroHex;
  }

  /**
   * Always returns '0x0'. There are no uncles in Hedera.
   *
   * @rpcMethod Exposed as eth_getUncleCountByBlockNumber RPC endpoint
   * @rpcParamLayoutConfig decorated method parameter layout
   *
   * @param {RequestDetails} requestDetails - Details about the request for logging and tracking
   * @returns {Promise<string>} Always returns '0x0'
   */
  @rpcMethod
  @rpcParamLayoutConfig(RPC_LAYOUT.REQUEST_DETAILS_ONLY)
  async getUncleCountByBlockNumber(requestDetails: RequestDetails): Promise<string> {
    if (this.logger.isLevelEnabled('trace')) {
      this.logger.trace(`${requestDetails.formattedRequestId} getUncleCountByBlockNumber()`);
    }
    return EthImpl.zeroHex;
  }

  /**
   * TODO Needs docs, or be removed?
   */
  @rpcMethod
  @rpcParamLayoutConfig(RPC_LAYOUT.REQUEST_DETAILS_ONLY)
  async hashrate(requestDetails: RequestDetails): Promise<string> {
    if (this.logger.isLevelEnabled('trace')) {
      this.logger.trace(`${requestDetails.formattedRequestId} hashrate()`);
    }
    return EthImpl.zeroHex;
  }

  /**
   * Always returns UNSUPPORTED_METHOD error.
   *
   * @rpcMethod Exposed as eth_getWork RPC endpoint
   * @rpcParamLayoutConfig decorated method parameter layout
   *
   * @param {RequestDetails} requestDetails - Details about the request for logging and tracking
   * @returns {JsonRpcError} An error indicating the method is not supported
   */
  @rpcMethod
  @rpcParamLayoutConfig(RPC_LAYOUT.REQUEST_DETAILS_ONLY)
  getWork(requestDetails: RequestDetails): JsonRpcError {
    if (this.logger.isLevelEnabled('trace')) {
      this.logger.trace(`${requestDetails.formattedRequestId} getWork()`);
    }
    return predefined.UNSUPPORTED_METHOD;
  }

  /**
   * Unsupported methods always return UNSUPPORTED_METHOD error.
   *
   * @rpcMethod Exposed as eth_submitHashrate RPC endpoint
   * @rpcParamLayoutConfig decorated method parameter layout
   *
   * @param {RequestDetails} requestDetails - Details about the request for logging and tracking
   * @returns {JsonRpcError} An error indicating the method is not supported
   */
  @rpcMethod
  @rpcParamLayoutConfig(RPC_LAYOUT.REQUEST_DETAILS_ONLY)
  submitHashrate(requestDetails: RequestDetails): JsonRpcError {
    if (this.logger.isLevelEnabled('trace')) {
      this.logger.trace(`${requestDetails.formattedRequestId} submitHashrate()`);
    }
    return predefined.UNSUPPORTED_METHOD;
  }

  /**
   * Always returns UNSUPPORTED_METHOD error.
   *
   * @rpcMethod Exposed as eth_signTransaction RPC endpoint
   * @rpcParamLayoutConfig decorated method parameter layout
   *
   * @param {RequestDetails} requestDetails - Details about the request for logging and tracking
   * @returns {JsonRpcError} An error indicating the method is not supported
   */
  @rpcMethod
  @rpcParamLayoutConfig(RPC_LAYOUT.REQUEST_DETAILS_ONLY)
  signTransaction(requestDetails: RequestDetails): JsonRpcError {
    if (this.logger.isLevelEnabled('trace')) {
      this.logger.trace(`${requestDetails.formattedRequestId} signTransaction()`);
    }
    return predefined.UNSUPPORTED_METHOD;
  }

  /**
   * Always returns UNSUPPORTED_METHOD error.
   *
   * @rpcMethod Exposed as eth_sign RPC endpoint
   * @rpcParamLayoutConfig decorated method parameter layout
   *
   * @param {RequestDetails} requestDetails - Details about the request for logging and tracking
   * @returns {JsonRpcError} An error indicating the method is not supported
   */
  @rpcMethod
  @rpcParamLayoutConfig(RPC_LAYOUT.REQUEST_DETAILS_ONLY)
  sign(requestDetails: RequestDetails): JsonRpcError {
    if (this.logger.isLevelEnabled('trace')) {
      this.logger.trace(`${requestDetails.formattedRequestId} sign()`);
    }
    return predefined.UNSUPPORTED_METHOD;
  }

  /**
   * Always returns UNSUPPORTED_METHOD error.
   *
   * @rpcMethod Exposed as eth_sendTransaction RPC endpoint
   * @rpcParamLayoutConfig decorated method parameter layout
   *
   * @param {RequestDetails} requestDetails - Details about the request for logging and tracking
   * @returns {JsonRpcError} An error indicating the method is not supported
   */
  @rpcMethod
  @rpcParamLayoutConfig(RPC_LAYOUT.REQUEST_DETAILS_ONLY)
  sendTransaction(requestDetails: RequestDetails): JsonRpcError {
    if (this.logger.isLevelEnabled('trace')) {
      this.logger.trace(`${requestDetails.formattedRequestId} sendTransaction()`);
    }
    return predefined.UNSUPPORTED_METHOD;
  }

  /**
   * Always returns UNSUPPORTED_METHOD error.
   *
   * @rpcMethod Exposed as eth_protocolVersion RPC endpoint
   * @rpcParamLayoutConfig decorated method parameter layout
   *
   * @param {RequestDetails} requestDetails - Details about the request for logging and tracking
   * @returns {JsonRpcError} An error indicating the method is not supported
   */
  @rpcMethod
  @rpcParamLayoutConfig(RPC_LAYOUT.REQUEST_DETAILS_ONLY)
  protocolVersion(requestDetails: RequestDetails): JsonRpcError {
    if (this.logger.isLevelEnabled('trace')) {
      this.logger.trace(`${requestDetails.formattedRequestId} protocolVersion()`);
    }
    return predefined.UNSUPPORTED_METHOD;
  }

  /**
   * Always returns UNSUPPORTED_METHOD error.
   *
   * @rpcMethod Exposed as eth_coinbase RPC endpoint
   * @rpcParamLayoutConfig decorated method parameter layout
   *
   * @param {RequestDetails} requestDetails - Details about the request for logging and tracking
   * @returns {JsonRpcError} An error indicating the method is not supported
   */
  @rpcMethod
  @rpcParamLayoutConfig(RPC_LAYOUT.REQUEST_DETAILS_ONLY)
  coinbase(requestDetails: RequestDetails): JsonRpcError {
    if (this.logger.isLevelEnabled('trace')) {
      this.logger.trace(`${requestDetails.formattedRequestId} coinbase()`);
    }
    return predefined.UNSUPPORTED_METHOD;
  }

  /**
   * Gets the value from a storage position at the given Ethereum address.
   *
   * @rpcMethod Exposed as eth_getStorageAt RPC endpoint
   * @rpcParamValidationRules Applies JSON-RPC parameter validation according to the API specification
   *
   * @param {string} address - The Ethereum address to get the storage value from
   * @param {string} slot - The storage slot to get the value from
   * @param {string | null} blockNumberOrTagOrHash - The block number or tag or hash to get the storage value from
   * @param {RequestDetails} requestDetails - The request details for logging and tracking
   * @returns {Promise<string>} A promise that resolves to the storage value as a hexadecimal string
   */
  @rpcMethod
  @rpcParamValidationRules({
    0: { type: ParamType.ADDRESS, required: true },
    1: { type: ParamType.HEX64, required: true },
    2: { type: ParamType.BLOCK_NUMBER_OR_HASH, required: false },
  })
  @rpcParamLayoutConfig(RPC_LAYOUT.custom((params) => [params[0], params[1], params[2]]))
  async getStorageAt(
    address: string,
    slot: string,
    blockNumberOrTagOrHash: string | null,
    requestDetails: RequestDetails,
  ): Promise<string> {
    const requestIdPrefix = requestDetails.formattedRequestId;
    if (this.logger.isLevelEnabled('trace')) {
      this.logger.trace(
        `${requestIdPrefix} getStorageAt(address=${address}, slot=${slot}, blockNumberOrOrHashTag=${blockNumberOrTagOrHash})`,
      );
    }

    let result = EthImpl.zeroHex32Byte; // if contract or slot not found then return 32 byte 0

    const blockResponse = await this.common.getHistoricalBlockResponse(requestDetails, blockNumberOrTagOrHash, false);
    // To save a request to the mirror node for `latest` and `pending` blocks, we directly return null from `getHistoricalBlockResponse`
    // But if a block number or `earliest` tag is passed and the mirror node returns `null`, we should throw an error.
    if (!this.common.blockTagIsLatestOrPending(blockNumberOrTagOrHash) && blockResponse == null) {
      throw predefined.RESOURCE_NOT_FOUND(`block '${blockNumberOrTagOrHash}'.`);
    }

    const blockEndTimestamp = blockResponse?.timestamp?.to;

    await this.mirrorNodeClient
      .getContractStateByAddressAndSlot(address, slot, requestDetails, blockEndTimestamp)
      .then((response) => {
        if (response !== null && response.state.length > 0) {
          result = response.state[0].value;
        }
      })
      .catch((error: any) => {
        throw this.common.genericErrorHandler(
          error,
          `${requestIdPrefix} Failed to retrieve current contract state for address ${address} at slot=${slot}`,
        );
      });

    return result;
  }

  /**
   * Gets the balance of an account as of the given block from the mirror node.
   * Current implementation does not yet utilize blockNumber
   *
   * @rpcMethod Exposed as eth_getBalance RPC endpoint
   * @rpcParamValidationRules Applies JSON-RPC parameter validation according to the API specification
   *
   * @param {string} account The account to get the balance from
   * @param {string | null} blockNumberOrTagOrHash The block number or tag or hash to get the balance from
   * @param {RequestDetails} requestDetails The request details for logging and tracking
   * @returns {Promise<string>} A promise that resolves to the balance of the account in hexadecimal format.
   */
  @rpcMethod
  @rpcParamValidationRules({
    0: { type: ParamType.ADDRESS, required: true },
    1: { type: ParamType.BLOCK_NUMBER_OR_HASH, required: true },
  })
  async getBalance(
    account: string,
    blockNumberOrTagOrHash: string | null,
    requestDetails: RequestDetails
  ): Promise<string> {
    return this.accountService.getBalance(account, blockNumberOrTagOrHash, requestDetails);
  }

  /**
   * Retrieves the smart contract code for the contract at the specified Ethereum address.
   *
   * @rpcMethod Exposed as the eth_getCode RPC endpoint.
   * @rpcParamValidationRules Applies JSON-RPC parameter validation according to the API specification
   *
   * @param {string} address - The Ethereum address of the contract.
   * @param {string | null} blockNumber - The block number from which to retrieve the contract code.
   * @param {RequestDetails} requestDetails - The details of the request for logging and tracking.
   * @returns {Promise<string>} A promise that resolves to the contract code in hexadecimal format, or an empty hex string if not found.
   * @throws {Error} Throws an error if the block number is invalid or if there is an issue retrieving the contract code.
   */
  @rpcMethod
  @rpcParamValidationRules({
    0: { type: ParamType.ADDRESS, required: true },
    1: { type: ParamType.BLOCK_NUMBER_OR_HASH, required: true },
  })
  async getCode(address: string, blockNumber: string | null, requestDetails: RequestDetails): Promise<string> {
    return this.contractService.getCode(address, blockNumber, requestDetails);
  }

  /**
   * Retrieves the block associated with the specified hash.
   *
   * @rpcMethod Exposed as eth_getBlockByHash RPC endpoint
   * @rpcParamValidationRules Applies JSON-RPC parameter validation according to the API specification
   *
   * @param {string} hash - The block hash to retrieve.
   * @param {boolean} showDetails - Indicates whether to include detailed information about the block.
   * @param {RequestDetails} requestDetails - The details of the request for logging and tracking purposes.
   * @returns {Promise<Block | null>} A promise that resolves to the block object or null if the block is not found.
   */
  @rpcMethod
  @rpcParamValidationRules({
    0: { type: ParamType.BLOCK_HASH, required: true },
    1: { type: ParamType.BOOLEAN, required: true },
  })
  async getBlockByHash(hash: string, showDetails: boolean, requestDetails: RequestDetails): Promise<Block | null> {
    const requestIdPrefix = requestDetails.formattedRequestId;
    this.logger.trace(`${requestIdPrefix} getBlockByHash(hash=${hash}, showDetails=${showDetails})`);

    const cacheKey = `${constants.CACHE_KEY.ETH_GET_BLOCK_BY_HASH}_${hash}_${showDetails}`;
    let block = await this.cacheService.getAsync(cacheKey, EthImpl.ethGetBlockByHash, requestDetails);
    if (!block) {
      block = await this.getBlock(hash, showDetails, requestDetails).catch((e: any) => {
        throw this.common.genericErrorHandler(e, `${requestIdPrefix} Failed to retrieve block for hash ${hash}`);
      });
      await this.cacheService.set(cacheKey, block, EthImpl.ethGetBlockByHash, requestDetails);
    }

    return block;
  }

  /**
   * Retrieves the block associated with the specified block number or tag.
   *
   * @rpcMethod Exposed as eth_getBlockByNumber RPC endpoint
   * @rpcParamValidationRules Applies JSON-RPC parameter validation according to the API specification
   *
   * @param {string} blockNumOrTag - The block number or tag. Possible values include 'earliest', 'pending', 'latest', or a hexadecimal block number. This parameter cannot be null.
   * @param {boolean} showDetails - Indicates whether to include detailed information about the block.
   * @param {RequestDetails} requestDetails - The details of the request for logging and tracking purposes.
   * @returns {Promise<Block | null>} A promise that resolves to the block object or null if the block is not found.
   */
  @rpcMethod
  @rpcParamValidationRules({
    0: { type: ParamType.BLOCK_NUMBER, required: true },
    1: { type: ParamType.BOOLEAN, required: true },
  })
  async getBlockByNumber(
    blockNumOrTag: string,
    showDetails: boolean,
    requestDetails: RequestDetails,
  ): Promise<Block | null> {
    const requestIdPrefix = requestDetails.formattedRequestId;
    this.logger.trace(`${requestIdPrefix} getBlockByNumber(blockNum=${blockNumOrTag}, showDetails=${showDetails})`);

    const cacheKey = `${constants.CACHE_KEY.ETH_GET_BLOCK_BY_NUMBER}_${blockNumOrTag}_${showDetails}`;
    let block = await this.cacheService.getAsync(cacheKey, EthImpl.ethGetBlockByNumber, requestDetails);
    if (!block) {
      block = await this.getBlock(blockNumOrTag, showDetails, requestDetails).catch((e: any) => {
        throw this.common.genericErrorHandler(
          e,
          `${requestIdPrefix} Failed to retrieve block for blockNum ${blockNumOrTag}`,
        );
      });

      if (!this.common.blockTagIsLatestOrPending(blockNumOrTag)) {
        await this.cacheService.set(cacheKey, block, EthImpl.ethGetBlockByNumber, requestDetails);
      }
    }

    return block;
  }

  /**
   * Retrieves the number of transactions in a block by its block hash.
   *
   * @rpcMethod Exposed as eth_getBlockTransactionCountByHash RPC endpoint
   * @rpcParamValidationRules Applies JSON-RPC parameter validation according to the API specification
   *
   * @param {string} hash - The block hash.
   * @param {RequestDetails} requestDetails - The request details for logging and tracking purposes.
   * @returns {Promise<string | null>} A promise that resolves to the number of transactions in the block as a hexadecimal string, or null if the block is not found.
   */
  @rpcMethod
  @rpcParamValidationRules({
    0: { type: ParamType.BLOCK_HASH, required: true },
  })
  async getBlockTransactionCountByHash(hash: string, requestDetails: RequestDetails): Promise<string | null> {
    const requestIdPrefix = requestDetails.formattedRequestId;
    this.logger.trace(`${requestIdPrefix} getBlockTransactionCountByHash(hash=${hash}, showDetails=%o)`);

    const cacheKey = `${constants.CACHE_KEY.ETH_GET_TRANSACTION_COUNT_BY_HASH}_${hash}`;
    const cachedResponse = await this.cacheService.getAsync(
      cacheKey,
      EthImpl.ethGetTransactionCountByHash,
      requestDetails,
    );
    if (cachedResponse) {
      if (this.logger.isLevelEnabled('debug')) {
        this.logger.debug(
          `${requestIdPrefix} getBlockTransactionCountByHash returned cached response: ${cachedResponse}`,
        );
      }
      return cachedResponse;
    }

    const transactionCount = await this.mirrorNodeClient
      .getBlock(hash, requestDetails)
      .then((block) => EthImpl.getTransactionCountFromBlockResponse(block))
      .catch((e: any) => {
        throw this.common.genericErrorHandler(e, `${requestIdPrefix} Failed to retrieve block for hash ${hash}`);
      });

    await this.cacheService.set(cacheKey, transactionCount, EthImpl.ethGetTransactionCountByHash, requestDetails);
    return transactionCount;
  }

  /**
   * Retrieves the number of transactions in a block by its block number.
   *
   * @rpcMethod Exposed as eth_getBlockTransactionCountByNumber RPC endpoint
   * @rpcParamValidationRules Applies JSON-RPC parameter validation according to the API specification
   *
   * @param {string} blockNumOrTag - The block number or tag. Possible values are 'earliest', 'pending', 'latest', or a hexadecimal block number.
   * @param {RequestDetails} requestDetails - The request details for logging and tracking purposes.
   * @returns {Promise<string | null>} A promise that resolves to the number of transactions in the block as a hexadecimal string, or null if the block is not found.
   */
  @rpcMethod
  @rpcParamValidationRules({
    0: { type: ParamType.BLOCK_NUMBER, required: true },
  })
  async getBlockTransactionCountByNumber(
    blockNumOrTag: string,
    requestDetails: RequestDetails,
  ): Promise<string | null> {
    const requestIdPrefix = requestDetails.formattedRequestId;
    if (this.logger.isLevelEnabled('trace')) {
      this.logger.trace(
        `${requestIdPrefix} getBlockTransactionCountByNumber(blockNum=${blockNumOrTag}, showDetails=%o)`,
      );
    }
    const blockNum = await this.common.translateBlockTag(blockNumOrTag, requestDetails);

    const cacheKey = `${constants.CACHE_KEY.ETH_GET_TRANSACTION_COUNT_BY_NUMBER}_${blockNum}`;
    const cachedResponse = await this.cacheService.getAsync(
      cacheKey,
      EthImpl.ethGetTransactionCountByNumber,
      requestDetails,
    );
    if (cachedResponse) {
      if (this.logger.isLevelEnabled('debug')) {
        this.logger.debug(
          `${requestIdPrefix} getBlockTransactionCountByNumber returned cached response: ${cachedResponse}`,
        );
      }
      return cachedResponse;
    }

    const transactionCount = await this.mirrorNodeClient
      .getBlock(blockNum, requestDetails)
      .then((block) => EthImpl.getTransactionCountFromBlockResponse(block))
      .catch((e: any) => {
        throw this.common.genericErrorHandler(
          e,
          `${requestIdPrefix} Failed to retrieve block for blockNum ${blockNum}`,
        );
      });

    await this.cacheService.set(cacheKey, transactionCount, EthImpl.ethGetTransactionCountByNumber, requestDetails);
    return transactionCount;
  }

  /**
   * Retrieves a transaction from a block by its block hash and transaction index.
   *
   * @rpcMethod Exposed as eth_getTransactionByBlockHashAndIndex RPC endpoint
   * @rpcParamValidationRules Applies JSON-RPC parameter validation according to the API specification
   *
   * @param {string} blockHash - The hash of the block containing the transaction.
   * @param {string} transactionIndex - The index of the transaction within the block.
   * @param {RequestDetails} requestDetails - Details of the request for logging and tracking purposes.
   * @returns {Promise<Transaction | null>} A promise that resolves to the transaction object if found, or null if not found.
   */
  @rpcMethod
  @rpcParamValidationRules({
    0: { type: ParamType.BLOCK_HASH, required: true },
    1: { type: ParamType.HEX, required: true },
  })
  async getTransactionByBlockHashAndIndex(
    blockHash: string,
    transactionIndex: string,
    requestDetails: RequestDetails,
  ): Promise<Transaction | null> {
    const requestIdPrefix = requestDetails.formattedRequestId;
    if (this.logger.isLevelEnabled('trace')) {
      this.logger.trace(
        `${requestIdPrefix} getTransactionByBlockHashAndIndex(hash=${blockHash}, index=${transactionIndex})`,
      );
    }

    try {
      return await this.getTransactionByBlockHashOrBlockNumAndIndex(
        { title: 'blockHash', value: blockHash },
        transactionIndex,
        requestDetails,
      );
    } catch (error) {
      throw this.common.genericErrorHandler(
        error,
        `${requestIdPrefix} Failed to retrieve contract result for blockHash ${blockHash} and index=${transactionIndex}`,
      );
    }
  }

  /**
   * Gets the transaction in a block by its block hash and transactions index.
   *
   * @rpcMethod Exposed as eth_getTransactionByBlockNumberAndIndex RPC endpoint
   * @rpcParamValidationRules Applies JSON-RPC parameter validation according to the API specification
   *
   * @param {string} blockNumOrTag - The block number or tag to retrieve the transaction from. Possible values are 'earliest', 'pending', 'latest', or a hexadecimal block hash.
   * @param {string} transactionIndex - The index of the transaction within the block.
   * @param {RequestDetails} requestDetails - The request details for logging and tracking purposes.
   * @returns {Promise<Transaction | null>} A promise that resolves to the transaction object if found, or null if not found.
   */
  @rpcMethod
  @rpcParamValidationRules({
    0: { type: ParamType.BLOCK_NUMBER, required: true },
    1: { type: ParamType.HEX, required: true },
  })
  async getTransactionByBlockNumberAndIndex(
    blockNumOrTag: string,
    transactionIndex: string,
    requestDetails: RequestDetails,
  ): Promise<Transaction | null> {
    const requestIdPrefix = requestDetails.formattedRequestId;
    if (this.logger.isLevelEnabled('trace')) {
      this.logger.trace(
        `${requestIdPrefix} getTransactionByBlockNumberAndIndex(blockNum=${blockNumOrTag}, index=${transactionIndex})`,
      );
    }
    const blockNum = await this.common.translateBlockTag(blockNumOrTag, requestDetails);

    try {
      return await this.getTransactionByBlockHashOrBlockNumAndIndex(
        { title: 'blockNumber', value: blockNum },
        transactionIndex,
        requestDetails,
      );
    } catch (error) {
      throw this.common.genericErrorHandler(
        error,
        `${requestIdPrefix} Failed to retrieve contract result for blockNum ${blockNum} and index=${transactionIndex}`,
      );
    }
  }

  /**
   * Gets the number of transactions that have been executed for the given address.
   * This goes to the consensus nodes to determine the ethereumNonce.
   *
   * Queries mirror node for best effort and falls back to consensus node for contracts until HIP 729 is implemented.
   *
   * @rpcMethod Exposed as the eth_getTransactionCount RPC endpoint
   * @rpcParamValidationRules Applies JSON-RPC parameter validation according to the API specification
   *
   * @param {string} address - The account address for which to retrieve the transaction count.
   * @param {string | null} blockNumOrTag - Possible values are 'earliest', 'pending', 'latest', or a block hash in hexadecimal format.
   * @param {RequestDetails} requestDetails - The details of the request for logging and tracking.
   * @returns {Promise<string | JsonRpcError>} A promise that resolves to the transaction count in hexadecimal format or a JsonRpcError.
   */
  @rpcMethod
  @rpcParamValidationRules({
    0: { type: ParamType.ADDRESS, required: true },
    1: { type: ParamType.BLOCK_NUMBER_OR_HASH, required: true },
  })
  async getTransactionCount(
    address: string,
    blockNumOrTag: string | null,
    requestDetails: RequestDetails,
  ): Promise<string | JsonRpcError> {
    return this.accountService.getTransactionCount(address, blockNumOrTag, requestDetails);
  }

  async parseRawTxAndPrecheck(
    transaction: string,
    networkGasPriceInWeiBars: number,
    requestDetails: RequestDetails,
  ): Promise<EthersTransaction> {
    const parsedTx = Precheck.parseTxIfNeeded(transaction);
    try {
      if (this.logger.isLevelEnabled('debug')) {
        this.logger.debug(
          `${requestDetails.formattedRequestId} Transaction undergoing prechecks: transaction=${JSON.stringify(
            parsedTx,
          )}`,
        );
      }

      this.precheck.checkSize(transaction);
      await this.precheck.sendRawTransactionCheck(parsedTx, networkGasPriceInWeiBars, requestDetails);
      return parsedTx;
    } catch (e: any) {
      this.logger.error(
        `${requestDetails.formattedRequestId} Precheck failed: transaction=${JSON.stringify(parsedTx)}`,
      );
      throw this.common.genericErrorHandler(e);
    }
  }

  async sendRawTransactionErrorHandler(
    e: any,
    transactionBuffer: Buffer,
    txSubmitted: boolean,
    parsedTx: EthersTransaction,
    requestDetails: RequestDetails,
  ): Promise<string | JsonRpcError> {
    this.logger.error(
      e,
      `${
        requestDetails.formattedRequestId
      } Failed to successfully submit sendRawTransaction: transaction=${JSON.stringify(parsedTx)}`,
    );
    if (e instanceof JsonRpcError) {
      return e;
    }

    if (e instanceof SDKClientError) {
      if (e.nodeAccountId) {
        // Log the target node account ID, right now, it's populated only for MaxAttemptsOrTimeout error
        this.logger.info(
          `${requestDetails.formattedRequestId} Transaction failed to execute against node with id: ${e.nodeAccountId}`,
        );
      }

      this.hapiService.decrementErrorCounter(e.statusCode);
      if (e.status.toString() === constants.TRANSACTION_RESULT_STATUS.WRONG_NONCE) {
        const mirrorNodeGetContractResultRetries = this.mirrorNodeClient.getMirrorNodeRequestRetryCount();

        // note: because this is a WRONG_NONCE error handler, the nonce of the account is expected to be different from the nonce of the parsedTx
        //       running a polling loop to give mirror node enough time to update account nonce
        let accountNonce: number | null = null;
        for (let i = 0; i < mirrorNodeGetContractResultRetries; i++) {
          const accountInfo = await this.mirrorNodeClient.getAccount(parsedTx.from!, requestDetails);
          if (accountInfo.ethereum_nonce !== parsedTx.nonce) {
            accountNonce = accountInfo.ethereum_nonce;
            break;
          }

          if (this.logger.isLevelEnabled('trace')) {
            this.logger.trace(
              `${
                requestDetails.formattedRequestId
              } Repeating retry to poll for updated account nonce. Count ${i} of ${mirrorNodeGetContractResultRetries}. Waiting ${this.mirrorNodeClient.getMirrorNodeRetryDelay()} ms before initiating a new request`,
            );
          }
          await new Promise((r) => setTimeout(r, this.mirrorNodeClient.getMirrorNodeRetryDelay()));
        }

        if (!accountNonce) {
          this.logger.warn(`${requestDetails.formattedRequestId} Cannot find updated account nonce.`);
          throw predefined.INTERNAL_ERROR(`Cannot find updated account nonce for WRONG_NONCE error.`);
        }

        if (parsedTx.nonce > accountNonce) {
          return predefined.NONCE_TOO_HIGH(parsedTx.nonce, accountNonce);
        } else {
          return predefined.NONCE_TOO_LOW(parsedTx.nonce, accountNonce);
        }
      }
    }

    if (!txSubmitted) {
      return predefined.INTERNAL_ERROR(e.message.toString());
    }

    await this.mirrorNodeClient.getContractRevertReasonFromTransaction(e, requestDetails);

    this.logger.error(
      e,
      `${
        requestDetails.formattedRequestId
      } Failed sendRawTransaction during record retrieval for transaction, returning computed hash: transaction=${JSON.stringify(
        parsedTx,
      )}`,
    );
    //Return computed hash if unable to retrieve EthereumHash from record due to error
    return Utils.computeTransactionHash(transactionBuffer);
  }

  /**
   * Asynchronously processes a raw transaction by submitting it to the network, managing HFS, polling the MN, handling errors, and returning the transaction hash.
   *
   * @async
   * @param {Buffer} transactionBuffer - The raw transaction data as a buffer.
   * @param {EthersTransaction} parsedTx - The parsed Ethereum transaction object.
   * @param {number} networkGasPriceInWeiBars - The current network gas price in wei bars.
   * @param {RequestDetails} requestDetails - Details of the request for logging and tracking purposes.
   * @returns {Promise<string | JsonRpcError>} A promise that resolves to the transaction hash if successful, or a JsonRpcError if an error occurs.
   * @throws {JsonRpcError} If there's an error during transaction processing.
   */
  async sendRawTransactionProcessor(
    transactionBuffer: Buffer,
    parsedTx: EthersTransaction,
    networkGasPriceInWeiBars: number,
    requestDetails: RequestDetails,
  ): Promise<string | JsonRpcError> {
    let fileId: FileId | null = null;
    let txSubmitted = false;
    let submittedTransactionId: string = '';
    let sendRawTransactionError: any;

    const requestIdPrefix = requestDetails.formattedRequestId;
    const originalCallerAddress = parsedTx.from?.toString() || '';
    const toAddress = parsedTx.to?.toString() || '';

    this.ethExecutionsCounter
      .labels(
        EthImpl.ethSendRawTransaction,
        parsedTx.data.substring(0, constants.FUNCTION_SELECTOR_CHAR_LENGTH) || '',
        originalCallerAddress,
        toAddress,
      )
      .inc();

    try {
      const sendRawTransactionResult = await this.hapiService
        .getSDKClient()
        .submitEthereumTransaction(
          transactionBuffer,
          EthImpl.ethSendRawTransaction,
          requestDetails,
          originalCallerAddress,
          networkGasPriceInWeiBars,
          await this.getCurrentNetworkExchangeRateInCents(requestDetails),
        );

      txSubmitted = true;
      fileId = sendRawTransactionResult.fileId;
      submittedTransactionId = sendRawTransactionResult.txResponse.transactionId?.toString();
      if (!constants.TRANSACTION_ID_REGEX.test(submittedTransactionId)) {
        throw predefined.INTERNAL_ERROR(
          `Transaction successfully submitted but returned invalid transactionID: transactionId==${submittedTransactionId}`,
        );
      }
    } catch (e: any) {
      if (e instanceof SDKClientError && (e.isConnectionDropped() || e.isTimeoutExceeded())) {
        submittedTransactionId = e.transactionId || '';
      }

      sendRawTransactionError = e;
    } finally {
      /**
       *  For transactions of type CONTRACT_CREATE, if the contract's bytecode (calldata) exceeds 5120 bytes, HFS is employed to temporarily store the bytecode on the network.
       *  After transaction execution, whether successful or not, any entity associated with the 'fileId' should be removed from the Hedera network.
       */
      if (fileId) {
        this.hapiService
          .getSDKClient()
          .deleteFile(fileId, requestDetails, EthImpl.ethSendRawTransaction, fileId.toString(), originalCallerAddress)
          .then();
      }
    }

    // After the try-catch process above, the `submittedTransactionId` is potentially valid in only two scenarios:
    //   - The transaction was successfully submitted and fully processed by CN and MN.
    //   - The transaction encountered "SDK timeout exceeded" or "Connection Dropped" errors from the SDK but still potentially reached the consensus level.
    // In both scenarios, polling the MN is required to verify the transaction's validity before return the transaction hash to clients.
    if (submittedTransactionId) {
      try {
        const formattedTransactionId = formatTransactionIdWithoutQueryParams(submittedTransactionId);

        // Create a modified copy of requestDetails
        const modifiedRequestDetails = {
          ...requestDetails,
          ipAddress: constants.MASKED_IP_ADDRESS,
        };

        const contractResult = await this.mirrorNodeClient.repeatedRequest(
          this.mirrorNodeClient.getContractResult.name,
          [formattedTransactionId, modifiedRequestDetails],
          this.mirrorNodeClient.getMirrorNodeRequestRetryCount(),
          requestDetails,
        );

        if (!contractResult) {
          if (
            sendRawTransactionError instanceof SDKClientError &&
            (sendRawTransactionError.isConnectionDropped() || sendRawTransactionError.isTimeoutExceeded())
          ) {
            throw sendRawTransactionError;
          }

          this.logger.warn(
            `${requestIdPrefix} No matching transaction record retrieved: transactionId=${submittedTransactionId}`,
          );

          throw predefined.INTERNAL_ERROR(
            `No matching transaction record retrieved: transactionId=${submittedTransactionId}`,
          );
        }

        if (contractResult.hash == null) {
          this.logger.error(
            `${requestIdPrefix} Transaction returned a null transaction hash: transactionId=${submittedTransactionId}`,
          );
          throw predefined.INTERNAL_ERROR(
            `Transaction returned a null transaction hash: transactionId=${submittedTransactionId}`,
          );
        }

        return contractResult.hash;
      } catch (e: any) {
        sendRawTransactionError = e;
      }
    }

    // If this point is reached, it means that no valid transaction hash was returned. Therefore, an error must have occurred.
    return await this.sendRawTransactionErrorHandler(
      sendRawTransactionError,
      transactionBuffer,
      txSubmitted,
      parsedTx,
      requestDetails,
    );
  }

  /**
   * Submits a transaction to the network for execution.
   *
   * @rpcMethod Exposed as eth_sendRawTransaction RPC endpoint
   * @rpcParamValidationRules Applies JSON-RPC parameter validation according to the API specification
   *
   * @param {string} transaction - The raw transaction to submit.
   * @param {RequestDetails} requestDetails - The request details for logging and tracking.
   * @returns {Promise<string | JsonRpcError>} A promise that resolves to the transaction hash if successful, or a JsonRpcError if an error occurs.
   */
  @rpcMethod
  @rpcParamValidationRules({
    0: { type: ParamType.HEX, required: true },
  })
  async sendRawTransaction(transaction: string, requestDetails: RequestDetails): Promise<string | JsonRpcError> {
    const transactionBuffer = Buffer.from(EthImpl.prune0x(transaction), 'hex');

    const networkGasPriceInWeiBars = Utils.addPercentageBufferToGasPrice(
      await this.common.getFeeWeibars(EthImpl.ethGasPrice, requestDetails),
    );
    const parsedTx = await this.parseRawTxAndPrecheck(transaction, networkGasPriceInWeiBars, requestDetails);

    /**
     * Note: If the USE_ASYNC_TX_PROCESSING feature flag is enabled,
     * the transaction hash is calculated and returned immediately after passing all prechecks.
     * All transaction processing logic is then handled asynchronously in the background.
     */
    const useAsyncTxProcessing = ConfigService.get('USE_ASYNC_TX_PROCESSING');
    if (useAsyncTxProcessing) {
      this.sendRawTransactionProcessor(transactionBuffer, parsedTx, networkGasPriceInWeiBars, requestDetails);
      return Utils.computeTransactionHash(transactionBuffer);
    }

    /**
     * Note: If the USE_ASYNC_TX_PROCESSING feature flag is disabled,
     * wait for all transaction processing logic to complete before returning the transaction hash.
     */
    return await this.sendRawTransactionProcessor(
      transactionBuffer,
      parsedTx,
      networkGasPriceInWeiBars,
      requestDetails,
    );
  }

  /**
   * Execute a free contract call query.
   *
   * @rpcMethod Exposed as eth_call RPC endpoint
   * @rpcParamValidationRules Applies JSON-RPC parameter validation according to the API specification
   *
   * @param {IContractCallRequest} call - The contract call request data.
   * @param {string | object | null} blockParam - Either a string (blockNumber or blockTag) or an object (blockHash or blockNumber).
   * @param {RequestDetails} requestDetails - The request details for logging and tracking.
   * @returns {Promise<string | JsonRpcError>} A promise that resolves to the result of the contract call or a JsonRpcError if an error occurs.
   */
  @rpcMethod
  @rpcParamValidationRules({
    0: { type: ParamType.TRANSACTION, required: true },
    1: { type: ParamType.BLOCK_PARAMS, required: true },
  })
  async call(
    call: IContractCallRequest,
    blockParam: string | object | null,
    requestDetails: RequestDetails,
  ): Promise<string | JsonRpcError> {
    const requestIdPrefix = requestDetails.formattedRequestId;
    const callData = call.data ? call.data : call.input;

    // log request info and increment metrics counter
    const callDataSize = callData ? callData.length : 0;
    if (this.logger.isLevelEnabled('trace')) {
      this.logger.trace(`${requestIdPrefix} call data size: ${callDataSize}`);
    }

    this.ethExecutionsCounter
      .labels(
        EthImpl.ethCall,
        callData?.substring(0, constants.FUNCTION_SELECTOR_CHAR_LENGTH) ?? '',
        call.from || '',
        call.to || '',
      )
      .inc();

    return this.contractService.call(call, blockParam, requestDetails);
  }

  /**
   * Gets transactions by block hash or block number and index with resolved EVM addresses
   * @param {object} blockParam The block parameter
   * @param {string} blockParam.title Possible values are 'blockHash' and 'blockNumber'
   * @param {string | number} blockParam.value The block hash or block number
   * @param {string} transactionIndex
   * @param {RequestDetails} requestDetails The request details for logging and tracking
   * @returns {Promise<Transaction | null>} The transaction or null if not found
   */
  private async getTransactionByBlockHashOrBlockNumAndIndex(
    blockParam: {
      title: 'blockHash' | 'blockNumber';
      value: string | number;
    },
    transactionIndex: string,
    requestDetails: RequestDetails,
  ): Promise<Transaction | null> {
    const contractResults = await this.mirrorNodeClient.getContractResultWithRetry(
      this.mirrorNodeClient.getContractResults.name,
      [
        requestDetails,
        {
          [blockParam.title]: blockParam.value,
          transactionIndex: Number(transactionIndex),
        },
        undefined,
      ],
      requestDetails,
    );

    if (!contractResults[0]) return null;

    const resolvedToAddress = await this.resolveEvmAddress(contractResults[0].to, requestDetails);
    const resolvedFromAddress = await this.resolveEvmAddress(contractResults[0].from, requestDetails, [
      constants.TYPE_ACCOUNT,
    ]);

    return CommonService.formatContractResult({
      ...contractResults[0],
      from: resolvedFromAddress,
      to: resolvedToAddress,
    });
  }

  async resolveEvmAddress(
    address: string,
    requestDetails: RequestDetails,
    searchableTypes = [constants.TYPE_CONTRACT, constants.TYPE_TOKEN, constants.TYPE_ACCOUNT],
  ): Promise<string> {
    if (!address) return address;

    const entity = await this.mirrorNodeClient.resolveEntityType(
      address,
      EthImpl.ethGetCode,
      requestDetails,
      searchableTypes,
      0,
    );
    let resolvedAddress = address;
    if (
      entity &&
      (entity.type === constants.TYPE_CONTRACT || entity.type === constants.TYPE_ACCOUNT) &&
      entity.entity?.evm_address
    ) {
      resolvedAddress = entity.entity.evm_address;
    }

    return resolvedAddress;
  }

  /**
   * Gets a transaction by the provided hash
   *
   * @rpcMethod Exposed as eth_getTransactionByHash RPC endpoint
   * @rpcParamValidationRules Applies JSON-RPC parameter validation according to the API specification
   *
   * @param {string} hash - The hash of the transaction to retrieve.
   * @param {RequestDetails} requestDetails - Details of the request for logging and tracking purposes.
   * @returns {Promise<Transaction | null>} A promise that resolves to the transaction object if found, or null if not found.
   */
  @rpcMethod
  @rpcParamValidationRules({
    0: { type: ParamType.TRANSACTION_HASH, required: true },
  })
  async getTransactionByHash(hash: string, requestDetails: RequestDetails): Promise<Transaction | null> {
    const requestIdPrefix = requestDetails.formattedRequestId;
    if (this.logger.isLevelEnabled('trace')) {
      this.logger.trace(`${requestIdPrefix} getTransactionByHash(hash=${hash})`, hash);
    }

    const contractResult = await this.mirrorNodeClient.getContractResultWithRetry(
      this.mirrorNodeClient.getContractResult.name,
      [hash, requestDetails],
      requestDetails,
    );
    if (contractResult === null || contractResult.hash === undefined) {
      // handle synthetic transactions
      const syntheticLogs = await this.common.getLogsWithParams(
        null,
        {
          'transaction.hash': hash,
        },
        requestDetails,
      );

      // no tx found
      if (!syntheticLogs.length) {
        if (this.logger.isLevelEnabled('trace')) {
          this.logger.trace(`${requestIdPrefix} no tx for ${hash}`);
        }
        return null;
      }

      return this.createTransactionFromLog(syntheticLogs[0]);
    }

    const fromAddress = await this.resolveEvmAddress(contractResult.from, requestDetails, [constants.TYPE_ACCOUNT]);
    const toAddress = await this.resolveEvmAddress(contractResult.to, requestDetails);
    contractResult.chain_id = contractResult.chain_id || this.chain;

    return CommonService.formatContractResult({
      ...contractResult,
      from: fromAddress,
      to: toAddress,
    });
  }

  /**
   * Gets a receipt for a transaction that has already executed.
   *
   * @rpcMethod Exposed as eth_getTransactionReceipt RPC endpoint
   * @rpcParamValidationRules Applies JSON-RPC parameter validation according to the API specification
   *
   * @param {string} hash - The hash of the transaction.
   * @param {RequestDetails} requestDetails - The details of the request for logging and tracking purposes.
   */
  @rpcMethod
  @rpcParamValidationRules({
    0: { type: ParamType.TRANSACTION_HASH, required: true },
  })
  async getTransactionReceipt(hash: string, requestDetails: RequestDetails): Promise<any> {
    const requestIdPrefix = requestDetails.formattedRequestId;
    if (this.logger.isLevelEnabled('trace')) {
      this.logger.trace(`${requestIdPrefix} getTransactionReceipt(${hash})`);
    }

    const cacheKey = `${constants.CACHE_KEY.ETH_GET_TRANSACTION_RECEIPT}_${hash}`;
    const cachedResponse = await this.cacheService.getAsync(cacheKey, EthImpl.ethGetTransactionReceipt, requestDetails);
    if (cachedResponse) {
      if (this.logger.isLevelEnabled('debug')) {
        if (this.logger.isLevelEnabled('debug')) {
          this.logger.debug(
            `${requestIdPrefix} getTransactionReceipt returned cached response: ${JSON.stringify(cachedResponse)}`,
          );
        }
      }
      return cachedResponse;
    }

    const receiptResponse = await this.mirrorNodeClient.getContractResultWithRetry(
      this.mirrorNodeClient.getContractResult.name,
      [hash, requestDetails],
      requestDetails,
    );

    if (receiptResponse === null || receiptResponse.hash === undefined) {
      // handle synthetic transactions
      const syntheticLogs = await this.common.getLogsWithParams(
        null,
        {
          'transaction.hash': hash,
        },
        requestDetails,
      );

      // no tx found
      if (!syntheticLogs.length) {
        if (this.logger.isLevelEnabled('trace')) {
          this.logger.trace(`${requestIdPrefix} no receipt for ${hash}`);
        }
        return null;
      }

      const gasPriceForTimestamp = await this.getCurrentGasPriceForBlock(syntheticLogs[0].blockHash, requestDetails);
      const receipt: ITransactionReceipt = {
        blockHash: syntheticLogs[0].blockHash,
        blockNumber: syntheticLogs[0].blockNumber,
        contractAddress: syntheticLogs[0].address,
        cumulativeGasUsed: EthImpl.zeroHex,
        effectiveGasPrice: gasPriceForTimestamp,
        from: EthImpl.zeroAddressHex,
        gasUsed: EthImpl.zeroHex,
        logs: [syntheticLogs[0]],
        logsBloom: LogsBloomUtils.buildLogsBloom(syntheticLogs[0].address, syntheticLogs[0].topics),
        root: constants.DEFAULT_ROOT_HASH,
        status: EthImpl.oneHex,
        to: syntheticLogs[0].address,
        transactionHash: syntheticLogs[0].transactionHash,
        transactionIndex: syntheticLogs[0].transactionIndex,
        type: null, // null from HAPI transactions
      };

      if (this.logger.isLevelEnabled('trace')) {
        this.logger.trace(`${requestIdPrefix} receipt for ${hash} found in block ${receipt.blockNumber}`);
      }

      await this.cacheService.set(
        cacheKey,
        receipt,
        EthImpl.ethGetTransactionReceipt,
        requestDetails,
        constants.CACHE_TTL.ONE_DAY,
      );
      return receipt;
    } else {
      const effectiveGas = await this.getCurrentGasPriceForBlock(receiptResponse.block_hash, requestDetails);
      // support stricter go-eth client which requires the transaction hash property on logs
      const logs = receiptResponse.logs.map((log) => {
        return new Log({
          address: log.address,
          blockHash: toHash32(receiptResponse.block_hash),
          blockNumber: numberTo0x(receiptResponse.block_number),
          data: log.data,
          logIndex: numberTo0x(log.index),
          removed: false,
          topics: log.topics,
          transactionHash: toHash32(receiptResponse.hash),
          transactionIndex: numberTo0x(receiptResponse.transaction_index),
        });
      });

      const contractAddress = this.getContractAddressFromReceipt(receiptResponse);
      const receipt: ITransactionReceipt = {
        blockHash: toHash32(receiptResponse.block_hash),
        blockNumber: numberTo0x(receiptResponse.block_number),
        from: await this.resolveEvmAddress(receiptResponse.from, requestDetails),
        to: await this.resolveEvmAddress(receiptResponse.to, requestDetails),
        cumulativeGasUsed: numberTo0x(receiptResponse.block_gas_used),
        gasUsed: nanOrNumberTo0x(receiptResponse.gas_used),
        contractAddress: contractAddress,
        logs: logs,
        logsBloom: receiptResponse.bloom === EthImpl.emptyHex ? EthImpl.emptyBloom : receiptResponse.bloom,
        transactionHash: toHash32(receiptResponse.hash),
        transactionIndex: numberTo0x(receiptResponse.transaction_index),
        effectiveGasPrice: effectiveGas,
        root: receiptResponse.root || constants.DEFAULT_ROOT_HASH,
        status: receiptResponse.status,
        type: nullableNumberTo0x(receiptResponse.type),
      };

      if (receiptResponse.error_message) {
        receipt.revertReason = isHex(prepend0x(receiptResponse.error_message))
          ? receiptResponse.error_message
          : prepend0x(ASCIIToHex(receiptResponse.error_message));
      }

      if (this.logger.isLevelEnabled('trace')) {
        this.logger.trace(`${requestIdPrefix} receipt for ${hash} found in block ${receipt.blockNumber}`);
      }

      await this.cacheService.set(
        cacheKey,
        receipt,
        EthImpl.ethGetTransactionReceipt,
        requestDetails,
        constants.CACHE_TTL.ONE_DAY,
      );
      return receipt;
    }
  }

  /**
   * This method retrieves the contract address from the receipt response.
   * If the contract creation is via a system contract, it handles the system contract creation.
   * If not, it returns the address from the receipt response.
   *
   * @param {any} receiptResponse - The receipt response object.
   * @returns {string} The contract address.
   */
  private getContractAddressFromReceipt(receiptResponse: any): string {
    const isCreationViaSystemContract = constants.HTS_CREATE_FUNCTIONS_SELECTORS.includes(
      receiptResponse.function_parameters.substring(0, constants.FUNCTION_SELECTOR_CHAR_LENGTH),
    );

    if (!isCreationViaSystemContract) {
      return receiptResponse.address;
    }

    // Handle system contract creation
    // reason for substring is described in the design doc in this repo: docs/design/hts_address_tx_receipt.md
    const tokenAddress = receiptResponse.call_result.substring(receiptResponse.call_result.length - 40);
    return prepend0x(tokenAddress);
  }

  async getCurrentGasPriceForBlock(blockHash: string, requestDetails: RequestDetails): Promise<string> {
    const block = await this.getBlockByHash(blockHash, false, requestDetails);
    const timestampDecimal = parseInt(block ? block.timestamp : '0', 16);
    const timestampDecimalString = timestampDecimal > 0 ? timestampDecimal.toString() : '';
    const gasPriceForTimestamp = await this.common.getFeeWeibars(
      EthImpl.ethGetTransactionReceipt,
      requestDetails,
      timestampDecimalString,
    );

    return numberTo0x(gasPriceForTimestamp);
  }

  private static prune0x(input: string): string {
    return input.startsWith(EthImpl.emptyHex) ? input.substring(2) : input;
  }

  populateSyntheticTransactions(
    showDetails: boolean,
    logs: Log[],
    transactionsArray: Array<any>,
    requestDetails: RequestDetails,
  ): Array<any> {
    let filteredLogs: Log[];
    if (showDetails) {
      filteredLogs = logs.filter(
        (log) => !transactionsArray.some((transaction) => transaction.hash === log.transactionHash),
      );
      filteredLogs.forEach((log) => {
        const transaction: Transaction1559 = this.createTransactionFromLog(log);
        transactionsArray.push(transaction);
      });
    } else {
      filteredLogs = logs.filter((log) => !transactionsArray.includes(log.transactionHash));
      filteredLogs.forEach((log) => {
        transactionsArray.push(log.transactionHash);
      });
    }

    if (this.logger.isLevelEnabled('trace')) {
      this.logger.trace(
        `${requestDetails.formattedRequestId} Synthetic transaction hashes will be populated in the block response`,
      );
    }

    return transactionsArray;
  }

  /**
   * Gets the block with the given hash.
   * Given an ethereum transaction hash, call the mirror node to get the block info.
   * Then using the block timerange get all contract results to get transaction details.
   * If showDetails is set to true subsequently call mirror node for additional transaction details
   *
   * @param {string} blockHashOrNumber The block hash or block number
   * @param {boolean} showDetails Whether to show transaction details
   * @param {RequestDetails} requestDetails The request details for logging and tracking
   */
  private async getBlock(
    blockHashOrNumber: string,
    showDetails: boolean,
    requestDetails: RequestDetails,
  ): Promise<Block | null> {
    const blockResponse = await this.common.getHistoricalBlockResponse(requestDetails, blockHashOrNumber, true);

    if (blockResponse == null) return null;
    const timestampRange = blockResponse.timestamp;
    const timestampRangeParams = [`gte:${timestampRange.from}`, `lte:${timestampRange.to}`];

    const contractResults = await this.mirrorNodeClient.getContractResultWithRetry(
      this.mirrorNodeClient.getContractResults.name,
      [requestDetails, { timestamp: timestampRangeParams }, undefined],
      requestDetails,
    );
    const gasUsed = blockResponse.gas_used;
    const params = { timestamp: timestampRangeParams };

    // get contract results logs using block timestamp range
    const logs = await this.common.getLogsWithParams(null, params, requestDetails);

    if (contractResults == null && logs.length == 0) {
      // contract result not found
      return null;
    }

    // The consensus timestamp of the block, with the nanoseconds part omitted.
    const timestamp = timestampRange.from.substring(0, timestampRange.from.indexOf('.'));
    if (showDetails && contractResults.length >= this.ethGetTransactionCountMaxBlockRange) {
      throw predefined.MAX_BLOCK_SIZE(blockResponse.count);
    }

    // prepare transactionArray
    let transactionArray: any[] = [];
    for (const contractResult of contractResults) {
      // there are several hedera-specific validations that occur right before entering the evm
      // if a transaction has reverted there, we should not include that tx in the block response
      if (Utils.isRevertedDueToHederaSpecificValidation(contractResult)) {
        if (this.logger.isLevelEnabled('debug')) {
          this.logger.debug(
            `${requestDetails.formattedRequestId} Transaction with hash ${contractResult.hash} is skipped due to hedera-specific validation failure (${contractResult.result})`,
          );
        }
        continue;
      }
      contractResult.from = await this.resolveEvmAddress(contractResult.from, requestDetails, [constants.TYPE_ACCOUNT]);
      contractResult.to = await this.resolveEvmAddress(contractResult.to, requestDetails);
      contractResult.chain_id = contractResult.chain_id || this.chain;

      transactionArray.push(showDetails ? CommonService.formatContractResult(contractResult) : contractResult.hash);
    }

    transactionArray = this.populateSyntheticTransactions(showDetails, logs, transactionArray, requestDetails);
    transactionArray = showDetails ? transactionArray : _.uniq(transactionArray);

    const formattedReceipts: IReceiptRootHash[] = ReceiptsRootUtils.buildReceiptRootHashes(
      transactionArray.map((tx) => (showDetails ? tx.hash : tx)),
      contractResults,
      logs,
    );

    const blockHash = toHash32(blockResponse.hash);
    return new Block({
      baseFeePerGas: await this.gasPrice(requestDetails),
      difficulty: EthImpl.zeroHex,
      extraData: EthImpl.emptyHex,
      gasLimit: numberTo0x(constants.BLOCK_GAS_LIMIT),
      gasUsed: numberTo0x(gasUsed),
      hash: blockHash,
      logsBloom: blockResponse.logs_bloom === EthImpl.emptyHex ? EthImpl.emptyBloom : blockResponse.logs_bloom,
      miner: EthImpl.zeroAddressHex,
      mixHash: EthImpl.zeroHex32Byte,
      nonce: EthImpl.zeroHex8Byte,
      number: numberTo0x(blockResponse.number),
      parentHash: blockResponse.previous_hash.substring(0, 66),
      receiptsRoot: await ReceiptsRootUtils.getRootHash(formattedReceipts),
      timestamp: numberTo0x(Number(timestamp)),
      sha3Uncles: EthImpl.emptyArrayHex,
      size: numberTo0x(blockResponse.size | 0),
      stateRoot: constants.DEFAULT_ROOT_HASH,
      totalDifficulty: EthImpl.zeroHex,
      transactions: transactionArray,
      transactionsRoot: transactionArray.length == 0 ? constants.DEFAULT_ROOT_HASH : blockHash,
      uncles: [],
    });
  }

  private createTransactionFromLog(log: Log): Transaction1559 {
    return new Transaction1559({
      accessList: undefined, // we don't support access lists for now
      blockHash: log.blockHash,
      blockNumber: log.blockNumber,
      chainId: this.chain,
      from: log.address,
      gas: EthImpl.defaultTxGas,
      gasPrice: EthImpl.invalidEVMInstruction,
      hash: log.transactionHash,
      input: EthImpl.zeroHex8Byte,
      maxPriorityFeePerGas: EthImpl.zeroHex,
      maxFeePerGas: EthImpl.zeroHex,
      nonce: nanOrNumberTo0x(0),
      r: EthImpl.zeroHex,
      s: EthImpl.zeroHex,
      to: log.address,
      transactionIndex: log.transactionIndex,
      type: EthImpl.twoHex, // 0x0 for legacy transactions, 0x1 for access list types, 0x2 for dynamic fees.
      v: EthImpl.zeroHex,
      value: EthImpl.oneTwoThreeFourHex,
    });
  }

  private static getTransactionCountFromBlockResponse(block: any): null | string {
    if (block === null || block.count === undefined) {
      // block not found
      return null;
    }

    return numberTo0x(block.count);
  }

  /**
   * Retrieves logs based on the provided parameters.
   *
   * The function handles log retrieval as follows:
   *
   * - Using `blockHash`:
   *   - If `blockHash` is provided, logs are retrieved based on the timestamp of the block associated with the `blockHash`.
   *
   * - Without `blockHash`:
   *
   *   - If only `fromBlock` is provided:
   *     - Logs are retrieved from `fromBlock` to the latest block.
   *     - If `fromBlock` does not exist, an empty array is returned.
   *
   *   - If only `toBlock` is provided:
   *     - A predefined error `MISSING_FROM_BLOCK_PARAM` is thrown because `fromBlock` is required.
   *
   *   - If both `fromBlock` and `toBlock` are provided:
   *     - Logs are retrieved from `fromBlock` to `toBlock`.
   *     - If `toBlock` does not exist, an empty array is returned.
   *     - If the timestamp range between `fromBlock` and `toBlock` exceeds 7 days, a predefined error `TIMESTAMP_RANGE_TOO_LARGE` is thrown.
   *
   * @rpcMethod Exposed as eth_getLogs RPC endpoint
   * @rpcParamValidationRules Applies JSON-RPC parameter validation according to the API specification
   *
   * @param {IGetLogsParams} params - The parameters for the getLogs method.
   * @param {RequestDetails} requestDetails - The details of the request for logging and tracking.
   * @returns {Promise<Log[]>} A promise that resolves to an array of logs or an empty array if no logs are found.
   * @throws {Error} Throws specific errors like `MISSING_FROM_BLOCK_PARAM` or `TIMESTAMP_RANGE_TOO_LARGE` when applicable.
   */
  @rpcMethod
  @rpcParamValidationRules({
    0: { type: ParamType.FILTER, required: true },
  })
  async getLogs(params: IGetLogsParams, requestDetails: RequestDetails): Promise<Log[]> {
    return this.contractService.getLogs(params, requestDetails);
  }

  /**
   * Get the priority fee needed to be included in a block.
   * Since Hedera does not have this concept, this method will return a static response.
   *
   * @rpcMethod Exposed as eth_maxPriorityFeePerGas RPC endpoint
   * @rpcParamLayoutConfig decorated method parameter layout
   *
   * @param {RequestDetails} requestDetails - The request details for logging and tracking.
   * @returns {Promise<string>} A promise that resolves to "0x0".
   */
  @rpcMethod
  @rpcParamLayoutConfig(RPC_LAYOUT.REQUEST_DETAILS_ONLY)
  async maxPriorityFeePerGas(requestDetails: RequestDetails): Promise<string> {
    if (this.logger.isLevelEnabled('trace')) {
      this.logger.trace(`${requestDetails.formattedRequestId} maxPriorityFeePerGas()`);
    }
    return EthImpl.zeroHex;
  }

  static isArrayNonEmpty(input: any): boolean {
    return Array.isArray(input) && input.length > 0;
  }

  /**
   * Retrieves the current network exchange rate of HBAR to USD in cents.
   *
   * @param {string} requestId - The unique identifier for the request.
   * @returns {Promise<number>} - A promise that resolves to the current exchange rate in cents.
   */
  private async getCurrentNetworkExchangeRateInCents(requestDetails: RequestDetails): Promise<number> {
    const cacheKey = constants.CACHE_KEY.CURRENT_NETWORK_EXCHANGE_RATE;
    const callingMethod = this.getCurrentNetworkExchangeRateInCents.name;
    const cacheTTL = 15 * 60 * 1000; // 15 minutes

    let currentNetworkExchangeRate = await this.cacheService.getAsync(cacheKey, callingMethod, requestDetails);

    if (!currentNetworkExchangeRate) {
      currentNetworkExchangeRate = (await this.mirrorNodeClient.getNetworkExchangeRate(requestDetails)).current_rate;
      await this.cacheService.set(cacheKey, currentNetworkExchangeRate, callingMethod, requestDetails, cacheTTL);
    }

    const exchangeRateInCents = currentNetworkExchangeRate.cent_equivalent / currentNetworkExchangeRate.hbar_equivalent;
    return exchangeRateInCents;
  }

  /**
   * Gets all transaction receipts for a block by block hash or block number.
   *
   * @rpcMethod Exposed as eth_getBlockReceipts RPC endpoint
   * @rpcParamValidationRules Applies JSON-RPC parameter validation according to the API specification
   *
   * @param {string } blockHashOrBlockNumber The block hash, block number, or block tag
   * @param {RequestDetails} requestDetails The request details for logging and tracking
   * @returns {Promise<Receipt[]>} Array of transaction receipts for the block
   */
  @rpcMethod
  @rpcParamValidationRules({
    0: { type: ParamType.BLOCK_NUMBER_OR_HASH, required: true },
  })
  public async getBlockReceipts(blockHashOrBlockNumber: string, requestDetails: RequestDetails): Promise<Receipt[]> {
    const requestIdPrefix = requestDetails.formattedRequestId;
    if (this.logger.isLevelEnabled('trace')) {
      this.logger.trace(`${requestIdPrefix} getBlockReceipt(${JSON.stringify(blockHashOrBlockNumber)})`);
    }

    const block = await this.common.getHistoricalBlockResponse(requestDetails, blockHashOrBlockNumber);
    const blockNumber = block.number;

    const cacheKey = `${constants.CACHE_KEY.ETH_GET_BLOCK_RECEIPTS}_${blockNumber}`;
    const cachedResponse = await this.cacheService.getAsync(cacheKey, EthImpl.ethGetBlockReceipts, requestDetails);
    if (cachedResponse) {
      if (this.logger.isLevelEnabled('debug')) {
        this.logger.debug(
          `${requestIdPrefix} getBlockReceipts returned cached response: ${JSON.stringify(cachedResponse)}`,
        );
      }
      return cachedResponse;
    }

    const paramTimestamp: IContractResultsParams = {
      timestamp: [`lte:${block.timestamp.to}`, `gte:${block.timestamp.from}`],
    };

    const contractResults = await this.mirrorNodeClient.getContractResults(requestDetails, paramTimestamp);
    if (!contractResults || contractResults.length === 0) {
      return [];
    }

    const effectiveGas = await this.getCurrentGasPriceForBlock(block.hash, requestDetails);

    const logs = await this.common.getLogsWithParams(null, paramTimestamp, requestDetails);
    contractResults.forEach((contractResult) => {
      contractResult.logs = logs.filter((log) => log.transactionHash === contractResult.hash);
    });

    const receipts: Receipt[] = [];

    for (const contractResult of contractResults) {
      const from = await this.resolveEvmAddress(contractResult.from, requestDetails);
      const to = await this.resolveEvmAddress(contractResult.to, requestDetails);

      const contractAddress = this.getContractAddressFromReceipt(contractResult);
      const receipt = {
        blockHash: toHash32(contractResult.block_hash),
        blockNumber: numberTo0x(contractResult.block_number),
        from: from,
        to: to,
        cumulativeGasUsed: numberTo0x(contractResult.block_gas_used),
        gasUsed: nanOrNumberTo0x(contractResult.gas_used),
        contractAddress: contractAddress,
        logs: contractResult.logs,
        logsBloom: contractResult.bloom === EthImpl.emptyHex ? EthImpl.emptyBloom : contractResult.bloom,
        transactionHash: toHash32(contractResult.hash),
        transactionIndex: numberTo0x(contractResult.transaction_index),
        effectiveGasPrice: effectiveGas,
        root: contractResult.root || constants.DEFAULT_ROOT_HASH,
        status: contractResult.status,
        type: nullableNumberTo0x(contractResult.type),
      };

      receipts.push(receipt);
    }

    await this.cacheService.set(cacheKey, receipts, EthImpl.ethGetBlockReceipts, requestDetails);
    return receipts;
  }
}<|MERGE_RESOLUTION|>--- conflicted
+++ resolved
@@ -44,13 +44,9 @@
   ITransactionReceipt,
   RequestDetails,
 } from './types';
-<<<<<<< HEAD
-import { IContractResultsParams } from './types/mirrorNode';
-=======
 import { IAccountInfo, IContractResultsParams } from './types/mirrorNode';
 import { FeeService } from './services/feeService';
 import { AccountService } from './services/accountService';
->>>>>>> 260c83ce
 const _ = require('lodash');
 import { ParamType } from './types/validation';
 import { IAccountService } from './services/accountService/IAccountService';
@@ -131,19 +127,7 @@
    */
   private readonly defaultGas = numberTo0x(parseNumericEnvVar('TX_DEFAULT_GAS', 'TX_DEFAULT_GAS_DEFAULT'));
   private readonly contractCallAverageGas = numberTo0x(constants.TX_CONTRACT_CALL_AVERAGE_GAS);
-<<<<<<< HEAD
-  private readonly ethBlockNumberCacheTtlMs = parseNumericEnvVar(
-    'ETH_BLOCK_NUMBER_CACHE_TTL_MS',
-    'ETH_BLOCK_NUMBER_CACHE_TTL_MS_DEFAULT',
-  );
-  private readonly ethGetBalanceCacheTtlMs = parseNumericEnvVar(
-    'ETH_GET_BALANCE_CACHE_TTL_MS',
-    'ETH_GET_BALANCE_CACHE_TTL_MS_DEFAULT',
-  );
-  private readonly maxBlockRange = parseNumericEnvVar('MAX_BLOCK_RANGE', 'MAX_BLOCK_RANGE');
-=======
   private readonly ethCallCacheTtl = parseNumericEnvVar('ETH_CALL_CACHE_TTL', 'ETH_CALL_CACHE_TTL_DEFAULT');
->>>>>>> 260c83ce
   private readonly ethGetTransactionCountMaxBlockRange = ConfigService.get('ETH_GET_TRANSACTION_COUNT_MAX_BLOCK_RANGE');
   private readonly estimateGasThrows = ConfigService.get('ESTIMATE_GAS_THROWS');
 
@@ -207,15 +191,14 @@
   private readonly feeService: FeeService;
 
   /**
-<<<<<<< HEAD
    * The ContractService implementation that takes care of all contract related operations.
    */
   private readonly contractService: ContractService;
-=======
+
+  /**
    * The Account Service implementation that takes care of all account API operations.
    */
   private readonly accountService: IAccountService;
->>>>>>> 260c83ce
 
   /**
    * Constructs an instance of the service responsible for handling Ethereum JSON-RPC methods
@@ -250,16 +233,8 @@
     this.common = new CommonService(mirrorNodeClient, logger, cacheService, hapiService);
     this.filterService = new FilterService(mirrorNodeClient, logger, cacheService, this.common);
     this.feeService = new FeeService(mirrorNodeClient, this.common, logger, cacheService);
-<<<<<<< HEAD
     this.contractService = new ContractService(mirrorNodeClient, this.common, logger, cacheService, hapiService);
-  }
-
-  private shouldUseCacheForBalance(tag: string | null): boolean {
-    // should only cache balance when is Not latest or pending and is not in dev mode
-    return !CommonService.blockTagIsLatestOrPendingStrict(tag) && !CommonService.isDevMode;
-=======
     this.accountService = new AccountService(cacheService, this.common, logger, mirrorNodeClient);
->>>>>>> 260c83ce
   }
 
   private initCounter(metricCounterName: string, labelNames: string[], register: Registry): Counter {
