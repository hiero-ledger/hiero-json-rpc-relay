/*-
 *
 * Hedera JSON RPC Relay
 *
 * Copyright (C) 2023 Hedera Hashgraph, LLC
 *
 * Licensed under the Apache License, Version 2.0 (the "License");
 * you may not use this file except in compliance with the License.
 * You may obtain a copy of the License at
 *
 *      http://www.apache.org/licenses/LICENSE-2.0
 *
 * Unless required by applicable law or agreed to in writing, software
 * distributed under the License is distributed on an "AS IS" BASIS,
 * WITHOUT WARRANTIES OR CONDITIONS OF ANY KIND, either express or implied.
 * See the License for the specific language governing permissions and
 * limitations under the License.
 *
 */

import { Eth } from '../index';
import { Hbar, EthereumTransaction } from '@hashgraph/sdk';
import { BigNumber } from '@hashgraph/sdk/lib/Transfer';
import {BigNumber as BN} from "bignumber.js";
import { Logger } from 'pino';
import { Block, Transaction, Log } from './model';
import { MirrorNodeClient } from './clients';
import { JsonRpcError, predefined } from './errors/JsonRpcError';
import { SDKClientError } from './errors/SDKClientError';
import { MirrorNodeClientError } from './errors/MirrorNodeClientError';
import constants from './constants';
import { Precheck } from './precheck';
import { formatRequestIdMessage } from '../formatters';
import crypto from 'crypto';
import HAPIService from './services/hapiService/hapiService';
const LRU = require('lru-cache');
const _ = require('lodash');
const createHash = require('keccak');
const asm = require('@ethersproject/asm');
interface LatestBlockNumberTimestamp {
  blockNumber: string;
  timeStampTo: string;
}

/**
 * Implementation of the "eth_" methods from the Ethereum JSON-RPC API.
 * Methods are implemented by delegating to the mirror node or to a
 * consensus node in the main network.
 *
 * FIXME: This class is a work in progress because everything we need is
 * not currently supported by the mirror nodes. As such, we have a lot
 * of fake stuff in this class for now for the purpose of demos and POC.
 */
export class EthImpl implements Eth {
  static emptyHex = '0x';
  static zeroHex = '0x0';
  static zeroHex8Byte = '0x0000000000000000';
  static zeroHex32Byte = '0x0000000000000000000000000000000000000000000000000000000000000000';
  static emptyArrayHex = '0x1dcc4de8dec75d7aab85b567b6ccd41ad312451b948a7413f0a142fd40d49347';
  static zeroAddressHex = '0x0000000000000000000000000000000000000000';
  static emptyBloom = "0x00000000000000000000000000000000000000000000000000000000000000000000000000000000000000000000000000000000000000000000000000000000000000000000000000000000000000000000000000000000000000000000000000000000000000000000000000000000000000000000000000000000000000000000000000000000000000000000000000000000000000000000000000000000000000000000000000000000000000000000000000000000000000000000000000000000000000000000000000000000000000000000000000000000000000000000000000000000000000000000000000000000000000000000000000000000";
  static defaultTxGas = EthImpl.numberTo0x(constants.TX_DEFAULT_GAS_DEFAULT);
  static gasTxBaseCost = EthImpl.numberTo0x(constants.TX_BASE_COST);
  static gasTxHollowAccountCreation = EthImpl.numberTo0x(constants.TX_HOLLOW_ACCOUNT_CREATION_GAS);
  static ethTxType = 'EthereumTransaction';
  static ethEmptyTrie = '0x56e81f171bcc55a6ff8345e692c0f86e5b48e01b996cadc001622fb5e363b421';
  static defaultGasUsedRatio = 0.5;
  static feeHistoryZeroBlockCountResponse = { gasUsedRatio: null, oldestBlock: EthImpl.zeroHex };
  static feeHistoryEmptyResponse = { baseFeePerGas: [], gasUsedRatio: [], reward: [], oldestBlock: EthImpl.zeroHex };
  static redirectBytecodePrefix = '6080604052348015600f57600080fd5b506000610167905077618dc65e';
  static redirectBytecodePostfix = '600052366000602037600080366018016008845af43d806000803e8160008114605857816000f35b816000fdfea2646970667358221220d8378feed472ba49a0005514ef7087017f707b45fb9bf56bb81bb93ff19a238b64736f6c634300080b0033';
  static iHTSAddress = '0x0000000000000000000000000000000000000167';
  static invalidEVMInstruction = '0xfe';

  // endpoint metric callerNames
  static ethCall = 'eth_call';
  static ethGasPrice = 'eth_gasPrice';
  static ethGetBalance = 'eth_getBalance';
  static ethGetCode = 'eth_getCode';
  static ethFeeHistory = 'eth_feeHistory';
  static ethGetTransactionCount = 'eth_getTransactionCount';
  static ethSendRawTransaction = 'eth_sendRawTransaction';

  // block constants
  static blockLatest = 'latest';
  static blockEarliest = 'earliest';
  static blockPending = 'pending';
  
  /**
   * Overrideable options used when initializing.
   *
   * @private
   */
  private readonly defaultGas = EthImpl.numberTo0x(Number.parseInt(process.env.TX_DEFAULT_GAS ?? constants.TX_DEFAULT_GAS_DEFAULT.toString()));
  private readonly ethCallCacheTtl = Number.parseInt(process.env.ETH_CALL_CACHE_TTL ?? constants.ETH_CALL_CACHE_TTL_DEFAULT.toString());
  private readonly ethBlockNumberCacheTtlMs = Number.parseInt(process.env.ETH_BLOCK_NUMBER_CACHE_TTL_MS ?? constants.ETH_BLOCK_NUMBER_CACHE_TTL_MS_DEFAULT.toString());
  private readonly ethGetBalanceCacheTtlMs = Number.parseInt(process.env.ETH_GET_BALANCE_CACHE_TTL_MS ?? constants.ETH_GET_BALANCE_CACHE_TTL_MS_DEFAULT.toString());

  /**
   * Configurable options used when initializing the cache.
   *
   * @private
   */
  private readonly options = {
    //The maximum number (or size) of items that remain in the cache (assuming no TTL pruning or explicit deletions).
    max: constants.CACHE_MAX,
    // Max time to live in ms, for items before they are considered stale.
    ttl: constants.CACHE_TTL.ONE_HOUR,
  };
  /**
   * The LRU cache used for caching items from requests.
   *
   * @private
   */
  private readonly cache;

  /**
   * The client service which is responsible for client all logic related to initialization, reinitialization and error/transactions tracking.
   *
   * @private
   */
  private readonly hapiService: HAPIService;

  /**
   * The interface through which we interact with the mirror node
   * @private
   */
  private readonly mirrorNodeClient: MirrorNodeClient;

  /**
   * The logger used for logging all output from this class.
   * @private
   */
  private readonly logger: Logger;

  /**
   * The precheck class used for checking the fields like nonce before the tx execution.
   * @private
   */
  private readonly precheck: Precheck;

  /**
   * The ID of the chain, as a hex string, as it would be returned in a JSON-RPC call.
   * @private
   */
  private readonly chain: string;

  /**
   * Create a new Eth implementation.
   * @param nodeClient
   * @param mirrorNodeClient
   * @param logger
   * @param chain
   */
  constructor(
    hapiService: HAPIService,
    mirrorNodeClient: MirrorNodeClient,
    logger: Logger,
    chain: string,
    cache?
  ) {
    this.hapiService = hapiService;
    this.mirrorNodeClient = mirrorNodeClient;
    this.logger = logger;
    this.chain = chain;
    this.precheck = new Precheck(mirrorNodeClient, this.hapiService, logger, chain);
    this.cache = cache;
    if (!cache) this.cache = new LRU(this.options);
  }

  /**
   * This method is implemented to always return an empty array. This is in alignment
   * with the behavior of Infura.
   */
  accounts(requestId?: string) {
    const requestIdPrefix = formatRequestIdMessage(requestId);
    this.logger.trace(`${requestIdPrefix} accounts()`);
    return [];
  }


  private getEthFeeHistoryFixedFee() {
    if(process.env.ETH_FEE_HISTORY_FIXED === undefined) {
        return true;
    }
    return process.env.ETH_FEE_HISTORY_FIXED === "true";
  }

  /**
   * Gets the fee history.
   */
  async feeHistory(blockCount: number, newestBlock: string, rewardPercentiles: Array<number> | null, requestId?: string) {
    const maxResults = Number(process.env.FEE_HISTORY_MAX_RESULTS) || constants.DEFAULT_FEE_HISTORY_MAX_RESULTS;

    const requestIdPrefix = formatRequestIdMessage(requestId);

    this.logger.trace(`${requestIdPrefix} feeHistory(blockCount=${blockCount}, newestBlock=${newestBlock}, rewardPercentiles=${rewardPercentiles})`);

    try {
      let newestBlockNumber;
      let latestBlockNumber;
      if(this.getEthFeeHistoryFixedFee()) {
        newestBlockNumber = (newestBlock == EthImpl.blockLatest || newestBlock == EthImpl.blockPending)
            ? await this.translateBlockTag(EthImpl.blockLatest, requestId)
            : await this.translateBlockTag(newestBlock, requestId);
      } else { // once we finish testing and refining Fixed Fee method, we can remove this else block to clean up code
        latestBlockNumber = await this.translateBlockTag(EthImpl.blockLatest, requestId);
        newestBlockNumber = (newestBlock == EthImpl.blockLatest || newestBlock == EthImpl.blockPending)
            ? latestBlockNumber
            : await this.translateBlockTag(newestBlock, requestId);

        if (newestBlockNumber > latestBlockNumber) {
          return predefined.REQUEST_BEYOND_HEAD_BLOCK(newestBlockNumber, latestBlockNumber);
        }
      }

      blockCount = blockCount > maxResults ? maxResults : blockCount;

      if (blockCount <= 0) {
        return EthImpl.feeHistoryZeroBlockCountResponse;
      }
      let feeHistory: object | undefined;

      if(this.getEthFeeHistoryFixedFee()) {

        let oldestBlock = newestBlockNumber - blockCount + 1;
        if(oldestBlock <= 0) {
          blockCount = 1;
          oldestBlock = 1;
        }
        const gasPriceFee = await this.gasPrice(requestId);
        feeHistory = this.getRepeatedFeeHistory(blockCount, oldestBlock, rewardPercentiles, gasPriceFee);

      } else { // once we finish testing and refining Fixed Fee method, we can remove this else block to clean up code

        const cacheKey = `${constants.CACHE_KEY.FEE_HISTORY}_${blockCount}_${newestBlock}_${rewardPercentiles?.join('')}`;
        feeHistory = this.cache.get(cacheKey);
        if (!feeHistory) {
          feeHistory = await this.getFeeHistory(blockCount, newestBlockNumber, latestBlockNumber, rewardPercentiles, requestId);
          if (newestBlock != EthImpl.blockLatest && newestBlock != EthImpl.blockPending) {
            this.logger.trace(`${requestIdPrefix} caching ${cacheKey}:${JSON.stringify(feeHistory)} for ${constants.CACHE_TTL.ONE_HOUR} ms`);
            this.cache.set(cacheKey, feeHistory);
          }
        }
      }

      return feeHistory;
    } catch (e) {
      this.logger.error(e, `${requestIdPrefix} Error constructing default feeHistory`);
      return EthImpl.feeHistoryEmptyResponse;
    }
  }

  private async getFeeByBlockNumber(blockNumber: number, requestId?: string): Promise<string> {
    let fee = 0;
    const requestIdPrefix = formatRequestIdMessage(requestId);
    try {
      const block = await this.mirrorNodeClient.getBlock(blockNumber, requestId);
      fee = await this.getFeeWeibars(EthImpl.ethFeeHistory, requestId, `lte:${block.timestamp.to}`);
    } catch (error) {
      this.logger.warn(error, `${requestIdPrefix} Fee history cannot retrieve block or fee. Returning ${fee} fee for block ${blockNumber}`);
    }

    return EthImpl.numberTo0x(fee);
  }

  private getRepeatedFeeHistory(blockCount: number, oldestBlockNumber: number, rewardPercentiles: Array<number> | null, fee: string) {
    const shouldIncludeRewards = Array.isArray(rewardPercentiles) && rewardPercentiles.length > 0;

    const feeHistory = {
      baseFeePerGas: Array(blockCount).fill(fee),
      gasUsedRatio: Array(blockCount).fill(EthImpl.defaultGasUsedRatio),
      oldestBlock: EthImpl.numberTo0x(oldestBlockNumber),
    };

    // next fee. Due to high block production rate and low fee change rate we add the next fee
    // since by the time a user utilizes the response there will be a next block likely with the same fee
    feeHistory.baseFeePerGas.push(fee);

    if (shouldIncludeRewards) {
      feeHistory['reward'] = Array(blockCount).fill(Array(rewardPercentiles.length).fill(EthImpl.zeroHex));
    }

    return feeHistory;
  }

  private async getFeeHistory(blockCount: number, newestBlockNumber: number, latestBlockNumber: number, rewardPercentiles: Array<number> | null, requestId?: string) {
    // include newest block number in the total block count
    const oldestBlockNumber = Math.max(0, newestBlockNumber - blockCount + 1);
    const shouldIncludeRewards = Array.isArray(rewardPercentiles) && rewardPercentiles.length > 0;
    const feeHistory = {
      baseFeePerGas: [] as string[],
      gasUsedRatio: [] as number[],
      oldestBlock: EthImpl.numberTo0x(oldestBlockNumber),
    };

    // get fees from oldest to newest blocks
    for (let blockNumber = oldestBlockNumber; blockNumber <= newestBlockNumber; blockNumber++) {
      const fee = await this.getFeeByBlockNumber(blockNumber, requestId);

      feeHistory.baseFeePerGas.push(fee);
      feeHistory.gasUsedRatio.push(EthImpl.defaultGasUsedRatio);
    }

    // get latest block fee
    let nextBaseFeePerGas = _.last(feeHistory.baseFeePerGas);

    if (latestBlockNumber > newestBlockNumber) {
      // get next block fee if the newest block is not the latest
      nextBaseFeePerGas = await this.getFeeByBlockNumber(newestBlockNumber + 1, requestId);
    }

    if (nextBaseFeePerGas) {
      feeHistory.baseFeePerGas.push(nextBaseFeePerGas);
    }

    if (shouldIncludeRewards) {
      feeHistory['reward'] = Array(blockCount).fill(Array(rewardPercentiles.length).fill(EthImpl.zeroHex));
    }

    return feeHistory;
  }

  private async getFeeWeibars(callerName: string, requestId?: string, timestamp?: string) {
    let networkFees;
    const requestIdPrefix = formatRequestIdMessage(requestId);
    try {
      networkFees = await this.mirrorNodeClient.getNetworkFees(timestamp,undefined, requestId);
      if (_.isNil(networkFees)) {
        this.logger.debug(`${requestIdPrefix} Mirror Node returned no fees. Fallback to network`);
      }
    } catch (e: any) {
      this.logger.warn(e, `${requestIdPrefix} Mirror Node threw an error retrieving fees. Fallback to network`);
    }

    if (_.isNil(networkFees)) {
      networkFees = {
        fees: [
          {
            gas: await this.hapiService.getSDKClient().getTinyBarGasFee(callerName, requestId),
            'transaction_type': EthImpl.ethTxType
          }
        ]
      };
    }

    if (networkFees && Array.isArray(networkFees.fees)) {
      const txFee = networkFees.fees.find(({ transaction_type }) => transaction_type === EthImpl.ethTxType);
      if (txFee?.gas) {
        // convert tinyBars into weiBars
        const weibars = Hbar
          .fromTinybars(txFee.gas)
          .toTinybars()
          .multiply(constants.TINYBAR_TO_WEIBAR_COEF);

        return weibars.toNumber();
      }
    }

    throw predefined.COULD_NOT_ESTIMATE_GAS_PRICE;
  }

  /**
   * Gets the most recent block number.
   */
  async blockNumber(requestId?: string): Promise<string> {
    const requestIdPrefix = formatRequestIdMessage(requestId);
    this.logger.trace(`${requestIdPrefix} blockNumber()`);

    // check for cached value
    const cacheKey = `${constants.CACHE_KEY.ETH_BLOCK_NUMBER}`;
    const blockNumberCached = this.cache.get(cacheKey);

    if(blockNumberCached) {
      this.logger.trace(`${requestIdPrefix} returning cached value ${cacheKey}:${JSON.stringify(blockNumberCached)}`);
      return blockNumberCached;
    }

    const blocksResponse = await this.mirrorNodeClient.getLatestBlock(requestId);
    const blocks = blocksResponse !== null ? blocksResponse.blocks : null;
    if (Array.isArray(blocks) && blocks.length > 0) {
      const currentBlock = EthImpl.numberTo0x(blocks[0].number);
      // save the latest block number in cache
      this.cache.set(cacheKey, currentBlock, { ttl: this.ethBlockNumberCacheTtlMs });
      this.logger.trace(`${requestIdPrefix} caching ${cacheKey}:${JSON.stringify(currentBlock)} for ${this.ethBlockNumberCacheTtlMs} ms`);

      return currentBlock;
    }

    throw predefined.COULD_NOT_RETRIEVE_LATEST_BLOCK;
  }

  /**
   * Gets the most recent block number and timestamp.to which represents the block finality.
   */
  async blockNumberTimestamp(requestId?: string): Promise<LatestBlockNumberTimestamp> {
    const requestIdPrefix = formatRequestIdMessage(requestId);
    this.logger.trace(`${requestIdPrefix} blockNumber()`);

    const cacheKey = `${constants.CACHE_KEY.ETH_BLOCK_NUMBER}`;

    const blocksResponse = await this.mirrorNodeClient.getLatestBlock(requestId);
    const blocks = blocksResponse !== null ? blocksResponse.blocks : null;
    if (Array.isArray(blocks) && blocks.length > 0) {
      const currentBlock = EthImpl.numberTo0x(blocks[0].number);
      const timestamp = blocks[0].timestamp.to;
      const blockTimeStamp: LatestBlockNumberTimestamp = { blockNumber: currentBlock, timeStampTo: timestamp };
      // save the latest block number in cache
      this.cache.set(cacheKey, currentBlock, { ttl: this.ethBlockNumberCacheTtlMs });
      this.logger.trace(
        `${requestIdPrefix} caching ${cacheKey}:${JSON.stringify(currentBlock)}:${JSON.stringify(timestamp)} for ${
          this.ethBlockNumberCacheTtlMs
        } ms`
      );

      return blockTimeStamp;
    }

    throw predefined.COULD_NOT_RETRIEVE_LATEST_BLOCK;
  }

  /**
   * Gets the chain ID. This is a static value, in that it always returns
   * the same value. This can be specified via an environment variable
   * `CHAIN_ID`.
   */
  chainId(requestId?: string): string {
    const requestIdPrefix = formatRequestIdMessage(requestId);
    this.logger.trace(`${requestIdPrefix} chainId()`);
    return this.chain;
  }

  /**
   * Estimates the amount of gas to execute a call.
   */
  // eslint-disable-next-line @typescript-eslint/no-unused-vars
  async estimateGas(transaction: any, _blockParam: string | null, requestId?: string) {
    const requestIdPrefix = formatRequestIdMessage(requestId);
    this.logger.trace(`${requestIdPrefix} estimateGas(transaction=${JSON.stringify(transaction)}, _blockParam=${_blockParam})`);
    
    let gas = EthImpl.gasTxBaseCost;
    try {
      const contractCallResponse = await this.mirrorNodeClient.postContractCall({
        ...transaction,
        estimate: true
      }, requestId);
      if (contractCallResponse?.result) {
        // Workaround until mirror-node bugfix applied, currently mirror-node returns 21k for contract creation, which is wrong
        if (!transaction.to && transaction.data !== '0x') {
          gas = this.defaultGas;
        } else {
          gas = EthImpl.prepend0x(contractCallResponse.result);
        }
      }
    } catch (e: any) {
      this.logger.error(`${requestIdPrefix} Error raised while fetching estimateGas from mirror-node: ${JSON.stringify(e)}`);

      // Handle Simple Transaction and Hollow account creation
      if (transaction && transaction.to && (!transaction.data || transaction.data === '0x')){
        const value = Number(transaction.value);
        if (value > 0) {
          const accountCacheKey = `${constants.CACHE_KEY.ACCOUNT}_${transaction.to}`;
          let toAccount: object | null = this.cache.get(accountCacheKey);
          if (!toAccount) {
            toAccount = await this.mirrorNodeClient.getAccount(transaction.to, requestId);
          }
  
          // when account exists return default base gas, otherwise return the minimum amount of gas to create an account entity
          if (toAccount) {
            this.logger.trace(`${requestIdPrefix} caching ${accountCacheKey}:${JSON.stringify(toAccount)} for ${constants.CACHE_TTL.ONE_HOUR} ms`);
            this.cache.set(accountCacheKey, toAccount);
  
            gas = EthImpl.gasTxBaseCost;
          } else {
            gas = EthImpl.gasTxHollowAccountCreation;
          }
        } else {
          return predefined.INVALID_PARAMETER(0, `Invalid 'value' field in transaction param. Value must be greater than 0`);
        }
      } else {
        // Handle Contract Call or Contract Create
        gas = this.defaultGas;
      }
    }
    this.logger.error(`${requestIdPrefix} Returning predefined gas: ${gas}`);

    return gas;
  }

  /**
   * Gets the current gas price of the network.
   */
  async gasPrice(requestId?: string) {
    const requestIdPrefix = formatRequestIdMessage(requestId);
    this.logger.trace(`${requestIdPrefix} gasPrice()`);
    try {
      let gasPrice: number | undefined = this.cache.get(constants.CACHE_KEY.GAS_PRICE);

      if (!gasPrice) {
        gasPrice = await this.getFeeWeibars(EthImpl.ethGasPrice, requestId);
        // fees should not change so often we are safe with 1 day instead of 1 hour
        this.logger.trace(`${requestIdPrefix} caching ${constants.CACHE_KEY.GAS_PRICE}:${gasPrice} for ${constants.CACHE_TTL.ONE_DAY} ms`);
        this.cache.set(constants.CACHE_KEY.GAS_PRICE, gasPrice, {ttl: constants.CACHE_TTL.ONE_DAY});
      }

      return EthImpl.numberTo0x(gasPrice);
    } catch (error) {
      throw this.genericErrorHandler(error, `${requestIdPrefix} Failed to retrieve gasPrice`);
    }
  }

  /**
   * Gets whether this "Ethereum client" is a miner. We don't mine, so this always returns false.
   */
  async mining(requestId?: string) {
    const requestIdPrefix = formatRequestIdMessage(requestId);
    this.logger.trace(`${requestIdPrefix} mining()`);
    return false;
  }

  /**
   * TODO Needs docs, or be removed?
   */
  async submitWork(requestId?: string) {
    const requestIdPrefix = formatRequestIdMessage(requestId);
    this.logger.trace(`${requestIdPrefix} submitWork()`);
    return false;
  }

  /**
   * TODO Needs docs, or be removed?
   */
  async syncing(requestId?: string) {
    const requestIdPrefix = formatRequestIdMessage(requestId);
    this.logger.trace(`${requestIdPrefix} syncing()`);
    return false;
  }

  /**
   * Always returns null. There are no uncles in Hedera.
   */
  async getUncleByBlockHashAndIndex(requestId?: string) {
    const requestIdPrefix = formatRequestIdMessage(requestId);
    this.logger.trace(`${requestIdPrefix} getUncleByBlockHashAndIndex()`);
    return null;
  }

  /**
   * Always returns null. There are no uncles in Hedera.
   */
  async getUncleByBlockNumberAndIndex(requestId?: string) {
    const requestIdPrefix = formatRequestIdMessage(requestId);
    this.logger.trace(`${requestIdPrefix} getUncleByBlockNumberAndIndex()`);
    return null;
  }

  /**
   * Always returns '0x0'. There are no uncles in Hedera.
   */
  async getUncleCountByBlockHash(requestId?: string) {
    const requestIdPrefix = formatRequestIdMessage(requestId);
    this.logger.trace(`${requestIdPrefix} getUncleCountByBlockHash()`);
    return EthImpl.zeroHex;
  }

  /**
   * Always returns '0x0'. There are no uncles in Hedera.
   */
  async getUncleCountByBlockNumber(requestId?: string) {
    const requestIdPrefix = formatRequestIdMessage(requestId);
    this.logger.trace(`${requestIdPrefix} getUncleCountByBlockNumber()`);
    return EthImpl.zeroHex;
  }

  /**
   * TODO Needs docs, or be removed?
   */
  async hashrate(requestId?: string) {
    const requestIdPrefix = formatRequestIdMessage(requestId);
    this.logger.trace(`${requestIdPrefix} hashrate()`);
    return EthImpl.zeroHex;
  }

  /**
   * Always returns UNSUPPORTED_METHOD error.
   */
  getWork(requestId?: string): JsonRpcError {
    const requestIdPrefix = formatRequestIdMessage(requestId);
    this.logger.trace(`${requestIdPrefix} getWork()`);
    return predefined.UNSUPPORTED_METHOD;
  }

  /**
   * Unsupported methods always return UNSUPPORTED_METHOD error.
   */
  submitHashrate(requestId?: string): JsonRpcError {
    const requestIdPrefix = formatRequestIdMessage(requestId);
    this.logger.trace(`${requestIdPrefix} submitHashrate()`);
    return predefined.UNSUPPORTED_METHOD;
  }

  signTransaction(requestId?: string): JsonRpcError {
    const requestIdPrefix = formatRequestIdMessage(requestId);
    this.logger.trace(`${requestIdPrefix} signTransaction()`);
    return predefined.UNSUPPORTED_METHOD;
  }

  sign(requestId?: string): JsonRpcError {
    const requestIdPrefix = formatRequestIdMessage(requestId);
    this.logger.trace(`${requestIdPrefix} sign()`);
    return predefined.UNSUPPORTED_METHOD;
  }

  sendTransaction(requestId?: string): JsonRpcError {
    const requestIdPrefix = formatRequestIdMessage(requestId);
    this.logger.trace(`${requestIdPrefix} sendTransaction()`);
    return predefined.UNSUPPORTED_METHOD;
  }

  protocolVersion(requestId?: string): JsonRpcError {
    const requestIdPrefix = formatRequestIdMessage(requestId);
    this.logger.trace(`${requestIdPrefix} protocolVersion()`);
    return predefined.UNSUPPORTED_METHOD;
  }

  coinbase(requestId?: string): JsonRpcError {
    const requestIdPrefix = formatRequestIdMessage(requestId);
    this.logger.trace(`${requestIdPrefix} coinbase()`);
    return predefined.UNSUPPORTED_METHOD;
  }

  /**
   * Gets the value from a storage position at the given Ethereum address.
   *
   * @param address
   * @param slot
   * @param blockNumberOrTag
   */
  async getStorageAt(address: string, slot: string, blockNumberOrTag?: string | null, requestId?: string) : Promise<string> {
    const requestIdPrefix = formatRequestIdMessage(requestId);
    this.logger.trace(`${requestIdPrefix} getStorageAt(address=${address}, slot=${slot}, blockNumberOrTag=${blockNumberOrTag})`);

    let result = EthImpl.zeroHex32Byte; // if contract or slot not found then return 32 byte 0

    const blockResponse  = await this.getHistoricalBlockResponse(blockNumberOrTag, false, requestId);
    // To save a request to the mirror node for `latest` and `pending` blocks, we directly return null from `getHistoricalBlockResponse`
    // But if a block number or `earliest` tag is passed and the mirror node returns `null`, we should throw an error.
    if (!EthImpl.blockTagIsLatestOrPending(blockNumberOrTag) && blockResponse == null) {
      throw predefined.RESOURCE_NOT_FOUND(`block '${blockNumberOrTag}'.`);
    }

    const blockEndTimestamp = blockResponse?.timestamp?.to;

    await this.mirrorNodeClient.getContractStateByAddressAndSlot(address, slot, blockEndTimestamp, requestId)
    .then(response => {
      if(response === null) {
        throw predefined.RESOURCE_NOT_FOUND(`Cannot find current state for contract address ${address} at slot=${slot}`);
      }
      if (response.state.length > 0) {
        result = response.state[0].value;
      }
    })
    .catch((error: any) => {
      throw this.genericErrorHandler(error, `${requestIdPrefix} Failed to retrieve current contract state for address ${address} at slot=${slot}`);
    });

    return result;
  }

  /**
   * Checks and return correct format from input.
   * @param input
   * @returns
   */
  private static toHex32Byte(input: string): string {
    return input.length === 66 ? input : EthImpl.emptyHex + this.prune0x(input).padStart(64, '0');
  }

  /**
   * Gets the balance of an account as of the given block from the mirror node.
   * Current implementation does not yet utilize blockNumber
   *
   * @param account
   * @param blockNumberOrTag
   */
  async getBalance(account: string, blockNumberOrTag: string | null, requestId?: string) {
    const requestIdPrefix = formatRequestIdMessage(requestId);
    const latestBlockTolerance = 1;
    this.logger.trace(`${requestIdPrefix} getBalance(account=${account}, blockNumberOrTag=${blockNumberOrTag})`);

    let latestBlock: LatestBlockNumberTimestamp | null | undefined;
    // this check is required, because some tools like Metamask pass for parameter latest block, with a number (ex 0x30ea)
    // tolerance is needed, because there is a small delay between requesting latest block from blockNumber and passing it here
    if (!EthImpl.blockTagIsLatestOrPending(blockNumberOrTag)) {
      const cacheKey = `${constants.CACHE_KEY.ETH_BLOCK_NUMBER}`;
      const blockNumberCached = this.cache.get(cacheKey);

      if(blockNumberCached) {
        this.logger.trace(`${requestIdPrefix} returning cached value ${cacheKey}:${JSON.stringify(blockNumberCached)}`);
        latestBlock = { blockNumber: blockNumberCached, timeStampTo: '0' };

      } else {
        latestBlock = await this.blockNumberTimestamp(requestId);
      }
      const blockDiff = Number(latestBlock.blockNumber) - Number(blockNumberOrTag);

      if (blockDiff <= latestBlockTolerance) {
        blockNumberOrTag = EthImpl.blockLatest;
      }

      // If ever we get the latest block from cache, and blockNumberOrTag is not latest, then we need to get the block timestamp
      // This should rarely happen.
      if((blockNumberOrTag !== EthImpl.blockLatest) && (latestBlock.timeStampTo === "0")) {
        latestBlock = await this.blockNumberTimestamp(requestId);
      }
    }

    // check cache first
    // create a key for the cache
    const cacheKey = `${constants.CACHE_KEY.ETH_GET_BALANCE}-${account}-${blockNumberOrTag}`;
    const cachedBalance = this.cache.get(cacheKey);
    if (cachedBalance) {
      this.logger.trace(`${requestIdPrefix} returning cached value ${cacheKey}:${JSON.stringify(cachedBalance)}`);
      return cachedBalance;
    }

    let blockNumber = null;
    let balanceFound = false;
    let weibars: BigInt = BigInt(0);
    const mirrorAccount = await this.mirrorNodeClient.getAccountPageLimit(account, requestId);

    try {
      if (!EthImpl.blockTagIsLatestOrPending(blockNumberOrTag)) {
        const block = await this.getHistoricalBlockResponse(blockNumberOrTag, true, requestId);
        if (block) {
          blockNumber = block.number;

          // A blockNumberOrTag has been provided. If it is `latest` or `pending` retrieve the balance from /accounts/{account.id}
          if (mirrorAccount) {
            // If the parsed blockNumber is the same as the one from the latest block retrieve the balance from /accounts/{account.id}
            if (latestBlock && block.number !== latestBlock.blockNumber) {
              const latestTimestamp = Number(latestBlock.timeStampTo.split('.')[0]);
              const blockTimestamp = Number(block.timestamp.from.split('.')[0]);
              const timeDiff = latestTimestamp - blockTimestamp;
              // The block is from the last 15 minutes, therefore the historical balance hasn't been imported in the Mirror Node yet
              if (timeDiff < constants.BALANCES_UPDATE_INTERVAL) {
                let currentBalance = 0;
                let balanceFromTxs = 0;
                if (mirrorAccount.balance) {
                  currentBalance = mirrorAccount.balance.balance;
                }

                // The balance in the account is real time, so we simply subtract the transactions to the block.timestamp.to to get a block relevant balance.
                // needs to be updated below.
                const nextPage: string = mirrorAccount.links.next;

                if(nextPage) {
                  // If we have a pagination link that falls within the block.timestamp.to, we need to paginate to get the transactions for the block.timestamp.to
                  const nextPageParams = new URLSearchParams(nextPage.split('?')[1]);
                  const nextPageTimeMarker = nextPageParams.get('timestamp');
                  if (nextPageTimeMarker && nextPageTimeMarker?.split(':')[1] >= block.timestamp.to) {
                    // If nextPageTimeMarker is greater than the block.timestamp.to, then we need to paginate to get the transactions for the block.timestamp.to
                    const pagedTransactions = await this.mirrorNodeClient.getAccountPaginated(nextPage, requestId);
                    mirrorAccount.transactions = mirrorAccount.transactions.concat(pagedTransactions);
                  }
                  // If nextPageTimeMarker is less than the block.timestamp.to, then just run the getBalanceAtBlockTimestamp function in this case as well.
                }

                balanceFromTxs = this.getBalanceAtBlockTimestamp(
                  mirrorAccount.account,
                  mirrorAccount.transactions,
                  block.timestamp.to
                );

                balanceFound = true;
                weibars = BigInt(currentBalance - balanceFromTxs) * BigInt(constants.TINYBAR_TO_WEIBAR_COEF);
              }

              // The block is NOT from the last 15 minutes, use /balances rest API
              else {
                const balance = await this.mirrorNodeClient.getBalanceAtTimestamp(
                  mirrorAccount.account,
                  block.timestamp.from,
                  requestId
                );
                balanceFound = true;
                if (balance.balances?.length) {
                  weibars = BigInt(balance.balances[0].balance) * BigInt(constants.TINYBAR_TO_WEIBAR_COEF);
                }
              }
            }
          }
        }
      }

      if (!balanceFound && mirrorAccount?.balance) {
        balanceFound = true;
        weibars = BigInt(mirrorAccount.balance.balance) * BigInt(constants.TINYBAR_TO_WEIBAR_COEF);
      }

      if (!balanceFound) {
        this.logger.debug(
          `${requestIdPrefix} Unable to find account ${account} in block ${JSON.stringify(
            blockNumber
          )}(${blockNumberOrTag}), returning 0x0 balance`
        );
        return EthImpl.zeroHex;
      }

      // save in cache the current balance for the account and blockNumberOrTag
      this.cache.set(cacheKey, EthImpl.numberTo0x(weibars), { ttl: this.ethGetBalanceCacheTtlMs });
      this.logger.trace(
        `${requestIdPrefix} caching ${cacheKey}:${JSON.stringify(cachedBalance)} for ${
          this.ethGetBalanceCacheTtlMs
        } ms`
      );

      return EthImpl.numberTo0x(weibars);
    } catch (error: any) {
      throw this.genericErrorHandler(error, `${requestIdPrefix} Error raised during getBalance for account ${account}`);
    }
  }

  /**
   * Gets the smart contract code for the contract at the given Ethereum address.
   *
   * @param address
   * @param blockNumber
   */
  async getCode(address: string, blockNumber: string | null, requestId?: string) {
    const requestIdPrefix = formatRequestIdMessage(requestId);

    // check for static precompile cases first before consulting nodes
    // this also account for environments where system entitites were not yet exposed to the mirror node
    if (address === EthImpl.iHTSAddress) {
      this.logger.trace(`${requestIdPrefix} HTS precompile case, return ${EthImpl.invalidEVMInstruction} for byte code`);
      return EthImpl.invalidEVMInstruction;
    }

    this.logger.trace(`${requestIdPrefix} getCode(address=${address}, blockNumber=${blockNumber})`);

    const cachedLabel = `getCode.${address}.${blockNumber}`;
    const cachedResponse: string | undefined = this.cache.get(cachedLabel);
    if (cachedResponse != undefined) {
      return cachedResponse;
    }

    try {
      const result = await this.mirrorNodeClient.resolveEntityType(address, [constants.TYPE_CONTRACT, constants.TYPE_TOKEN], requestId);
      if (result) {
        if (result?.type === constants.TYPE_TOKEN) {
          this.logger.trace(`${requestIdPrefix} Token redirect case, return redirectBytecode`);
          return EthImpl.redirectBytecodeAddressReplace(address);
        } else if (result?.type === constants.TYPE_CONTRACT) {
          if (result?.entity.runtime_bytecode !== EthImpl.emptyHex) {
            const prohibitedOpcodes = ['CALLCODE', 'DELEGATECALL', 'SELFDESTRUCT', 'SUICIDE'];
            const opcodes = asm.disassemble(result?.entity.runtime_bytecode);
            const hasProhibitedOpcode = opcodes.filter(opcode => prohibitedOpcodes.indexOf(opcode.opcode.mnemonic) > -1).length > 0;
            if (!hasProhibitedOpcode) {
              this.cache.set(cachedLabel, result?.entity.runtime_bytecode);
              return result?.entity.runtime_bytecode;
            }
          }
        }
      }

      const bytecode = await this.hapiService.getSDKClient().getContractByteCode(0, 0, address, EthImpl.ethGetCode, requestId);
      return EthImpl.prepend0x(Buffer.from(bytecode).toString('hex'));
    } catch (e: any) {
      if (e instanceof SDKClientError) {
        // handle INVALID_CONTRACT_ID or CONTRACT_DELETED
        if (e.isInvalidContractId() || e.isContractDeleted()) {
          this.logger.debug(`${requestIdPrefix} Unable to find code for contract ${address} in block "${blockNumber}", returning 0x0, err code: ${e.statusCode}`);
          this.cache.set(cachedLabel, EthImpl.emptyHex);
          return EthImpl.emptyHex;
        }

        this.hapiService.decrementErrorCounter(e.statusCode);
        this.logger.error(e, `${requestIdPrefix} Error raised during getCode for address ${address}, err code: ${e.statusCode}`);
      } else {
        this.logger.error(e, `${requestIdPrefix} Error raised during getCode for address ${address}`);
      }

      throw e;
    }
  }

  /**
   * Gets the block with the given hash.
   *
   * @param hash
   * @param showDetails
   */
  async getBlockByHash(hash: string, showDetails: boolean, requestId?: string): Promise<Block | null> {
    const requestIdPrefix = formatRequestIdMessage(requestId);
    this.logger.trace(`${requestIdPrefix} getBlockByHash(hash=${hash}, showDetails=${showDetails})`);

    const cacheKey = `${constants.CACHE_KEY.ETH_GET_BLOCK_BY_HASH}_${hash}_${showDetails}`;
    let block = this.cache.get(cacheKey);
    if (!block) {
      block = await this.getBlock(hash, showDetails, requestId).catch((e: any) => {
        throw this.genericErrorHandler(e, `${requestIdPrefix} Failed to retrieve block for hash ${hash}`);
      });
      this.cache.set(cacheKey, block);
    }

    return block;
  }

  /**
   * Gets the block by its block number.
   * @param blockNumOrTag Possible values are earliest/pending/latest or hex, and can't be null (validator check).
   * @param showDetails
   */
  async getBlockByNumber(blockNumOrTag: string, showDetails: boolean, requestId?: string): Promise<Block | null> {
    const requestIdPrefix = formatRequestIdMessage(requestId);
    this.logger.trace(`${requestIdPrefix} getBlockByNumber(blockNum=${blockNumOrTag}, showDetails=${showDetails})`);

    const cacheKey = `${constants.CACHE_KEY.ETH_GET_BLOCK_BY_NUMBER}_${blockNumOrTag}_${showDetails}`;
    let block = this.cache.get(cacheKey);
    if (!block) {
      block = await this.getBlock(blockNumOrTag, showDetails, requestId).catch((e: any) => {
        throw this.genericErrorHandler(e, `${requestIdPrefix} Failed to retrieve block for blockNum ${blockNumOrTag}`);
      });

      if (blockNumOrTag != EthImpl.blockLatest && blockNumOrTag != EthImpl.blockPending) {
        this.logger.trace(`${requestIdPrefix} caching ${cacheKey}:${JSON.stringify(block)} for ${constants.CACHE_TTL.ONE_HOUR} ms`);
        this.cache.set(cacheKey, block);
      }
    }

    return block;
  }

  /**
   * Gets the number of transaction in a block by its block hash.
   *
   * @param hash
   */
  async getBlockTransactionCountByHash(hash: string, requestId?: string): Promise<string | null> {
    const requestIdPrefix = formatRequestIdMessage(requestId);
    this.logger.trace(`${requestIdPrefix} getBlockTransactionCountByHash(hash=${hash}, showDetails=%o)`);

    const cacheKey = `${constants.CACHE_KEY.ETH_GET_TRANSACTION_COUNT_BY_HASH}_${hash}`;
    let cachedResponse = this.cache.get(cacheKey);
    if (cachedResponse) {
      this.logger.debug(`${requestIdPrefix} getBlockTransactionCountByHash returned cached response: ${cachedResponse}`);
      return cachedResponse;
    }

    const transactionCount = await this.mirrorNodeClient
      .getBlock(hash, requestId)
      .then((block) => EthImpl.getTransactionCountFromBlockResponse(block))
      .catch((e: any) => {
        throw this.genericErrorHandler(e, `${requestIdPrefix} Failed to retrieve block for hash ${hash}`);
      });

    this.cache.set(cacheKey, transactionCount);
    return transactionCount;
  }

  /**
   * Gets the number of transaction in a block by its block number.
   * @param blockNumOrTag
   */
  async getBlockTransactionCountByNumber(blockNumOrTag: string, requestId?: string): Promise<string | null> {
    const requestIdPrefix = formatRequestIdMessage(requestId);
    this.logger.trace(`${requestIdPrefix} getBlockTransactionCountByNumber(blockNum=${blockNumOrTag}, showDetails=%o)`);
    const blockNum = await this.translateBlockTag(blockNumOrTag, requestId);

    const cacheKey = `${constants.CACHE_KEY.ETH_GET_TRANSACTION_COUNT_BY_NUMBER}_${blockNum}`;
    let cachedResponse = this.cache.get(cacheKey);
    if (cachedResponse) {
      this.logger.debug(`${requestIdPrefix} getBlockTransactionCountByNumber returned cached response: ${cachedResponse}`);
      return cachedResponse;
    }

    const transactionCount = await this.mirrorNodeClient
      .getBlock(blockNum, requestId)
      .then((block) => EthImpl.getTransactionCountFromBlockResponse(block))
      .catch((e: any) => {
        throw this.genericErrorHandler(e, `${requestIdPrefix} Failed to retrieve block for blockNum ${blockNum}`);
      });

    this.cache.set(cacheKey, transactionCount);
    return transactionCount;
  }

  /**
   * Gets the transaction in a block by its block hash and transactions index.
   *
   * @param blockHash
   * @param transactionIndex
   */
  async getTransactionByBlockHashAndIndex(blockHash: string, transactionIndex: string, requestId?: string): Promise<Transaction | null> {
    const requestIdPrefix = formatRequestIdMessage(requestId);
    this.logger.trace(`${requestIdPrefix} getTransactionByBlockHashAndIndex(hash=${blockHash}, index=${transactionIndex})`);
    return this.mirrorNodeClient
      .getContractResults({ blockHash: blockHash, transactionIndex: Number(transactionIndex) }, undefined, requestId)
      .then((contractResults) => this.getTransactionFromContractResults(contractResults, requestId))
      .catch((error: any) => {
        throw this.genericErrorHandler(error, `${requestIdPrefix} Failed to retrieve contract result for blockHash ${blockHash} and index=${transactionIndex}`);
      });
  }

  /**
   * Gets the transaction in a block by its block hash and transactions index.
   *
   * @param blockNumOrTag
   * @param transactionIndex
   */
  async getTransactionByBlockNumberAndIndex(
    blockNumOrTag: string,
    transactionIndex: string,
    requestId?: string
  ): Promise<Transaction | null> {
    const requestIdPrefix = formatRequestIdMessage(requestId);
    this.logger.trace(`${requestIdPrefix} getTransactionByBlockNumberAndIndex(blockNum=${blockNumOrTag}, index=${transactionIndex})`);
    const blockNum = await this.translateBlockTag(blockNumOrTag, requestId);
    return this.mirrorNodeClient
      .getContractResults({ blockNumber: blockNum, transactionIndex: Number(transactionIndex) }, undefined, requestId)
      .then((contractResults) => this.getTransactionFromContractResults(contractResults, requestId))
      .catch((e: any) => {
        throw this.genericErrorHandler(e, `${requestIdPrefix} Failed to retrieve contract result for blockNum ${blockNum} and index=${transactionIndex}`);
      });
  }

  /**
   * Gets the number of transactions that have been executed for the given address.
   * This goes to the consensus nodes to determine the ethereumNonce.
   *
   * TODO Should it go against the mirror node instead? Less load on the network vs. latency...
   *
   * @param address
   * @param blockNumOrTag
   */
  async getTransactionCount(address: string, blockNumOrTag: string, requestId?: string): Promise<string | JsonRpcError> {
    const requestIdPrefix = formatRequestIdMessage(requestId);
    this.logger.trace(`${requestIdPrefix} getTransactionCount(address=${address}, blockNumOrTag=${blockNumOrTag})`);
    const blockNumber = await this.translateBlockTag(blockNumOrTag, requestId);
    if (blockNumber === 0) {
      return EthImpl.zeroHex;
    } else if (address && !blockNumOrTag) {
      // get latest ethereumNonce
      const mirrorAccount = await this.mirrorNodeClient.getAccount(address, requestId);
      if (mirrorAccount?.ethereum_nonce) {
        return EthImpl.numberTo0x(mirrorAccount.ethereum_nonce);
      }
    }

    // check consensus node as back up
    try {
      const result = await this.mirrorNodeClient.resolveEntityType(address, [constants.TYPE_ACCOUNT, constants.TYPE_CONTRACT], requestId);
      if (result?.type === constants.TYPE_ACCOUNT) {
        const accountInfo = await this.hapiService.getSDKClient().getAccountInfo(result?.entity.account, EthImpl.ethGetTransactionCount, requestId);
        return EthImpl.numberTo0x(Number(accountInfo.ethereumNonce));
      }
      else if (result?.type === constants.TYPE_CONTRACT) {
        return EthImpl.numberTo0x(1);
      }

      return EthImpl.zeroHex;
    } catch (e: any) {
      this.logger.error(e, `${requestIdPrefix} Error raised during getTransactionCount for address ${address}, block number or tag ${blockNumOrTag}`);
      if (e instanceof JsonRpcError) {
        return e;
      }

      if (e instanceof SDKClientError) {
        this.hapiService.decrementErrorCounter(e.statusCode);
      }
      return predefined.INTERNAL_ERROR(e.message.toString());
    }
  }

  /**
   * Submits a transaction to the network for execution.
   *
   * @param transaction
   */
  async sendRawTransaction(transaction: string, requestId?: string): Promise<string | JsonRpcError> {
    const requestIdPrefix = formatRequestIdMessage(requestId);
    let interactingEntity = '';
    let originatingAddress = '';
    try {
      const parsedTx = Precheck.parseTxIfNeeded(transaction);
      interactingEntity = parsedTx.to ? parsedTx.to.toString() : '';
      originatingAddress = parsedTx.from ? parsedTx.from.toString() : '';
      this.logger.trace(`${requestIdPrefix} sendRawTransaction(from=${originatingAddress}, to=${interactingEntity}, transaction=${transaction})`);

      const gasPrice = Number(await this.gasPrice(requestId));
      await this.precheck.sendRawTransactionCheck(parsedTx, gasPrice, requestId);
    } catch (e: any) {
      this.logger.warn(`${requestIdPrefix} Error on precheck sendRawTransaction(from=${originatingAddress}, to=${interactingEntity}, transaction=${transaction})`);
      throw this.genericErrorHandler(e);
    }

    const transactionBuffer = Buffer.from(EthImpl.prune0x(transaction), 'hex');
    try {
      const contractExecuteResponse = await this.hapiService.getSDKClient().submitEthereumTransaction(transactionBuffer, EthImpl.ethSendRawTransaction, requestId);

      try {
        // Wait for the record from the execution.
        const record = await this.hapiService.getSDKClient().executeGetTransactionRecord(contractExecuteResponse, EthereumTransaction.name, EthImpl.ethSendRawTransaction, interactingEntity, requestId);
        if (!record) {
          this.logger.warn(`${requestIdPrefix} No record retrieved`);
          throw predefined.INTERNAL_ERROR();
        }

        if (record.ethereumHash == null) {
          this.logger.error(`${requestIdPrefix} The ethereumHash can never be null for an ethereum transaction, and yet it was!!`);
          throw predefined.INTERNAL_ERROR();
        }

        return  EthImpl.prepend0x(Buffer.from(record.ethereumHash).toString('hex'));
      } catch (e) {

        await this.mirrorNodeClient.getContractRevertReasonFromTransaction(e, requestId, requestIdPrefix);

        this.logger.error(e,
          `${requestIdPrefix} Failed sendRawTransaction during record retrieval for transaction ${transaction}, returning computed hash`);
        //Return computed hash if unable to retrieve EthereumHash from record due to error
        return EthImpl.prepend0x(createHash('keccak256').update(transactionBuffer).digest('hex'));
      }
    } catch (e: any) {
      this.logger.error(e,
        `${requestIdPrefix} Failed to successfully submit sendRawTransaction for transaction ${transaction}`);
      if (e instanceof JsonRpcError) {
        return e;
      }

      if (e instanceof SDKClientError) {
        this.hapiService.decrementErrorCounter(e.statusCode);
      }
      return predefined.INTERNAL_ERROR(e.message.toString());
    }
  }

  /**
<<<<<<< HEAD
=======
   * Check if transaction fail is because of contract revert and try to fetch and log the reason.
   *
   * @param e
   * @param requestId
   * @param requestIdPrefix
   */
  private async extractContractRevertReason(e: any, requestId: string | undefined, requestIdPrefix: string) {
    if (e instanceof SDKClientError && e.isContractRevertExecuted()) {
      const transactionId = e.message.match(constants.TRANSACTION_ID_REGEX);
      if (transactionId) {
        const tx = await this.mirrorNodeClient.getTransactionById(transactionId[0], undefined, requestId);
        if (tx?.transactions.length > 1) {
          const result = tx.transactions[1].result;
          this.logger.error(`${requestIdPrefix} Transaction failed with result: ${result}`);
        }
      }
    }
  }

  /**
>>>>>>> 960803f7
   * Execute a free contract call query.
   *
   * @param call
   * @param blockParam
   */
  async call(call: any, blockParam: string | null, requestId?: string): Promise<string | JsonRpcError> {
    const requestIdPrefix = formatRequestIdMessage(requestId);
    this.logger.trace(`${requestIdPrefix} call(hash=${JSON.stringify(call)}, blockParam=${blockParam})`, call, blockParam);

    const to = await this.performCallChecks(call, requestId);

    // Get a reasonable value for "gas" if it is not specified.
    let gas = this.getCappedBlockGasLimit(call.gas);
    let value: string | null = EthImpl.toNullableBigNumber(call.value);
    
    try {
      // ETH_CALL_DEFAULT_TO_CONSENSUS_NODE = false enables the use of Mirror node
      if (process.env.ETH_CALL_DEFAULT_TO_CONSENSUS_NODE == 'false') {
        //temporary workaround until precompiles are implemented in Mirror node evm module
        // Execute the call and get the response
        return await this.callMirrorNode(call, to, gas, value, requestId);
      }
      
      return await this.callConsensusNode(call, gas, requestId);
    } catch (e: any) {
      this.logger.error(e, `${requestIdPrefix} Failed to successfully submit eth_call`);
      if (e instanceof JsonRpcError) {
        return e;
      }
      return predefined.INTERNAL_ERROR(e.message.toString());
    }
  }

  async callMirrorNode(call: any, to: any, gas: number, value: string | null, requestId?: string): Promise<string | JsonRpcError> {
    const requestIdPrefix = formatRequestIdMessage(requestId);
    try {
      if (to?.type === constants.TYPE_CONTRACT && to?.entity.runtime_bytecode === EthImpl.emptyHex) {
        this.logger.trace(`${requestIdPrefix} Contract runtime_bytecode equals to 0x and mirror-node will return 0x as well, retrying with consensus node`);
        throw new MirrorNodeClientError({ message: "Empty Response" }, MirrorNodeClientError.statusCodes.NO_CONTENT);
      }

      this.logger.debug(`${requestIdPrefix} Making eth_call on contract ${call.to} with gas ${gas} and call data "${call.data}" from "${call.from}" using mirror-node.`, call.to, gas, call.data, call.from);
      const callData = {
        ...call,
        gas,
        value,
        estimate: false
      };

      const contractCallResponse = await this.mirrorNodeClient.postContractCall(callData, requestId);
      return contractCallResponse?.result ? EthImpl.prepend0x(contractCallResponse.result) : EthImpl.emptyHex;
    } catch (e: any) {
      if (e instanceof JsonRpcError) {
        return e;
      }
      
      if (e instanceof MirrorNodeClientError) {
        if (e.isRateLimit()) {
          return predefined.IP_RATE_LIMIT_EXCEEDED(e.errorMessage || `Rate limit exceeded on ${EthImpl.ethCall}`);
        }

        if (e.isContractReverted()) {
          return predefined.CONTRACT_REVERT(e.errorMessage);
        }

        // Temporary workaround until mirror node web3 module implements the support of precompiles
        // If mirror node throws, rerun eth_call and force it to go through the Consensus network
        if (e.isNotSupported() || e.isNotSupportedSystemContractOperaton()) {
          const errorTypeMessage = e.isNotSupported() || e.isNotSupportedSystemContractOperaton() ? 'Unsupported' : 'Unhandled';
          this.logger.trace(`${requestIdPrefix} ${errorTypeMessage} mirror node eth_call request, retrying with consensus node`);
          return await this.callConsensusNode(call, gas, requestId);
        }
      }

      this.logger.error(e, `${requestIdPrefix} Failed to successfully submit eth_call`);

      return predefined.INTERNAL_ERROR(e.message.toString());
    }
  }

  /**
   * Execute a contract call query to the consensus node
   *
   * @param call
   * @param gas
   * @param requestId
   */
  async callConsensusNode(call: any, gas: number, requestId?: string): Promise<string | JsonRpcError> {
    const requestIdPrefix = formatRequestIdMessage(requestId);
    // Execute the call and get the response
    this.logger.debug(`${requestIdPrefix} Making eth_call on contract ${call.to} with gas ${gas} and call data "${call.data}" from "${call.from}" using consensus-node.`, call.to, gas, call.data, call.from);
    
    try {
      let data = call.data;
      if (data) {
        data = crypto.createHash('sha1').update(call.data).digest('hex'); // NOSONAR
      }

      const cacheKey = `${constants.CACHE_KEY.ETH_CALL}:.${call.to}.${data}`;
      let cachedResponse = this.cache.get(cacheKey);

      if (cachedResponse != undefined) {
        this.logger.debug(`${requestIdPrefix} eth_call returned cached response: ${cachedResponse}`);
        return cachedResponse;
      }

      const contractCallResponse = await this.hapiService.getSDKClient().submitContractCallQueryWithRetry(call.to, call.data, gas, call.from, EthImpl.ethCall, requestId);
      const formattedCallReponse = EthImpl.prepend0x(Buffer.from(contractCallResponse.asBytes()).toString('hex'));

      this.cache.set(cacheKey, formattedCallReponse, { ttl: this.ethCallCacheTtl });
      return formattedCallReponse;
    } catch (e: any) {
      this.logger.error(e, `${requestIdPrefix} Failed to successfully submit contractCallQuery`);
      if (e instanceof JsonRpcError) {
        return e;
      }

      if (e instanceof SDKClientError) {
        this.hapiService.decrementErrorCounter(e.statusCode);
      }
      return predefined.INTERNAL_ERROR(e.message.toString());
    }
  }

  /**
   * Perform neccecery checks for the passed call object
   *
   * @param call
   * @param requestId
   */
  async performCallChecks(call: any, requestId?: string) {
    // The "to" address must always be 42 chars.
    if (!call.to || call.to.length != 42) {
      throw predefined.INVALID_CONTRACT_ADDRESS(call.to);
    }

    // If "From" is distinct from blank, we check is a valid account
    if(call.from) {
      const fromEntityType = await this.mirrorNodeClient.resolveEntityType(call.from, [constants.TYPE_ACCOUNT], requestId);
      if (fromEntityType?.type !== constants.TYPE_ACCOUNT) {
        throw predefined.NON_EXISTING_ACCOUNT(call.from);
      }
    }
    // Check "To" is a valid Contract or HTS Address
    const toEntityType = await this.mirrorNodeClient.resolveEntityType(call.to, [constants.TYPE_TOKEN, constants.TYPE_CONTRACT], requestId);
    if(!(toEntityType?.type === constants.TYPE_CONTRACT || toEntityType?.type === constants.TYPE_TOKEN)) {
      throw predefined.NON_EXISTING_CONTRACT(call.to);
    }

    return toEntityType;
  }

  /**
   * Gets a transaction by the provided hash
   *
   * @param hash
   */
  async getTransactionByHash(hash: string, requestId?: string) {
    const requestIdPrefix = formatRequestIdMessage(requestId);
    this.logger.trace(`${requestIdPrefix} getTransactionByHash(hash=${hash})`, hash);
    const contractResult = await this.mirrorNodeClient.getContractResultWithRetry(hash, requestId);
    if (contractResult === null || contractResult.hash === undefined) {
      return null;
    }

    let fromAddress;
    if (contractResult.from) {
      fromAddress = contractResult.from.substring(0, 42);

      const accountCacheKey = `${constants.CACHE_KEY.ACCOUNT}_${fromAddress}`;
      let accountResult: any | null = this.cache.get(accountCacheKey);
      if (!accountResult) {
        accountResult = await this.mirrorNodeClient.getAccount(fromAddress, requestId);
        if (accountResult) {
          this.logger.trace(`${requestIdPrefix} caching ${accountCacheKey}:${JSON.stringify(accountResult)} for ${constants.CACHE_TTL.ONE_HOUR} ms`);
          this.cache.set(accountCacheKey, accountResult);
        }
      }

      if (accountResult?.evm_address?.length > 0) {
        fromAddress = accountResult.evm_address.substring(0,42);
      }
    }

    const maxPriorityFee = contractResult.max_priority_fee_per_gas === EthImpl.emptyHex ? undefined : contractResult.max_priority_fee_per_gas;
    const maxFee = contractResult.max_fee_per_gas === EthImpl.emptyHex ? undefined : contractResult.max_fee_per_gas;
    const rSig = contractResult.r === null ? null : contractResult.r.substring(0, 66);
    const sSig = contractResult.s === null ? null : contractResult.s.substring(0, 66);

    if (process.env.DEV_MODE && process.env.DEV_MODE === 'true' && contractResult.result === 'CONTRACT_REVERT_EXECUTED') {
      const err = predefined.CONTRACT_REVERT(contractResult.error_message);
      throw err;
    }

    return new Transaction({
      accessList: undefined, // we don't support access lists, so punt for now
      blockHash: EthImpl.toHash32(contractResult.block_hash),
      blockNumber: EthImpl.numberTo0x(contractResult.block_number),
      chainId: contractResult.chain_id,
      from: fromAddress,
      gas: EthImpl.nanOrNumberTo0x(contractResult.gas_used),
      gasPrice: EthImpl.toNullIfEmptyHex(contractResult.gas_price),
      hash: contractResult.hash.substring(0, 66),
      input: contractResult.function_parameters,
      maxPriorityFeePerGas: maxPriorityFee,
      maxFeePerGas: maxFee,
      nonce: EthImpl.nanOrNumberTo0x(contractResult.nonce),
      r: rSig,
      s: sSig,
      to: contractResult.to?.substring(0, 42),
      transactionIndex: EthImpl.nullableNumberTo0x(contractResult.transaction_index),
      type: EthImpl.nullableNumberTo0x(contractResult.type),
      v: EthImpl.nanOrNumberTo0x(contractResult.v),
      value: EthImpl.nanOrNumberTo0x(contractResult.amount),
    });
  }

  /**
   * Gets a receipt for a transaction that has already executed.
   *
   * @param hash
   */
  async getTransactionReceipt(hash: string, requestId?: string) {
    const requestIdPrefix = formatRequestIdMessage(requestId);
    this.logger.trace(`${requestIdPrefix} getTransactionReceipt(${hash})`);

    const cacheKey = `${constants.CACHE_KEY.ETH_GET_TRANSACTION_RECEIPT}_${hash}`;
    let cachedResponse = this.cache.get(cacheKey);
    if (cachedResponse) {
      this.logger.debug(`${requestIdPrefix} getTransactionReceipt returned cached response: ${cachedResponse}`);
      return cachedResponse;
    }

    const receiptResponse = await this.mirrorNodeClient.getContractResultWithRetry(hash, requestId);
    if (receiptResponse === null || receiptResponse.hash === undefined) {
      this.logger.trace(`${requestIdPrefix} no receipt for ${hash}`);
      // block not found
      return null;
    } else {
      const effectiveGas =
        receiptResponse.max_fee_per_gas === undefined || receiptResponse.max_fee_per_gas == '0x'
          ? receiptResponse.gas_price
          : receiptResponse.max_fee_per_gas;

      // support stricter go-eth client which requires the transaction hash property on logs
      const logs = receiptResponse.logs.map(log => {
        return new Log({
          address: log.address,
          blockHash: EthImpl.toHash32(receiptResponse.block_hash),
          blockNumber: EthImpl.numberTo0x(receiptResponse.block_number),
          data: log.data,
          logIndex: EthImpl.numberTo0x(log.index),
          removed: false,
          topics: log.topics,
          transactionHash: EthImpl.toHash32(receiptResponse.hash),
          transactionIndex: EthImpl.nullableNumberTo0x(receiptResponse.transaction_index)
        });
      });

      const receipt: any = {
        blockHash: EthImpl.toHash32(receiptResponse.block_hash),
        blockNumber: EthImpl.numberTo0x(receiptResponse.block_number),
        from: receiptResponse.from,
        to: receiptResponse.to,
        cumulativeGasUsed: EthImpl.numberTo0x(receiptResponse.block_gas_used),
        gasUsed: EthImpl.nanOrNumberTo0x(receiptResponse.gas_used),
        contractAddress: receiptResponse.address,
        logs: logs,
        logsBloom: receiptResponse.bloom === EthImpl.emptyHex ? EthImpl.emptyBloom : receiptResponse.bloom,
        transactionHash: EthImpl.toHash32(receiptResponse.hash),
        transactionIndex: EthImpl.nullableNumberTo0x(receiptResponse.transaction_index),
        effectiveGasPrice: EthImpl.nanOrNumberTo0x(Number.parseInt(effectiveGas) * 10_000_000_000),
        root: receiptResponse.root,
        status: receiptResponse.status,
      };

      if (receiptResponse.error_message) {
        receipt.revertReason = receiptResponse.error_message;
      }

      this.logger.trace(`${requestIdPrefix} receipt for ${hash} found in block ${receipt.blockNumber}`);

      this.cache.set(cacheKey, receipt);
      return receipt;
    }
  }

  /**
   * Internal helper method that prepends a leading 0x if there isn't one.
   * @param input
   * @private
   */
  static prepend0x(input: string): string {
    return input.startsWith(EthImpl.emptyHex) ? input : EthImpl.emptyHex + input;
  }

  static numberTo0x(input: number | BigNumber | BigInt): string {
    return EthImpl.emptyHex + input.toString(16);
  }

  static nullableNumberTo0x(input: number | BigNumber): string | null {
    return input == null ? null : EthImpl.numberTo0x(input);
  }

  static nanOrNumberTo0x(input: number | BigNumber): string {
    // input == null assures to check against both null and undefined.
    // A reliable way for ECMAScript code to test if a value X is a NaN is an expression of the form X !== X.
    // The result will be true if and only if X is a NaN.
    return input == null || input !== input ? EthImpl.numberTo0x(0) : EthImpl.numberTo0x(input);
  }

  static toHash32(value: string): string {
    return value.substring(0, 66);
  }

  static toNullableBigNumber(value: string): string | null {
    if (typeof value === 'string') {
      return (new BN(value)).toString();
    }

    return null;
  }

  private static toNullIfEmptyHex(value: string): string | null {
    return value === EthImpl.emptyHex ? null : value;
  }

  private static redirectBytecodeAddressReplace(address: string): string {
    return `${this.redirectBytecodePrefix}${address.slice(2)}${this.redirectBytecodePostfix}`;
  }

  /**
   * Internal helper method that removes the leading 0x if there is one.
   * @param input
   * @private
   */
  private static prune0x(input: string): string {
    return input.startsWith(EthImpl.emptyHex) ? input.substring(2) : input;
  }

  private static blockTagIsLatestOrPending = (tag) => {
    return tag == null || tag === EthImpl.blockLatest || tag === EthImpl.blockPending;
  };

  private static blockTagIsEarliestOrPending = (tag) => {
    return tag == null || tag === EthImpl.blockEarliest || tag === EthImpl.blockPending;
  };   

  /**
   * Translates a block tag into a number. 'latest', 'pending', and null are the
   * most recent block, 'earliest' is 0, numbers become numbers.
   *
   * @param tag null, a number, or 'latest', 'pending', or 'earliest'
   * @private
   */
  private async translateBlockTag(tag: string | null, requestId?: string): Promise<number> {
    if (EthImpl.blockTagIsLatestOrPending(tag)) {
      return Number(await this.blockNumber(requestId));
    } else if (tag === EthImpl.blockEarliest) {
      return 0;
    } else {
      return Number(tag);
    }
  }

  private getCappedBlockGasLimit(gasString: string, requestIdPrefix?: string): number {
    if (!gasString) {
      return Number.parseInt(this.defaultGas);
    }

    // Gas limit for `eth_call` is 50_000_000, but the current Hedera network limit is 15_000_000
    // With values over the gas limit, the call will fail with BUSY error so we cap it at 15_000_000
    let gas = Number.parseInt(gasString);
    if (gas > constants.BLOCK_GAS_LIMIT) {
      this.logger.trace(`${requestIdPrefix} eth_call gas amount (${gas}) exceeds network limit, capping gas to ${constants.BLOCK_GAS_LIMIT}`);
      return constants.BLOCK_GAS_LIMIT;
    }

    return gas;
  }

  /**
   * Gets the block with the given hash.
   * Given an ethereum transaction hash, call the mirror node to get the block info.
   * Then using the block timerange get all contract results to get transaction details.
   * If showDetails is set to true subsequently call mirror node for additional transaction details
   *
   * @param blockHashOrNumber
   * @param showDetails
   */
  private async getBlock(blockHashOrNumber: string, showDetails: boolean, requestId?: string ): Promise<Block | null> {
    const blockResponse = await this.getHistoricalBlockResponse(blockHashOrNumber, true, requestId);

    if (blockResponse == null) return null;

    const timestampRange = blockResponse.timestamp;
    const timestampRangeParams = [`gte:${timestampRange.from}`, `lte:${timestampRange.to}`];
    const contractResults = await this.mirrorNodeClient.getContractResults({ timestamp: timestampRangeParams }, undefined, requestId);
    const maxGasLimit = constants.BLOCK_GAS_LIMIT;
    const gasUsed = blockResponse.gas_used;

    if (contractResults == null) {
      // contract result not found
      return null;
    }

    // The consensus timestamp of the block, with the nanoseconds part omitted.
    const timestamp = timestampRange.from.substring(0, timestampRange.from.indexOf('.'));
    const transactionObjects: Transaction[] = [];
    const transactionHashes: string[] = [];

    for (const result of contractResults) {
      // depending on stage of contract execution revert the result.to value may be null
      if (!_.isNil(result.to)) {
        if(showDetails) {
          const transaction = await this.getTransactionFromContractResult(result.to, result.timestamp, requestId);
          if (transaction !== null) {
            transactionObjects.push(transaction);
          }
        } else {
          transactionHashes.push(result.hash);
        }
      }
    }

    const blockHash = EthImpl.toHash32(blockResponse.hash);
    const transactionArray = showDetails ? transactionObjects : transactionHashes;
    return new Block({
      baseFeePerGas: await this.gasPrice(requestId),
      difficulty: EthImpl.zeroHex,
      extraData: EthImpl.emptyHex,
      gasLimit: EthImpl.numberTo0x(maxGasLimit),
      gasUsed: EthImpl.numberTo0x(gasUsed),
      hash: blockHash,
      logsBloom: EthImpl.emptyBloom, //TODO calculate full block boom in mirror node
      miner: EthImpl.zeroAddressHex,
      mixHash: EthImpl.zeroHex32Byte,
      nonce: EthImpl.zeroHex8Byte,
      number: EthImpl.numberTo0x(blockResponse.number),
      parentHash: blockResponse.previous_hash.substring(0, 66),
      receiptsRoot: EthImpl.zeroHex32Byte,
      timestamp: EthImpl.numberTo0x(Number(timestamp)),
      sha3Uncles: EthImpl.emptyArrayHex,
      size: EthImpl.numberTo0x(blockResponse.size | 0),
      stateRoot: EthImpl.zeroHex32Byte,
      totalDifficulty: EthImpl.zeroHex,
      transactions: transactionArray,
      transactionsRoot: transactionArray.length == 0 ? EthImpl.ethEmptyTrie : blockHash,
      uncles: [],
    });
  }

  /**
   * returns the block response
   * otherwise return undefined.
   *
   * @param blockNumberOrTag
   * @param returnLatest
   */
  private async getHistoricalBlockResponse(blockNumberOrTag?: string | null, returnLatest?: boolean, requestId?: string | undefined): Promise<any | null> {
    const maxBlockRange = Number(process.env.MAX_BLOCK_RANGE) || 5;
    if (!returnLatest && EthImpl.blockTagIsLatestOrPending(blockNumberOrTag)) {
      return null;
    }
  
    const blockNumber = Number(blockNumberOrTag);
    if (blockNumberOrTag != null && blockNumberOrTag.length < 32 && !isNaN(blockNumber)) {
      const latestBlockResponse = await this.mirrorNodeClient.getLatestBlock(requestId);
      const latestBlock = latestBlockResponse.blocks[0];
      if (Number(blockNumberOrTag) > latestBlock.number + maxBlockRange) {
        return null;
      }
    }
  
    if (blockNumberOrTag == null || EthImpl.blockTagIsLatestOrPending(blockNumberOrTag)) {
      const latestBlockResponse = await this.mirrorNodeClient.getLatestBlock(requestId);
      return latestBlockResponse.blocks[0];
    }
  
    if (blockNumberOrTag == EthImpl.blockEarliest) {
      return await this.mirrorNodeClient.getBlock(0, requestId);
    }
  
    if (blockNumberOrTag.length < 32) {
      return await this.mirrorNodeClient.getBlock(Number(blockNumberOrTag), requestId);
    }
  
    return await this.mirrorNodeClient.getBlock(blockNumberOrTag, requestId);
  }
  

  private static getTransactionCountFromBlockResponse(block: any) {
    if (block === null || block.count === undefined) {
      // block not found
      return null;
    }

    return EthImpl.numberTo0x(block.count);
  }

  private getTransactionFromContractResults(contractResults: any, requestId?: string) {
    if (!contractResults || contractResults.length == 0) {
      // contract result not found
      return null;
    }

    const contractResult = contractResults[0];

    return this.getTransactionFromContractResult(contractResult.to, contractResult.timestamp, requestId);
  }

  private async getTransactionFromContractResult(to: string, timestamp: string, requestId?: string): Promise<Transaction | null> {
    // call mirror node by id and timestamp for further details
    const requestIdPrefix = formatRequestIdMessage(requestId);
    return this.mirrorNodeClient.getContractResultsByAddressAndTimestamp(to, timestamp, requestId)
      .then(contractResultDetails => {
        // 404 is allowed return code so it's possible for contractResultDetails to be null
        if (contractResultDetails == null) {
          return null;
        } else {
          const rSig = contractResultDetails.r === null ? null : contractResultDetails.r.substring(0, 66);
          const sSig = contractResultDetails.s === null ? null : contractResultDetails.s.substring(0, 66);
          return new Transaction({
            accessList: undefined, // we don't support access lists for now, so punt
            blockHash: EthImpl.toHash32(contractResultDetails.block_hash),
            blockNumber: EthImpl.numberTo0x(contractResultDetails.block_number),
            chainId: contractResultDetails.chain_id,
            from: contractResultDetails.from.substring(0, 42),
            gas: EthImpl.nanOrNumberTo0x(contractResultDetails.gas_used),
            gasPrice: EthImpl.toNullIfEmptyHex(contractResultDetails.gas_price),
            hash: contractResultDetails.hash.substring(0, 66),
            input: contractResultDetails.function_parameters,
            maxPriorityFeePerGas: EthImpl.toNullIfEmptyHex(contractResultDetails.max_priority_fee_per_gas),
            maxFeePerGas: EthImpl.toNullIfEmptyHex(contractResultDetails.max_fee_per_gas),
            nonce: EthImpl.nanOrNumberTo0x(contractResultDetails.nonce),
            r: rSig,
            s: sSig,
            to: contractResultDetails.to.substring(0, 42),
            transactionIndex: EthImpl.nullableNumberTo0x(contractResultDetails.transaction_index),
            type: EthImpl.nullableNumberTo0x(contractResultDetails.type),
            v: EthImpl.nanOrNumberTo0x(contractResultDetails.v),
            value: EthImpl.nanOrNumberTo0x(contractResultDetails.amount),
          });
        }
      })
      .catch((e: any) => {
        this.logger.error(
          e,
          `${requestIdPrefix} Failed to retrieve contract result details for contract address ${to} at timestamp=${timestamp}`
        );
        throw predefined.INTERNAL_ERROR(e.message.toString());
      });
  }

  private async validateBlockHashAndAddTimestampToParams(params: any, blockHash: string, requestId?: string) {
    try {
      const block = await this.mirrorNodeClient.getBlock(blockHash, requestId);
      if (block) {
        params.timestamp = [
          `gte:${block.timestamp.from}`,
          `lte:${block.timestamp.to}`
        ];
      } else {
        return false;
      }
    }
    catch(e: any) {
      if (e instanceof MirrorNodeClientError && e.isNotFound()) {
        return false;
      }

      throw e;
    }

    return true;
  }

  private async validateBlockRangeAndAddTimestampToParams(params: any, fromBlock: string | 'latest', toBlock: string | 'latest', requestId?: string) {
    const blockRangeLimit = Number(process.env.ETH_GET_LOGS_BLOCK_RANGE_LIMIT) || constants.DEFAULT_ETH_GET_LOGS_BLOCK_RANGE_LIMIT;

    if (EthImpl.blockTagIsLatestOrPending(toBlock)) {
      toBlock = EthImpl.blockLatest;
    }

    // toBlock is a number and is less than the current block number and fromBlock is not defined
    if (Number(toBlock) < Number(await this.blockNumber(requestId)) && !fromBlock) {
      throw predefined.MISSING_FROM_BLOCK_PARAM;
    }

    if (EthImpl.blockTagIsLatestOrPending(fromBlock)) {
      fromBlock = EthImpl.blockLatest;
    }

    let fromBlockNum = 0;
    let toBlockNum;
    params.timestamp = [];

    const fromBlockResponse = await this.getHistoricalBlockResponse(fromBlock, true, requestId);
    if (!fromBlockResponse) {
      return false;
    }

    params.timestamp.push(`gte:${fromBlockResponse.timestamp.from}`);

    if (fromBlock === toBlock) {
      params.timestamp.push(`lte:${fromBlockResponse.timestamp.to}`);
    }
    else {
      fromBlockNum = parseInt(fromBlockResponse.number);
      const toBlockResponse = await this.getHistoricalBlockResponse(toBlock, true, requestId);
      if (toBlockResponse != null) {
        params.timestamp.push(`lte:${toBlockResponse.timestamp.to}`);
        toBlockNum = parseInt(toBlockResponse.number);
      }

      if (fromBlockNum > toBlockNum) {
        return false;
      } else if (toBlockNum - fromBlockNum > blockRangeLimit) {
        throw predefined.RANGE_TOO_LARGE(blockRangeLimit);
      }
    }

    return true;
  }

  private addTopicsToParams(params: any, topics: any[] | null) {
    if (topics) {
      for (let i = 0; i < topics.length; i++) {
        if (!_.isNil(topics[i])) {
          params[`topic${i}`] = topics[i];
        }
      }
    }
  }

  private async getLogsByAddress(address: string | [string], params: any, requestId) {
    const addresses = Array.isArray(address) ? address : [address];
    const logPromises = addresses.map(addr => this.mirrorNodeClient.getContractResultsLogsByAddress(addr, params, undefined, requestId));

    const logResults = await Promise.all(logPromises);
    const logs = logResults.flatMap(logResult => logResult ? logResult : [] );
    logs.sort((a: any, b: any) => {
      return a.timestamp >= b.timestamp ? 1 : -1;
    });

    return logs;
  }

  async getLogs(blockHash: string | null, fromBlock: string | 'latest', toBlock: string | 'latest', address: string | [string] | null, topics: any[] | null, requestId?: string): Promise<Log[]> {
    const EMPTY_RESPONSE = [];
    const params: any = {};

    if (blockHash) {
      if ( !(await this.validateBlockHashAndAddTimestampToParams(params, blockHash, requestId)) ) {
        return EMPTY_RESPONSE;
      }
    } else if ( !(await this.validateBlockRangeAndAddTimestampToParams(params, fromBlock, toBlock, requestId)) ) {
      return EMPTY_RESPONSE;
    }

    this.addTopicsToParams(params, topics);

    let logResults;
    if (address) {
      logResults = await this.getLogsByAddress(address, params, requestId);
    }
    else {
      logResults = await this.mirrorNodeClient.getContractResultsLogs(params, undefined, requestId);
    }

    if (!logResults) {
      return EMPTY_RESPONSE;
    }

    const logs: Log[] = [];
    for(const log of logResults) {
      logs.push(
        new Log({
          address: log.address,
          blockHash: EthImpl.toHash32(log.block_hash),
          blockNumber: EthImpl.numberTo0x(log.block_number),
          data: log.data,
          logIndex: EthImpl.nullableNumberTo0x(log.index),
          removed: false,
          topics: log.topics,
          transactionHash: EthImpl.toHash32(log.transaction_hash),
          transactionIndex: EthImpl.nullableNumberTo0x(log.transaction_index)
        })
      );
    }

    return logs;
  }

  async maxPriorityFeePerGas(requestId?: string): Promise<string> {
    const requestIdPrefix = formatRequestIdMessage(requestId);
    this.logger.trace(`${requestIdPrefix} maxPriorityFeePerGas()`);
    return EthImpl.zeroHex;
  }

  static isArrayNonEmpty(input: any): boolean {
    return Array.isArray(input) && input.length > 0;
  }

  genericErrorHandler(error: any, logMessage?: string) {
    if (logMessage) {
      this.logger.error(error, logMessage);
    }
    else {
      this.logger.error(error);
    }

    if (error instanceof SDKClientError && error.isGrpcTimeout()) {
      throw predefined.REQUEST_TIMEOUT;
    }

    if (error instanceof JsonRpcError) {
      throw error;
    }
    return predefined.INTERNAL_ERROR(error.message.toString());
  }

  /**************************************************
   * Returns the difference between the balance of  *
   * the account and the transactions summed up     *
   * to the block number queried.                   *
   *************************************************/
  getBalanceAtBlockTimestamp(account: string, transactions: any[], blockTimestamp: number) {
    return transactions
      .filter((transaction) => {
        return transaction.consensus_timestamp >= blockTimestamp;
      })
      .flatMap((transaction) => {
        return transaction.transfers.filter((transfer) => {
          return transfer.account === account && !transfer.is_approval;
        });
      })
      .map((transfer) => {
        return transfer.amount;
      })
      .reduce((total, amount) => {
        return total + amount;
      }, 0);
  }
}<|MERGE_RESOLUTION|>--- conflicted
+++ resolved
@@ -1137,29 +1137,6 @@
   }
 
   /**
-<<<<<<< HEAD
-=======
-   * Check if transaction fail is because of contract revert and try to fetch and log the reason.
-   *
-   * @param e
-   * @param requestId
-   * @param requestIdPrefix
-   */
-  private async extractContractRevertReason(e: any, requestId: string | undefined, requestIdPrefix: string) {
-    if (e instanceof SDKClientError && e.isContractRevertExecuted()) {
-      const transactionId = e.message.match(constants.TRANSACTION_ID_REGEX);
-      if (transactionId) {
-        const tx = await this.mirrorNodeClient.getTransactionById(transactionId[0], undefined, requestId);
-        if (tx?.transactions.length > 1) {
-          const result = tx.transactions[1].result;
-          this.logger.error(`${requestIdPrefix} Transaction failed with result: ${result}`);
-        }
-      }
-    }
-  }
-
-  /**
->>>>>>> 960803f7
    * Execute a free contract call query.
    *
    * @param call
