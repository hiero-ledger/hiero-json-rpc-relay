--- conflicted
+++ resolved
@@ -69,7 +69,7 @@
   static ethGetTransactionCount = 'eth_getTransactionCount';
   static ethSendRawTransaction = 'eth_sendRawTransaction';
 
-  // block constants 
+  // block constants
   static blockLatest = 'latest';
   static blockEarliest = 'earliest';
   static blockPending = 'pending';
@@ -446,7 +446,7 @@
   }
 
   /**
-   * Gets the value from a storage position at the given Ethereum address. 
+   * Gets the value from a storage position at the given Ethereum address.
    *
    * @param address
    * @param slot
@@ -460,7 +460,7 @@
     const contractResult = await this.mirrorNodeClient.getLatestContractResultsByAddress(address, blockEndTimestamp, 1);
 
     if (contractResult?.results?.length > 0) {
-      // retrieve the contract result details 
+      // retrieve the contract result details
       await this.mirrorNodeClient.getContractResultsDetails(address, contractResult.results[0].timestamp)
         .then( contractResultDetails => {
           if(contractResultDetails && contractResultDetails.state_changes) {
@@ -477,7 +477,7 @@
             e,
             `${requestIdPrefix} Failed to retrieve contract result details for contract address ${address} at timestamp=${contractResult.results[0].timestamp}`,
           );
-          throw e;  
+          throw e;
         });
     }
 
@@ -974,13 +974,9 @@
 
     const timestampRange = blockResponse.timestamp;
     const timestampRangeParams = [`gte:${timestampRange.from}`, `lte:${timestampRange.to}`];
-<<<<<<< HEAD
-    const contractResults = await this.mirrorNodeClient.getContractResults({ timestamp: timestampRangeParams });
+    const contractResults = await this.mirrorNodeClient.getContractResults({ timestamp: timestampRangeParams },undefined, requestId);
     const maxGasLimit = constants.BLOCK_GAS_LIMIT;
     const gasUsed = blockResponse.gas_used;
-=======
-    const contractResults = await this.mirrorNodeClient.getContractResults({ timestamp: timestampRangeParams },undefined, requestId);
->>>>>>> 4b403c97
 
     if (contractResults === null || contractResults.results === undefined) {
       // contract result not found
@@ -1034,7 +1030,7 @@
   }
 
   /**
-   * returns the block response  
+   * returns the block response
    * otherwise return undefined.
    *
    * @param blockNumberOrTag
@@ -1043,7 +1039,7 @@
   private async getHistoricalBlockResponse(blockNumberOrTag?: string | null, returnLatest?: boolean): Promise<any | null> {
     let blockResponse: any;
     // Determine if the latest block should be returned and if not then just return null
-    if (!returnLatest && 
+    if (!returnLatest &&
       (blockNumberOrTag == null || blockNumberOrTag === EthImpl.blockLatest || blockNumberOrTag === EthImpl.blockPending)) {
       return null;
     }
@@ -1061,7 +1057,7 @@
       blockResponse = await this.mirrorNodeClient.getBlock(blockNumberOrTag);
     }
     if (_.isNil(blockResponse) || blockResponse.hash === undefined) {
-      // block not found. 
+      // block not found.
       throw predefined.RESOURCE_NOT_FOUND;
     }
 
