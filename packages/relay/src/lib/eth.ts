// SPDX-License-Identifier: Apache-2.0

import { Logger } from 'pino';

import { Eth } from '../index';
import { MirrorNodeClient } from './clients';
import constants from './constants';
import { cache, RPC_LAYOUT, rpcMethod, rpcParamLayoutConfig } from './decorators';
import { JsonRpcError, predefined } from './errors/JsonRpcError';
import { Block, Log, Transaction } from './model';
import {
  AccountService,
  BlockService,
  CommonService,
  ContractService,
  FilterService,
  IAccountService,
  IBlockService,
  ICommonService,
  IContractService,
  TransactionService,
} from './services';
import type { CacheService } from './services/cacheService/cacheService';
import { FeeService } from './services/ethService/feeService/FeeService';
import { IFeeService } from './services/ethService/feeService/IFeeService';
import { ITransactionService } from './services/ethService/transactionService/ITransactionService';
import HAPIService from './services/hapiService/hapiService';
import {
  CustomEventEmitter,
  IContractCallRequest,
  IFeeHistory,
  IGetLogsParams,
  INewFilterParams,
  ITransactionReceipt,
  RequestDetails,
} from './types';
import { rpcParamValidationRules } from './validators';

/**
 * Implementation of the "eth_" methods from the Ethereum JSON-RPC API.
 * Methods are implemented by delegating to the mirror node or to a
 * consensus node in the main network.
 *
 * FIXME: This class is a work in progress because everything we need is
 * not currently supported by the mirror nodes. As such, we have a lot
 * of fake stuff in this class for now for the purpose of demos and POC.
 */
export class EthImpl implements Eth {
  /**
   * The Account Service implementation that takes care of all account API operations.
   * @private
   */
  private readonly accountService: IAccountService;

  /**
   * The Block Service implementation that takes care of all block API operations.
   * @private
   */
  private readonly blockService: IBlockService;

  /**
   * The ID of the chain, as a hex string, as it would be returned in a JSON-RPC call.
   * @private
   */
  private readonly chain: string;

  /**
   * The Common Service implementation that contains logic shared by other services.
   * @private
   */
  private readonly common: ICommonService;

  /**
   * The ContractService implementation that takes care of all contract related operations.
   * @private
   */
  private readonly contractService: IContractService;

  /**
   * Event emitter for publishing and subscribing to events.
   * @private
   */
  private readonly eventEmitter: CustomEventEmitter;

  /**
   * The Fee Service implementation that takes care of all fee API operations.
   * @private
   */
  private readonly feeService: IFeeService;

  /**
   * The Filter Service implementation that takes care of all filter API operations.
   * @private
   */
  private readonly filterService: FilterService;

  /**
   * The logger used for logging all output from this class.
   * @private
   */
  private readonly logger: Logger;

  /**
   * The Transaction Service implementation that handles all transaction-related operations.
   * @private
   */
  private readonly transactionService: ITransactionService;

  /**
   * Constructs an instance of the service responsible for handling Ethereum JSON-RPC methods
   * using Hedera Hashgraph as the underlying network.
   *
   * @param {HAPIService} hapiService - Service for interacting with Hedera Hashgraph.
   * @param {MirrorNodeClient} mirrorNodeClient - Client for querying the Hedera mirror node.
   * @param {Logger} logger - Logger instance for logging system messages.
   * @param {string} chain - The chain identifier for the current blockchain environment.
   * @param {CacheService} cacheService - Service for managing cached data.
   * @param eventEmitter
   */
  constructor(
    hapiService: HAPIService,
    mirrorNodeClient: MirrorNodeClient,
    logger: Logger,
    chain: string,
<<<<<<< HEAD
    cacheService: CacheService,
    eventEmitter: CustomEventEmitter,
=======
    public readonly cacheService: CacheService,
    eventEmitter: EventEmitter,
>>>>>>> a2dac4d6
  ) {
    this.chain = chain;
    this.logger = logger;
    this.common = new CommonService(mirrorNodeClient, logger, cacheService);
    this.filterService = new FilterService(mirrorNodeClient, logger, cacheService, this.common);
    this.feeService = new FeeService(mirrorNodeClient, this.common, logger);
    this.contractService = new ContractService(cacheService, this.common, hapiService, logger, mirrorNodeClient);
    this.accountService = new AccountService(cacheService, this.common, logger, mirrorNodeClient);
    this.blockService = new BlockService(cacheService, chain, this.common, mirrorNodeClient, logger);
    this.eventEmitter = eventEmitter;
    this.transactionService = new TransactionService(
      cacheService,
      chain,
      this.common,
      eventEmitter,
      hapiService,
      logger,
      mirrorNodeClient,
    );
  }

  /**
   * This method is implemented to always return an empty array. This is in alignment
   * with the behavior of Infura.
   *
   * @rpcMethod Exposed as eth_accounts RPC endpoint
   * @rpcParamLayoutConfig decorated method parameter layout
   *
   * @param {RequestDetails} requestDetails - The request details for logging and tracking.
   * @returns {never[]} An empty array.
   */
  @rpcMethod
  @rpcParamLayoutConfig(RPC_LAYOUT.REQUEST_DETAILS_ONLY)
  public accounts(requestDetails: RequestDetails): never[] {
    return this.contractService.accounts(requestDetails);
  }

  /**
   * Retrieves the fee history for a specified block range.
   *
   * @rpcMethod Exposed as eth_feeHistory RPC endpoint
   * @rpcParamValidationRules Applies JSON-RPC parameter validation according to the API specification
   *
   * @param {number} blockCount - The number of blocks to include in the fee history.
   * @param {string} newestBlock - The block number or tag of the newest block to include in the fee history.
   * @param {Array<number> | null} rewardPercentiles - An array of percentiles for reward calculation or null if not required.
   * @param {RequestDetails} requestDetails - The request details for logging and tracking.
   * @returns {Promise<IFeeHistory | JsonRpcError>} A promise that resolves to the fee history or a JsonRpcError if an error occurs.
   */
  @rpcMethod
  @rpcParamValidationRules({
    0: { type: 'hex', required: true },
    1: { type: 'blockNumber', required: true },
    2: { type: 'array', required: false },
  })
  @rpcParamLayoutConfig(RPC_LAYOUT.custom((params) => [Number(params[0]), params[1], params[2]]))
  @cache({
    skipParams: [{ index: '1', value: constants.NON_CACHABLE_BLOCK_PARAMS }],
    ttl: constants.CACHE_TTL.FIFTEEN_MINUTES,
  })
  async feeHistory(
    blockCount: number,
    newestBlock: string,
    rewardPercentiles: Array<number> | null,
    requestDetails: RequestDetails,
  ): Promise<IFeeHistory | JsonRpcError> {
    return this.feeService.feeHistory(blockCount, newestBlock, rewardPercentiles, requestDetails);
  }

  /**
   * Gets the most recent block number.
   *
   * @rpcMethod Exposed as eth_blockNumber RPC endpoint
   * @rpcParamLayoutConfig decorated method parameter layout
   *
   * @param {RequestDetails} requestDetails - The details of the request for logging and tracking.
   * @returns {Promise<string>} A promise that resolves to the most recent block number in hexadecimal format.
   */
  @rpcMethod
  @rpcParamLayoutConfig(RPC_LAYOUT.REQUEST_DETAILS_ONLY)
  async blockNumber(requestDetails: RequestDetails): Promise<string> {
    if (this.logger.isLevelEnabled('trace')) {
      this.logger.trace(`${requestDetails.formattedRequestId} blockNumber()`);
    }
    return await this.common.getLatestBlockNumber(requestDetails);
  }

  /**
   * Gets the chain ID. This is a static value, in that it always returns
   * the same value. This can be specified via an environment variable
   * `CHAIN_ID`.
   *
   * @rpcMethod Exposed as eth_chainId RPC endpoint
   * @rpcParamLayoutConfig decorated method parameter layout
   *
   * @param {RequestDetails} requestDetails - The details of the request for logging and tracking.
   * @returns {string} The chain ID as a string.
   */
  @rpcMethod
  @rpcParamLayoutConfig(RPC_LAYOUT.REQUEST_DETAILS_ONLY)
  chainId(requestDetails: RequestDetails): string {
    if (this.logger.isLevelEnabled('trace')) {
      this.logger.trace(`${requestDetails.formattedRequestId} chainId()`);
    }
    return this.chain;
  }

  /**
   * Estimates the amount of gas required to execute a contract call.
   *
   * @rpcMethod Exposed as eth_estimateGas RPC endpoint
   * @rpcParamValidationRules Applies JSON-RPC parameter validation according to the API specification
   * @rpcParamLayoutConfig decorated method parameter layout
   *
   * @param {IContractCallRequest} transaction - The transaction data for the contract call.
   * @param {string | null} _blockParam - Optional block parameter to specify the block to estimate gas for.
   * @param {RequestDetails} requestDetails - The details of the request for logging and tracking.
   * @returns {Promise<string | JsonRpcError>} A promise that resolves to the estimated gas in hexadecimal format or a JsonRpcError.
   */
  @rpcMethod
  @rpcParamValidationRules({
    0: { type: 'transaction', required: true },
    1: { type: 'blockNumber', required: false },
  })
  @rpcParamLayoutConfig(RPC_LAYOUT.custom((params) => [params[0], params[1]]))
  async estimateGas(
    transaction: IContractCallRequest,
    _blockParam: string | null,
    requestDetails: RequestDetails,
  ): Promise<string | JsonRpcError> {
    // Removing empty '0x' data parameter sent by Metamask
    if (transaction.data === '0x') {
      delete transaction.data;
    }

    const callData = transaction.data || transaction.input;
    const callDataSize = callData?.length || 0;

    if (callDataSize >= constants.FUNCTION_SELECTOR_CHAR_LENGTH) {
      this.eventEmitter.emit(constants.EVENTS.ETH_EXECUTION, {
        method: constants.ETH_ESTIMATE_GAS,
      });
    }

    return await this.contractService.estimateGas(transaction, _blockParam, requestDetails);
  }

  /**
   * Retrieves the current network gas price in weibars.
   *
   * @returns {Promise<string>} The current gas price in weibars as a hexadecimal string.
   * @throws Will throw an error if unable to retrieve the gas price.
   * @param requestDetails
   */
  @rpcMethod
  @rpcParamLayoutConfig(RPC_LAYOUT.REQUEST_DETAILS_ONLY)
  @cache({
    ttl: constants.CACHE_TTL.FIFTEEN_MINUTES,
  })
  async gasPrice(requestDetails: RequestDetails): Promise<string> {
    return this.common.gasPrice(requestDetails);
  }

  /**
   * Gets whether this "Ethereum client" is a miner. We don't mine, so this always returns false.
   *
   * @rpcMethod Exposed as eth_mining RPC endpoint
   * @rpcParamLayoutConfig decorated method parameter layout
   *
   * @param {RequestDetails} requestDetails - The request details for logging and tracking.
   * @returns {Promise<boolean>} Always returns false.
   */
  @rpcMethod
  @rpcParamLayoutConfig(RPC_LAYOUT.REQUEST_DETAILS_ONLY)
  async mining(requestDetails: RequestDetails): Promise<boolean> {
    if (this.logger.isLevelEnabled('trace')) {
      this.logger.trace(`${requestDetails.formattedRequestId} mining()`);
    }
    return false;
  }

  /**
   * Creates a new filter object based on filter options to notify when the state changes (logs).
   *
   * @todo fix param schema
   * @rpcMethod Exposed as eth_newFilter RPC endpoint
   * @rpcParamValidationRules Applies JSON-RPC parameter validation according to the API specification
   *
   * @param {INewFilterParams} params - The parameters for the new filter
   * @param {RequestDetails} requestDetails - Details about the request for logging and tracking
   * @returns {Promise<string>} A filter ID that can be used to query for changes
   */
  @rpcMethod
  @rpcParamValidationRules({
    0: { type: 'filter', required: true },
  })
  async newFilter(params: INewFilterParams, requestDetails: RequestDetails): Promise<string> {
    const requestIdPrefix = requestDetails.formattedRequestId;
    if (this.logger.isLevelEnabled('trace')) {
      this.logger.trace(`${requestIdPrefix} newFilter(params=${JSON.stringify(params)})`);
    }
    return this.filterService.newFilter(params, requestDetails);
  }

  /**
   * Returns an array of all logs matching the filter with the given ID.
   *
   * @rpcMethod Exposed as eth_getFilterLogs RPC endpoint
   * @rpcParamValidationRules Applies JSON-RPC parameter validation according to the API specification
   *
   * @param {string} filterId - The filter ID
   * @param {RequestDetails} requestDetails - Details about the request for logging and tracking
   * @returns {Promise<Log[]>} Array of log objects matching the filter criteria
   */
  @rpcMethod
  @rpcParamValidationRules({
    0: { type: 'hex', required: true },
  })
  async getFilterLogs(filterId: string, requestDetails: RequestDetails): Promise<Log[]> {
    if (this.logger.isLevelEnabled('trace')) {
      this.logger.trace(`${requestDetails.formattedRequestId} getFilterLogs(${filterId})`);
    }
    return this.filterService.getFilterLogs(filterId, requestDetails);
  }

  /**
   * Polling method for a filter, which returns an array of events that occurred since the last poll.
   *
   * @rpcMethod Exposed as eth_getFilterChanges RPC endpoint
   * @rpcParamValidationRules Applies JSON-RPC parameter validation according to the API specification
   *
   * @param {string} filterId - The filter ID
   * @param {RequestDetails} requestDetails - Details about the request for logging and tracking
   * @returns {Promise<string[] | Log[]>} Array of new logs or block hashes depending on the filter type
   */
  @rpcMethod
  @rpcParamValidationRules({
    0: { type: 'hex', required: true },
  })
  async getFilterChanges(filterId: string, requestDetails: RequestDetails): Promise<string[] | Log[]> {
    if (this.logger.isLevelEnabled('trace')) {
      this.logger.trace(`${requestDetails.formattedRequestId} getFilterChanges(${filterId})`);
    }
    return this.filterService.getFilterChanges(filterId, requestDetails);
  }

  /**
   * Creates a filter in the node to notify when a new block arrives.
   *
   * @rpcMethod Exposed as eth_newBlockFilter RPC endpoint
   * @rpcParamLayoutConfig decorated method parameter layout
   *
   * @param {RequestDetails} requestDetails - Details about the request for logging and tracking
   * @returns {Promise<string>} A filter ID that can be used to check for new blocks
   */
  @rpcMethod
  @rpcParamLayoutConfig(RPC_LAYOUT.REQUEST_DETAILS_ONLY)
  async newBlockFilter(requestDetails: RequestDetails): Promise<string> {
    if (this.logger.isLevelEnabled('trace')) {
      this.logger.trace(`${requestDetails.formattedRequestId} newBlockFilter()`);
    }
    return this.filterService.newBlockFilter(requestDetails);
  }

  /**
   * Uninstalls a filter with the given ID.
   *
   * @rpcMethod Exposed as eth_uninstallFilter RPC endpoint
   * @rpcParamValidationRules Applies JSON-RPC parameter validation according to the API specification
   *
   * @param {string} filterId - The filter ID to uninstall
   * @param {RequestDetails} requestDetails - Details about the request for logging and tracking
   * @returns {Promise<boolean>} True if the filter was successfully uninstalled, false otherwise
   */
  @rpcMethod
  @rpcParamValidationRules({
    0: { type: 'hex', required: true },
  })
  async uninstallFilter(filterId: string, requestDetails: RequestDetails): Promise<boolean> {
    if (this.logger.isLevelEnabled('trace')) {
      this.logger.trace(`${requestDetails.formattedRequestId} uninstallFilter(${filterId})`);
    }
    return this.filterService.uninstallFilter(filterId, requestDetails);
  }

  /**
   * Creates a filter in the node to notify when new pending transactions arrive.
   * This method is not supported and returns an error.
   *
   * @rpcMethod Exposed as eth_newPendingTransactionFilter RPC endpoint
   * @rpcParamLayoutConfig decorated method parameter layout
   *
   * @param {RequestDetails} requestDetails - Details about the request for logging and tracking
   * @returns {Promise<JsonRpcError>} An error indicating the method is not supported
   */
  @rpcMethod
  @rpcParamLayoutConfig(RPC_LAYOUT.REQUEST_DETAILS_ONLY)
  async newPendingTransactionFilter(requestDetails: RequestDetails): Promise<JsonRpcError> {
    if (this.logger.isLevelEnabled('trace')) {
      this.logger.trace(`${requestDetails.formattedRequestId} newPendingTransactionFilter()`);
    }
    return this.filterService.newPendingTransactionFilter();
  }

  /**
   * TODO Needs docs, or be removed?
   */
  @rpcMethod
  @rpcParamLayoutConfig(RPC_LAYOUT.REQUEST_DETAILS_ONLY)
  async submitWork(requestDetails: RequestDetails): Promise<boolean> {
    if (this.logger.isLevelEnabled('trace')) {
      this.logger.trace(`${requestDetails.formattedRequestId} submitWork()`);
    }
    return false;
  }

  /**
   * TODO Needs docs, or be removed?
   */
  @rpcMethod
  @rpcParamLayoutConfig(RPC_LAYOUT.REQUEST_DETAILS_ONLY)
  async syncing(requestDetails: RequestDetails): Promise<boolean> {
    if (this.logger.isLevelEnabled('trace')) {
      this.logger.trace(`${requestDetails.formattedRequestId} syncing()`);
    }
    return false;
  }

  /**
   * Always returns null. There are no uncles in Hedera.
   *
   * @rpcMethod Exposed as eth_getUncleByBlockHashAndIndex RPC endpoint
   * @rpcParamLayoutConfig decorated method parameter layout
   *
   * @param {RequestDetails} requestDetails - Details about the request for logging and tracking
   * @returns {Promise<null>} Always returns null
   */
  @rpcMethod
  @rpcParamLayoutConfig(RPC_LAYOUT.REQUEST_DETAILS_ONLY)
  async getUncleByBlockHashAndIndex(requestDetails: RequestDetails): Promise<null> {
    return this.blockService.getUncleByBlockHashAndIndex(requestDetails);
  }

  /**
   * Always returns null. There are no uncles in Hedera.
   *
   * @rpcMethod Exposed as eth_getUncleByBlockNumberAndIndex RPC endpoint
   * @rpcParamLayoutConfig decorated method parameter layout
   *
   * @param {RequestDetails} requestDetails - Details about the request for logging and tracking
   * @returns {Promise<null>} Always returns null
   */
  @rpcMethod
  @rpcParamLayoutConfig(RPC_LAYOUT.REQUEST_DETAILS_ONLY)
  async getUncleByBlockNumberAndIndex(requestDetails: RequestDetails): Promise<null> {
    return this.blockService.getUncleByBlockNumberAndIndex(requestDetails);
  }

  /**
   * Always returns '0x0'. There are no uncles in Hedera.
   *
   * @rpcMethod Exposed as eth_getUncleCountByBlockHash RPC endpoint
   * @rpcParamLayoutConfig decorated method parameter layout
   *
   * @param {RequestDetails} requestDetails - Details about the request for logging and tracking
   * @returns {Promise<string>} Always returns '0x0'
   */
  @rpcMethod
  @rpcParamLayoutConfig(RPC_LAYOUT.REQUEST_DETAILS_ONLY)
  async getUncleCountByBlockHash(requestDetails: RequestDetails): Promise<string> {
    return this.blockService.getUncleCountByBlockHash(requestDetails);
  }

  /**
   * Always returns '0x0'. There are no uncles in Hedera.
   *
   * @rpcMethod Exposed as eth_getUncleCountByBlockNumber RPC endpoint
   * @rpcParamLayoutConfig decorated method parameter layout
   *
   * @param {RequestDetails} requestDetails - Details about the request for logging and tracking
   * @returns {Promise<string>} Always returns '0x0'
   */
  @rpcMethod
  @rpcParamLayoutConfig(RPC_LAYOUT.REQUEST_DETAILS_ONLY)
  async getUncleCountByBlockNumber(requestDetails: RequestDetails): Promise<string> {
    return this.blockService.getUncleCountByBlockNumber(requestDetails);
  }

  /**
   * TODO Needs docs, or be removed?
   */
  @rpcMethod
  @rpcParamLayoutConfig(RPC_LAYOUT.REQUEST_DETAILS_ONLY)
  async hashrate(requestDetails: RequestDetails): Promise<string> {
    if (this.logger.isLevelEnabled('trace')) {
      this.logger.trace(`${requestDetails.formattedRequestId} hashrate()`);
    }
    return constants.ZERO_HEX;
  }

  /**
   * Always returns UNSUPPORTED_METHOD error.
   *
   * @rpcMethod Exposed as eth_getWork RPC endpoint
   * @rpcParamLayoutConfig decorated method parameter layout
   *
   * @param {RequestDetails} requestDetails - Details about the request for logging and tracking
   * @returns {JsonRpcError} An error indicating the method is not supported
   */
  @rpcMethod
  @rpcParamLayoutConfig(RPC_LAYOUT.REQUEST_DETAILS_ONLY)
  getWork(requestDetails: RequestDetails): JsonRpcError {
    if (this.logger.isLevelEnabled('trace')) {
      this.logger.trace(`${requestDetails.formattedRequestId} getWork()`);
    }
    return predefined.UNSUPPORTED_METHOD;
  }

  /**
   * Unsupported methods always return UNSUPPORTED_METHOD error.
   *
   * @rpcMethod Exposed as eth_submitHashrate RPC endpoint
   * @rpcParamLayoutConfig decorated method parameter layout
   *
   * @param {RequestDetails} requestDetails - Details about the request for logging and tracking
   * @returns {JsonRpcError} An error indicating the method is not supported
   */
  @rpcMethod
  @rpcParamLayoutConfig(RPC_LAYOUT.REQUEST_DETAILS_ONLY)
  submitHashrate(requestDetails: RequestDetails): JsonRpcError {
    if (this.logger.isLevelEnabled('trace')) {
      this.logger.trace(`${requestDetails.formattedRequestId} submitHashrate()`);
    }
    return predefined.UNSUPPORTED_METHOD;
  }

  /**
   * Always returns UNSUPPORTED_METHOD error.
   *
   * @rpcMethod Exposed as eth_signTransaction RPC endpoint
   * @rpcParamLayoutConfig decorated method parameter layout
   *
   * @param {RequestDetails} requestDetails - Details about the request for logging and tracking
   * @returns {JsonRpcError} An error indicating the method is not supported
   */
  @rpcMethod
  @rpcParamLayoutConfig(RPC_LAYOUT.REQUEST_DETAILS_ONLY)
  signTransaction(requestDetails: RequestDetails): JsonRpcError {
    return this.transactionService.signTransaction(requestDetails);
  }

  /**
   * Always returns UNSUPPORTED_METHOD error.
   *
   * @rpcMethod Exposed as eth_sign RPC endpoint
   * @rpcParamLayoutConfig decorated method parameter layout
   *
   * @param {RequestDetails} requestDetails - Details about the request for logging and tracking
   * @returns {JsonRpcError} An error indicating the method is not supported
   */
  @rpcMethod
  @rpcParamLayoutConfig(RPC_LAYOUT.REQUEST_DETAILS_ONLY)
  sign(requestDetails: RequestDetails): JsonRpcError {
    return this.transactionService.sign(requestDetails);
  }

  /**
   * Always returns UNSUPPORTED_METHOD error.
   *
   * @rpcMethod Exposed as eth_sendTransaction RPC endpoint
   * @rpcParamLayoutConfig decorated method parameter layout
   *
   * @param {RequestDetails} requestDetails - Details about the request for logging and tracking
   * @returns {JsonRpcError} An error indicating the method is not supported
   */
  @rpcMethod
  @rpcParamLayoutConfig(RPC_LAYOUT.REQUEST_DETAILS_ONLY)
  sendTransaction(requestDetails: RequestDetails): JsonRpcError {
    return this.transactionService.sendTransaction(requestDetails);
  }

  /**
   * Always returns UNSUPPORTED_METHOD error.
   *
   * @rpcMethod Exposed as eth_protocolVersion RPC endpoint
   * @rpcParamLayoutConfig decorated method parameter layout
   *
   * @param {RequestDetails} requestDetails - Details about the request for logging and tracking
   * @returns {JsonRpcError} An error indicating the method is not supported
   */
  @rpcMethod
  @rpcParamLayoutConfig(RPC_LAYOUT.REQUEST_DETAILS_ONLY)
  protocolVersion(requestDetails: RequestDetails): JsonRpcError {
    if (this.logger.isLevelEnabled('trace')) {
      this.logger.trace(`${requestDetails.formattedRequestId} protocolVersion()`);
    }
    return predefined.UNSUPPORTED_METHOD;
  }

  /**
   * Always returns UNSUPPORTED_METHOD error.
   *
   * @rpcMethod Exposed as eth_coinbase RPC endpoint
   * @rpcParamLayoutConfig decorated method parameter layout
   *
   * @param {RequestDetails} requestDetails - Details about the request for logging and tracking
   * @returns {JsonRpcError} An error indicating the method is not supported
   */
  @rpcMethod
  @rpcParamLayoutConfig(RPC_LAYOUT.REQUEST_DETAILS_ONLY)
  coinbase(requestDetails: RequestDetails): JsonRpcError {
    if (this.logger.isLevelEnabled('trace')) {
      this.logger.trace(`${requestDetails.formattedRequestId} coinbase()`);
    }
    return predefined.UNSUPPORTED_METHOD;
  }

  /**
   * Always returns UNSUPPORTED_METHOD error.
   *
   * @rpcMethod Exposed as eth_blobBaseFee RPC endpoint
   * @rpcParamLayoutConfig decorated method parameter layout
   *
   * @param {RequestDetails} requestDetails - Details about the request for logging and tracking
   * @returns {JsonRpcError} An error indicating the method is not supported
   */
  @rpcMethod
  @rpcParamLayoutConfig(RPC_LAYOUT.REQUEST_DETAILS_ONLY)
  blobBaseFee(requestDetails: RequestDetails): JsonRpcError {
    if (this.logger.isLevelEnabled('trace')) {
      this.logger.trace(`${requestDetails.formattedRequestId} blobBaseFee()`);
    }
    return predefined.UNSUPPORTED_METHOD;
  }

  /**
   * Gets the value from a storage position at the given Ethereum address.
   *
   * @rpcMethod Exposed as eth_getStorageAt RPC endpoint
   * @rpcParamValidationRules Applies JSON-RPC parameter validation according to the API specification
   *
   * @param {string} address - The Ethereum address to get the storage value from
   * @param {string} slot - The storage slot to get the value from
   * @param {string} blockNumberOrTagOrHash - The block number or tag or hash to get the storage value from
   * @param {RequestDetails} requestDetails - The request details for logging and tracking
   * @returns {Promise<string>} A promise that resolves to the storage value as a hexadecimal string
   */
  @rpcMethod
  @rpcParamValidationRules({
    0: { type: 'address', required: true },
    1: { type: 'hex64', required: true },
    2: { type: ['blockNumber', 'blockHash'], required: true },
  })
  @rpcParamLayoutConfig(RPC_LAYOUT.custom((params) => [params[0], params[1], params[2]]))
  @cache({
    skipParams: [{ index: '2', value: constants.NON_CACHABLE_BLOCK_PARAMS }],
  })
  async getStorageAt(
    address: string,
    slot: string,
    blockNumberOrTagOrHash: string,
    requestDetails: RequestDetails,
  ): Promise<string> {
    return this.contractService.getStorageAt(address, slot, blockNumberOrTagOrHash, requestDetails);
  }

  /**
   * Gets the balance of an account as of the given block from the mirror node.
   * Current implementation does not yet utilize blockNumber
   *
   * @rpcMethod Exposed as eth_getBalance RPC endpoint
   * @rpcParamValidationRules Applies JSON-RPC parameter validation according to the API specification
   *
   * @param {string} account The account to get the balance from
   * @param {string} blockNumberOrTagOrHash The block number or tag or hash to get the balance from
   * @param {RequestDetails} requestDetails The request details for logging and tracking
   * @returns {Promise<string>} A promise that resolves to the balance of the account in hexadecimal format.
   */
  @rpcMethod
  @rpcParamValidationRules({
    0: { type: 'address', required: true },
    1: { type: ['blockNumber', 'blockHash'], required: true },
  })
  @cache({
    skipParams: [{ index: '1', value: constants.NON_CACHABLE_BLOCK_PARAMS }],
  })
  async getBalance(account: string, blockNumberOrTagOrHash: string, requestDetails: RequestDetails): Promise<string> {
    return this.accountService.getBalance(account, blockNumberOrTagOrHash, requestDetails);
  }

  /**
   * Retrieves the smart contract code for the contract at the specified Ethereum address.
   *
   * @rpcMethod Exposed as the eth_getCode RPC endpoint.
   * @rpcParamValidationRules Applies JSON-RPC parameter validation according to the API specification
   *
   * @param {string} address - The Ethereum address of the contract.
   * @param {string | null} blockNumber - The block number from which to retrieve the contract code.
   * @param {RequestDetails} requestDetails - The details of the request for logging and tracking.
   * @returns {Promise<string>} A promise that resolves to the contract code in hexadecimal format, or an empty hex string if not found.
   * @throws {Error} Throws an error if the block number is invalid or if there is an issue retrieving the contract code.
   */
  @rpcMethod
  @rpcParamValidationRules({
    0: { type: 'address', required: true },
    1: { type: ['blockNumber', 'blockHash'], required: true },
  })
  @cache({
    skipParams: [{ index: '1', value: constants.NON_CACHABLE_BLOCK_PARAMS }],
  })
  public async getCode(
    address: string,
    blockNumber: string | null,
    requestDetails: RequestDetails,
  ): Promise<string | null> {
    return this.contractService.getCode(address, blockNumber, requestDetails);
  }

  /**
   * Retrieves the block associated with the specified hash.
   *
   * @rpcMethod Exposed as eth_getBlockByHash RPC endpoint
   * @rpcParamValidationRules Applies JSON-RPC parameter validation according to the API specification
   *
   * @param {string} hash - The block hash to retrieve.
   * @param {boolean} showDetails - Indicates whether to include detailed information about the block.
   * @param {RequestDetails} requestDetails - The details of the request for logging and tracking purposes.
   * @returns {Promise<Block | null>} A promise that resolves to the block object or null if the block is not found.
   */
  @rpcMethod
  @rpcParamValidationRules({
    0: { type: 'blockHash', required: true },
    1: { type: 'boolean', required: true },
  })
  @cache()
  async getBlockByHash(hash: string, showDetails: boolean, requestDetails: RequestDetails): Promise<Block | null> {
    return this.blockService.getBlockByHash(hash, showDetails, requestDetails);
  }

  /**
   * Retrieves the number of transactions in a block by its block hash.
   *
   * @rpcMethod Exposed as eth_getBlockTransactionCountByHash RPC endpoint
   * @rpcParamValidationRules Applies JSON-RPC parameter validation according to the API specification
   *
   * @param {string} hash - The block hash.
   * @param {RequestDetails} requestDetails - The request details for logging and tracking purposes.
   * @returns {Promise<string | null>} A promise that resolves to the number of transactions in the block as a hexadecimal string, or null if the block is not found.
   */
  @rpcMethod
  @rpcParamValidationRules({
    0: { type: 'blockHash', required: true },
  })
  @cache()
  async getBlockTransactionCountByHash(hash: string, requestDetails: RequestDetails): Promise<string | null> {
    return this.blockService.getBlockTransactionCountByHash(hash, requestDetails);
  }

  /**
   * Retrieves the number of transactions in a block by its block number.
   *
   * @rpcMethod Exposed as eth_getBlockTransactionCountByNumber RPC endpoint
   * @rpcParamValidationRules Applies JSON-RPC parameter validation according to the API specification
   *
   * @param {string} blockNumOrTag - The block number or tag. Possible values are 'earliest', 'pending', 'latest', or a hexadecimal block number.
   * @param {RequestDetails} requestDetails - The request details for logging and tracking purposes.
   * @returns {Promise<string | null>} A promise that resolves to the number of transactions in the block as a hexadecimal string, or null if the block is not found.
   */
  @rpcMethod
  @rpcParamValidationRules({
    0: { type: 'blockNumber', required: true },
  })
  @cache({
    skipParams: [{ index: '0', value: constants.NON_CACHABLE_BLOCK_PARAMS }],
  })
  async getBlockTransactionCountByNumber(
    blockNumOrTag: string,
    requestDetails: RequestDetails,
  ): Promise<string | null> {
    return this.blockService.getBlockTransactionCountByNumber(blockNumOrTag, requestDetails);
  }

  /**
   * Retrieves a transaction from a block by its block hash and transaction index.
   *
   * @rpcMethod Exposed as eth_getTransactionByBlockHashAndIndex RPC endpoint
   * @rpcParamValidationRules Applies JSON-RPC parameter validation according to the API specification
   *
   * @param {string} blockHash - The hash of the block containing the transaction.
   * @param {string} transactionIndex - The index of the transaction within the block.
   * @param {RequestDetails} requestDetails - Details of the request for logging and tracking purposes.
   * @returns {Promise<Transaction | null>} A promise that resolves to the transaction object if found, or null if not found.
   */
  @rpcMethod
  @rpcParamValidationRules({
    0: { type: 'blockHash', required: true },
    1: { type: 'hex', required: true },
  })
  @cache()
  async getTransactionByBlockHashAndIndex(
    blockHash: string,
    transactionIndex: string,
    requestDetails: RequestDetails,
  ): Promise<Transaction | null> {
    return await this.transactionService.getTransactionByBlockHashAndIndex(blockHash, transactionIndex, requestDetails);
  }

  /**
   * Gets the transaction in a block by its block hash and transactions index.
   *
   * @rpcMethod Exposed as eth_getTransactionByBlockNumberAndIndex RPC endpoint
   * @rpcParamValidationRules Applies JSON-RPC parameter validation according to the API specification
   *
   * @param {string} blockNumOrTag - The block number or tag to retrieve the transaction from. Possible values are 'earliest', 'pending', 'latest', or a hexadecimal block hash.
   * @param {string} transactionIndex - The index of the transaction within the block.
   * @param {RequestDetails} requestDetails - The request details for logging and tracking purposes.
   * @returns {Promise<Transaction | null>} A promise that resolves to the transaction object if found, or null if not found.
   */
  @rpcMethod
  @rpcParamValidationRules({
    0: { type: 'blockNumber', required: true },
    1: { type: 'hex', required: true },
  })
  @cache({
    skipParams: [{ index: '0', value: constants.NON_CACHABLE_BLOCK_PARAMS }],
  })
  async getTransactionByBlockNumberAndIndex(
    blockNumOrTag: string,
    transactionIndex: string,
    requestDetails: RequestDetails,
  ): Promise<Transaction | null> {
    return await this.transactionService.getTransactionByBlockNumberAndIndex(
      blockNumOrTag,
      transactionIndex,
      requestDetails,
    );
  }

  /**
   * Retrieves the block associated with the specified block number or tag.
   *
   * @rpcMethod Exposed as eth_getBlockByNumber RPC endpoint
   * @rpcParamValidationRules Applies JSON-RPC parameter validation according to the API specification
   *
   * @param {string} blockNumOrTag - The block number or tag. Possible values include 'earliest', 'pending', 'latest', or a hexadecimal block number. This parameter cannot be null.
   * @param {boolean} showDetails - Indicates whether to include detailed information about the block.
   * @param {RequestDetails} requestDetails - The details of the request for logging and tracking purposes.
   * @returns {Promise<Block | null>} A promise that resolves to the block object or null if the block is not found.
   */
  @rpcMethod
  @rpcParamValidationRules({
    0: { type: 'blockNumber', required: true },
    1: { type: 'boolean', required: true },
  })
  @cache({
    skipParams: [{ index: '0', value: constants.NON_CACHABLE_BLOCK_PARAMS }],
  })
  async getBlockByNumber(
    blockNumOrTag: string,
    showDetails: boolean,
    requestDetails: RequestDetails,
  ): Promise<Block | null> {
    return this.blockService.getBlockByNumber(blockNumOrTag, showDetails, requestDetails);
  }

  /**
   * Gets the number of transactions that have been executed for the given address.
   * This goes to the consensus nodes to determine the ethereumNonce.
   *
   * Queries mirror node for best effort and falls back to consensus node for contracts until HIP 729 is implemented.
   *
   * @rpcMethod Exposed as the eth_getTransactionCount RPC endpoint
   * @rpcParamValidationRules Applies JSON-RPC parameter validation according to the API specification
   *
   * @param {string} address - The account address for which to retrieve the transaction count.
   * @param {string} blockNumOrTag - Possible values are 'earliest', 'pending', 'latest', or a block hash in hexadecimal format.
   * @param {RequestDetails} requestDetails - The details of the request for logging and tracking.
   * @returns {Promise<string | JsonRpcError>} A promise that resolves to the transaction count in hexadecimal format or a JsonRpcError.
   */
  @rpcMethod
  @rpcParamValidationRules({
    0: { type: 'address', required: true },
    1: { type: ['blockNumber', 'blockHash'], required: true },
  })
  @cache({
    skipParams: [{ index: '1', value: constants.NON_CACHABLE_BLOCK_PARAMS }],
  })
  async getTransactionCount(
    address: string,
    blockNumOrTag: string,
    requestDetails: RequestDetails,
  ): Promise<string | JsonRpcError> {
    return this.accountService.getTransactionCount(address, blockNumOrTag, requestDetails);
  }

  /**
   * Submits a transaction to the network for execution.
   *
   * @rpcMethod Exposed as eth_sendRawTransaction RPC endpoint
   * @rpcParamValidationRules Applies JSON-RPC parameter validation according to the API specification
   *
   * @param {string} transaction - The raw transaction to submit.
   * @param {RequestDetails} requestDetails - The request details for logging and tracking.
   * @returns {Promise<string | JsonRpcError>} A promise that resolves to the transaction hash if successful, or a JsonRpcError if an error occurs.
   */
  @rpcMethod
  @rpcParamValidationRules({
    0: { type: 'hex', required: true },
  })
  async sendRawTransaction(transaction: string, requestDetails: RequestDetails): Promise<string | JsonRpcError> {
    return await this.transactionService.sendRawTransaction(transaction, requestDetails);
  }

  /**
   * Execute a free contract call query.
   *
   * @rpcMethod Exposed as eth_call RPC endpoint
   * @rpcParamValidationRules Applies JSON-RPC parameter validation according to the API specification
   *
   * @param {IContractCallRequest} call - The contract call request data.
   * @param {string | object | null} blockParam - Either a string (blockNumber or blockTag) or an object (blockHash or blockNumber).
   * @param {RequestDetails} requestDetails - The request details for logging and tracking.
   * @returns {Promise<string | JsonRpcError>} A promise that resolves to the result of the contract call or a JsonRpcError if an error occurs.
   */
  @rpcMethod
  @rpcParamValidationRules({
    0: { type: 'transaction', required: true },
    1: { type: 'blockParams', required: true },
  })
  @cache({
    skipParams: [{ index: '1', value: constants.NON_CACHABLE_BLOCK_PARAMS }],
  })
  public async call(
    call: IContractCallRequest,
    blockParam: string | object | null,
    requestDetails: RequestDetails,
  ): Promise<string | JsonRpcError> {
    const requestIdPrefix = requestDetails.formattedRequestId;
    const callData = call.data ? call.data : call.input;
    // log request
    this.logger.info(
      `${requestIdPrefix} call({to=${call.to}, from=${call.from}, data=${callData}, gas=${call.gas}, gasPrice=${call.gasPrice} blockParam=${blockParam}, estimate=${call.estimate})`,
    );
    // log request info and increment metrics counter
    const callDataSize = callData ? callData.length : 0;
    if (this.logger.isLevelEnabled('trace')) {
      this.logger.trace(`${requestIdPrefix} call data size: ${callDataSize}`);
    }

    this.eventEmitter.emit(constants.EVENTS.ETH_EXECUTION, {
      method: constants.ETH_CALL,
    });

    return this.contractService.call(call, blockParam, requestDetails);
  }

  /**
   * Gets a transaction by the provided hash
   *
   * @rpcMethod Exposed as eth_getTransactionByHash RPC endpoint
   * @rpcParamValidationRules Applies JSON-RPC parameter validation according to the API specification
   *
   * @param {string} hash - The hash of the transaction to retrieve.
   * @param {RequestDetails} requestDetails - Details of the request for logging and tracking purposes.
   * @returns {Promise<Transaction | null>} A promise that resolves to the transaction object if found, or null if not found.
   */
  @rpcMethod
  @rpcParamValidationRules({
    0: { type: 'transactionHash', required: true },
  })
  @cache()
  async getTransactionByHash(hash: string, requestDetails: RequestDetails): Promise<Transaction | null> {
    return await this.transactionService.getTransactionByHash(hash, requestDetails);
  }

  /**
   * Gets a receipt for a transaction that has already executed.
   *
   * @rpcMethod Exposed as eth_getTransactionReceipt RPC endpoint
   * @rpcParamValidationRules Applies JSON-RPC parameter validation according to the API specification
   *
   * @param {string} hash - The hash of the transaction.
   * @param {RequestDetails} requestDetails - The details of the request for logging and tracking purposes.
   */
  @rpcMethod
  @rpcParamValidationRules({
    0: { type: 'transactionHash', required: true },
  })
  @cache()
  async getTransactionReceipt(hash: string, requestDetails: RequestDetails): Promise<any> {
    return await this.transactionService.getTransactionReceipt(hash, requestDetails);
  }

  /**
   * Retrieves logs based on the provided parameters.
   *
   * The function handles log retrieval as follows:
   *
   * - Using `blockHash`:
   *   - If `blockHash` is provided, logs are retrieved based on the timestamp of the block associated with the `blockHash`.
   *
   * - Without `blockHash`:
   *
   *   - If only `fromBlock` is provided:
   *     - Logs are retrieved from `fromBlock` to the latest block.
   *     - If `fromBlock` does not exist, an empty array is returned.
   *
   *   - If only `toBlock` is provided:
   *     - A predefined error `MISSING_FROM_BLOCK_PARAM` is thrown because `fromBlock` is required.
   *
   *   - If both `fromBlock` and `toBlock` are provided:
   *     - Logs are retrieved from `fromBlock` to `toBlock`.
   *     - If `toBlock` does not exist, an empty array is returned.
   *     - If the timestamp range between `fromBlock` and `toBlock` exceeds 7 days, a predefined error `TIMESTAMP_RANGE_TOO_LARGE` is thrown.
   *
   * @rpcMethod Exposed as eth_getLogs RPC endpoint
   * @rpcParamValidationRules Applies JSON-RPC parameter validation according to the API specification
   *
   * @param {IGetLogsParams} params - The parameters for the getLogs method.
   * @param {RequestDetails} requestDetails - The details of the request for logging and tracking.
   * @returns {Promise<Log[]>} A promise that resolves to an array of logs or an empty array if no logs are found.
   * @throws {Error} Throws specific errors like `MISSING_FROM_BLOCK_PARAM` or `TIMESTAMP_RANGE_TOO_LARGE` when applicable.
   */
  @rpcMethod
  @rpcParamValidationRules({
    0: { type: 'filter', required: true },
  })
  @cache({
    skipNamedParams: [
      {
        index: '0',
        fields: [
          { name: 'fromBlock', value: constants.NON_CACHABLE_BLOCK_PARAMS },
          { name: 'toBlock', value: constants.NON_CACHABLE_BLOCK_PARAMS },
        ],
      },
    ],
  })
  public async getLogs(params: IGetLogsParams, requestDetails: RequestDetails): Promise<Log[]> {
    return this.contractService.getLogs(params, requestDetails);
  }

  /**
   * Get the priority fee needed to be included in a block.
   * Since Hedera does not have this concept, this method will return a static response.
   *
   * @rpcMethod Exposed as eth_maxPriorityFeePerGas RPC endpoint
   * @rpcParamLayoutConfig decorated method parameter layout
   *
   * @param {RequestDetails} requestDetails - The request details for logging and tracking.
   * @returns {Promise<string>} A promise that resolves to "0x0".
   */
  @rpcMethod
  @rpcParamLayoutConfig(RPC_LAYOUT.REQUEST_DETAILS_ONLY)
  async maxPriorityFeePerGas(requestDetails: RequestDetails): Promise<string> {
    if (this.logger.isLevelEnabled('trace')) {
      this.logger.trace(`${requestDetails.formattedRequestId} maxPriorityFeePerGas()`);
    }
    return constants.ZERO_HEX;
  }

  /**
   * Gets all transaction receipts for a block by block hash or block number.
   *
   * @rpcMethod Exposed as eth_getBlockReceipts RPC endpoint
   * @rpcParamValidationRules Applies JSON-RPC parameter validation according to the API specification
   *
   * @param {string } blockHashOrBlockNumber The block hash, block number, or block tag
   * @param {RequestDetails} requestDetails The request details for logging and tracking
   * @returns {Promise<ITransactionReceipt[] | null>} Array of transaction receipts for the block or null if block not found
   */
  @rpcMethod
  @rpcParamValidationRules({
    0: { type: ['blockNumber', 'blockHash'], required: true },
  })
  @cache({
    skipParams: [{ index: '0', value: constants.NON_CACHABLE_BLOCK_PARAMS }],
  })
  public async getBlockReceipts(
    blockHashOrBlockNumber: string,
    requestDetails: RequestDetails,
  ): Promise<ITransactionReceipt[] | null> {
    return await this.blockService.getBlockReceipts(blockHashOrBlockNumber, requestDetails);
  }

  /**
   * Always returns UNSUPPORTED_METHOD error.
   *
   * @rpcMethod Exposed as eth_getWork RPC endpoint
   * @rpcParamLayoutConfig decorated method parameter layout
   *
   * @param {RequestDetails} requestDetails - Details about the request for logging and tracking
   * @returns {JsonRpcError} An error indicating the method is not supported
   */
  @rpcMethod
  @rpcParamLayoutConfig(RPC_LAYOUT.REQUEST_DETAILS_ONLY)
  getProof(requestDetails: RequestDetails): JsonRpcError {
    if (this.logger.isLevelEnabled('trace')) {
      this.logger.trace(`${requestDetails.formattedRequestId} getProof()`);
    }
    return predefined.UNSUPPORTED_METHOD;
  }

  /**
   * Always returns UNSUPPORTED_METHOD error.
   *
   * @rpcMethod Exposed as eth_createAccessList RPC endpoint
   * @rpcParamLayoutConfig decorated method parameter layout
   *
   * @param {RequestDetails} requestDetails - Details about the request for logging and tracking
   * @returns {JsonRpcError} An error indicating the method is not supported
   */
  @rpcMethod
  @rpcParamLayoutConfig(RPC_LAYOUT.REQUEST_DETAILS_ONLY)
  createAccessList(requestDetails: RequestDetails): JsonRpcError {
    if (this.logger.isLevelEnabled('trace')) {
      this.logger.trace(`${requestDetails.formattedRequestId} createAccessList()`);
    }
    return predefined.UNSUPPORTED_METHOD;
  }
}<|MERGE_RESOLUTION|>--- conflicted
+++ resolved
@@ -122,13 +122,8 @@
     mirrorNodeClient: MirrorNodeClient,
     logger: Logger,
     chain: string,
-<<<<<<< HEAD
-    cacheService: CacheService,
+    public readonly cacheService: CacheService,
     eventEmitter: CustomEventEmitter,
-=======
-    public readonly cacheService: CacheService,
-    eventEmitter: EventEmitter,
->>>>>>> a2dac4d6
   ) {
     this.chain = chain;
     this.logger = logger;
