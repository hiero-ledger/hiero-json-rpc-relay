/*-
 *
 * Hedera JSON RPC Relay
 *
 * Copyright (C) 2022 Hedera Hashgraph, LLC
 *
 * Licensed under the Apache License, Version 2.0 (the "License");
 * you may not use this file except in compliance with the License.
 * You may obtain a copy of the License at
 *
 *      http://www.apache.org/licenses/LICENSE-2.0
 *
 * Unless required by applicable law or agreed to in writing, software
 * distributed under the License is distributed on an "AS IS" BASIS,
 * WITHOUT WARRANTIES OR CONDITIONS OF ANY KIND, either express or implied.
 * See the License for the specific language governing permissions and
 * limitations under the License.
 *
 */

import { Eth } from '../index';
import { ContractId, Hbar, EthereumTransaction } from '@hashgraph/sdk';
import { BigNumber } from '@hashgraph/sdk/lib/Transfer';
import { Logger } from 'pino';
import { Block, Transaction, Log } from './model';
import { MirrorNodeClient, SDKClient } from './clients';
import { JsonRpcError, predefined } from './errors/JsonRpcError';
import { SDKClientError } from './errors/SDKClientError';
import { MirrorNodeClientError } from './errors/MirrorNodeClientError';
import constants from './constants';
import { Precheck } from './precheck';
import { formatRequestIdMessage } from '../formatters';

const _ = require('lodash');
const cache = require('js-cache');
const createHash = require('keccak');

/**
 * Implementation of the "eth_" methods from the Ethereum JSON-RPC API.
 * Methods are implemented by delegating to the mirror node or to a
 * consensus node in the main network.
 *
 * FIXME: This class is a work in progress because everything we need is
 * not currently supported by the mirror nodes. As such, we have a lot
 * of fake stuff in this class for now for the purpose of demos and POC.
 */
export class EthImpl implements Eth {
  static emptyHex = '0x';
  static zeroHex = '0x0';
  static zeroHex8Byte = '0x0000000000000000';
  static zeroHex32Byte = '0x0000000000000000000000000000000000000000000000000000000000000000';
  static emptyArrayHex = '0x1dcc4de8dec75d7aab85b567b6ccd41ad312451b948a7413f0a142fd40d49347';
  static zeroAddressHex = '0x0000000000000000000000000000000000000000';
  static emptyBloom = "0x00000000000000000000000000000000000000000000000000000000000000000000000000000000000000000000000000000000000000000000000000000000000000000000000000000000000000000000000000000000000000000000000000000000000000000000000000000000000000000000000000000000000000000000000000000000000000000000000000000000000000000000000000000000000000000000000000000000000000000000000000000000000000000000000000000000000000000000000000000000000000000000000000000000000000000000000000000000000000000000000000000000000000000000000000000000";
  static defaultGas = EthImpl.numberTo0x(constants.TX_DEFAULT_GAS);
  static gasTxBaseCost = EthImpl.numberTo0x(constants.TX_BASE_COST);
  static ethTxType = 'EthereumTransaction';
  static ethEmptyTrie = '0x56e81f171bcc55a6ff8345e692c0f86e5b48e01b996cadc001622fb5e363b421';
  static defaultGasUsedRatio = EthImpl.numberTo0x(0.5);
  static feeHistoryZeroBlockCountResponse = { gasUsedRatio: null, oldestBlock: EthImpl.zeroHex };
  static feeHistoryEmptyResponse = { baseFeePerGas: [], gasUsedRatio: [], reward: [], oldestBlock: EthImpl.zeroHex };

  // endpoint metric callerNames
  static ethCall = 'eth_call';
  static ethGasPrice = 'eth_gasPrice';
  static ethGetBalance = 'eth_getBalance';
  static ethGetCode = 'eth_getCode';
  static ethFeeHistory = 'eth_feeHistory';
  static ethGetTransactionCount = 'eth_getTransactionCount';
  static ethSendRawTransaction = 'eth_sendRawTransaction';


  /**
   * The sdk client use for connecting to both the consensus nodes and mirror node. The account
   * associated with this client will pay for all operations on the main network.
   *
   * @private
   */
  private readonly sdkClient: SDKClient;

  /**
   * The interface through which we interact with the mirror node
   * @private
   */
  private readonly mirrorNodeClient: MirrorNodeClient;

  /**
   * The logger used for logging all output from this class.
   * @private
   */
  private readonly logger: Logger;

  /**
   * The precheck class used for checking the fields like nonce before the tx execution.
   * @private
   */
  private readonly precheck: Precheck;

  /**
   * The ID of the chain, as a hex string, as it would be returned in a JSON-RPC call.
   * @private
   */
  private readonly chain: string;

  /**
   * Create a new Eth implementation.
   * @param nodeClient
   * @param mirrorNodeClient
   * @param logger
   * @param chain
   */
  constructor(
    nodeClient: SDKClient,
    mirrorNodeClient: MirrorNodeClient,
    logger: Logger,
    chain: string
  ) {
    this.sdkClient = nodeClient;
    this.mirrorNodeClient = mirrorNodeClient;
    this.logger = logger;
    this.chain = chain;
    this.precheck = new Precheck(mirrorNodeClient, nodeClient, logger, chain);
  }

  /**
   * This method is implemented to always return an empty array. This is in alignment
   * with the behavior of Infura.
   */
  accounts(requestId?: string) {
    const requestIdPrefix = formatRequestIdMessage(requestId);
    this.logger.trace(`${requestIdPrefix} accounts()`);
    return [];
  }

  /**
   * Gets the fee history.
   */
  async feeHistory(blockCount: number, newestBlock: string, rewardPercentiles: Array<number> | null, requestId?: string) {
    const requestIdPrefix = formatRequestIdMessage(requestId);
    this.logger.trace(`${requestIdPrefix} feeHistory(blockCount=${blockCount}, newestBlock=${newestBlock}, rewardPercentiles=${rewardPercentiles})`);
    try {
      const latestBlockNumber = await this.translateBlockTag('latest', requestId);
      const newestBlockNumber = await this.translateBlockTag(newestBlock, requestId);

      if (newestBlockNumber > latestBlockNumber) {
        return predefined.REQUEST_BEYOND_HEAD_BLOCK(newestBlockNumber, latestBlockNumber);
      }

      blockCount = blockCount > constants.FEE_HISTORY_MAX_RESULTS ? constants.FEE_HISTORY_MAX_RESULTS : blockCount;

      if (blockCount <= 0) {
        return EthImpl.feeHistoryZeroBlockCountResponse;
      }

      let feeHistory: object | undefined = cache.get(constants.CACHE_KEY.FEE_HISTORY);
      if (!feeHistory) {

        feeHistory = await this.getFeeHistory(blockCount, newestBlockNumber, latestBlockNumber, rewardPercentiles, requestId);

        this.logger.trace(`${requestIdPrefix} caching ${constants.CACHE_KEY.FEE_HISTORY} for ${constants.CACHE_TTL.ONE_HOUR} ms`);
        cache.set(constants.CACHE_KEY.FEE_HISTORY, feeHistory, constants.CACHE_TTL.ONE_HOUR);
      }

      return feeHistory;
    } catch (e) {
      this.logger.error(e, `${requestIdPrefix} Error constructing default feeHistory`);
      return EthImpl.feeHistoryEmptyResponse;
    }
  }

  private async getFeeByBlockNumber(blockNumber: number, requestId?: string): Promise<string> {
    let fee = 0;
    const requestIdPrefix = formatRequestIdMessage(requestId);
    try {
      const block = await this.mirrorNodeClient.getBlock(blockNumber, requestId);
      fee = await this.getFeeWeibars(EthImpl.ethFeeHistory, requestId, `lte:${block.timestamp.to}`);
    } catch (error) {
      this.logger.warn(error, `${requestIdPrefix} Fee history cannot retrieve block or fee. Returning ${fee} fee for block ${blockNumber}`);
    }

    return EthImpl.numberTo0x(fee);
  }

  private async getFeeHistory(blockCount: number, newestBlockNumber: number, latestBlockNumber: number, rewardPercentiles: Array<number> | null, requestId?: string) {
    // include newest block number in the total block count
    const oldestBlockNumber = Math.max(0, newestBlockNumber - blockCount + 1);
    const shouldIncludeRewards = Array.isArray(rewardPercentiles) && rewardPercentiles.length > 0;
    const feeHistory = {
      baseFeePerGas: [] as string[],
      gasUsedRatio: [] as string[],
      oldestBlock: EthImpl.numberTo0x(oldestBlockNumber),
    };

    // get fees from oldest to newest blocks
    for (let blockNumber = oldestBlockNumber; blockNumber <= newestBlockNumber; blockNumber++) {
      const fee = await this.getFeeByBlockNumber(blockNumber, requestId);

      feeHistory.baseFeePerGas.push(fee);
      feeHistory.gasUsedRatio.push(EthImpl.defaultGasUsedRatio);
    }

    // get latest block fee
    let nextBaseFeePerGas = _.last(feeHistory.baseFeePerGas);

    if (latestBlockNumber > newestBlockNumber) {
      // get next block fee if the newest block is not the latest
      nextBaseFeePerGas = await this.getFeeByBlockNumber(newestBlockNumber + 1, requestId);
    }

    if (nextBaseFeePerGas) {
      feeHistory.baseFeePerGas.push(nextBaseFeePerGas);
    }

    if (shouldIncludeRewards) {
      feeHistory['reward'] = Array(blockCount).fill(Array(rewardPercentiles.length).fill(EthImpl.zeroHex));
    }

    return feeHistory;
  }

  private async getFeeWeibars(callerName: string, requestId?: string, timestamp?: string) {
    let networkFees;
    const requestIdPrefix = formatRequestIdMessage(requestId);
    try {
      networkFees = await this.mirrorNodeClient.getNetworkFees(timestamp,undefined, requestId);
      if (_.isNil(networkFees)) {
        this.logger.debug(`${requestIdPrefix} Mirror Node returned no fees. Fallback to network`);
      }
    } catch (e: any) {
      this.logger.warn(e, `${requestIdPrefix} Mirror Node threw an error retrieving fees. Fallback to network`);
    }

    if (_.isNil(networkFees)) {
      networkFees = {
        fees: [
          {
            gas: await this.sdkClient.getTinyBarGasFee(callerName, requestId),
            'transaction_type': EthImpl.ethTxType
          }
        ]
      };
    }

    if (networkFees && Array.isArray(networkFees.fees)) {
      const txFee = networkFees.fees.find(({ transaction_type }) => transaction_type === EthImpl.ethTxType);
      if (txFee && txFee.gas) {
        // convert tinyBars into weiBars
        const weibars = Hbar
          .fromTinybars(txFee.gas)
          .toTinybars()
          .multiply(constants.TINYBAR_TO_WEIBAR_COEF);

        return weibars.toNumber();
      }
    }

    throw new Error('Error encountered estimating the gas price');
  }

  /**
   * Gets the most recent block number.
   */
  async blockNumber(requestId?: string): Promise<string> {
    const requestIdPrefix = formatRequestIdMessage(requestId);
    this.logger.trace(`${requestIdPrefix} blockNumber()`);

    const blocksResponse = await this.mirrorNodeClient.getLatestBlock(requestId);
    const blocks = blocksResponse !== null ? blocksResponse.blocks : null;
    if (Array.isArray(blocks) && blocks.length > 0) {
      return EthImpl.numberTo0x(blocks[0].number);
    }

    throw new Error(`Error encountered retrieving latest block`);
  }

  /**
   * Gets the chain ID. This is a static value, in that it always returns
   * the same value. This can be specified via an environment variable
   * `CHAIN_ID`.
   */
  chainId(requestId?: string): string {
    const requestIdPrefix = formatRequestIdMessage(requestId);
    this.logger.trace(`${requestIdPrefix} chainId()`);
    return this.chain;
  }

  /**
   * Estimates the amount of gas to execute a call.
   */
  // eslint-disable-next-line @typescript-eslint/no-unused-vars
  async estimateGas(transaction: any, _blockParam: string | null, requestId?: string) {
    const requestIdPrefix = formatRequestIdMessage(requestId);
    this.logger.trace(`${requestIdPrefix} estimateGas()`);
    if (!transaction || !transaction.data || transaction.data === '0x') {
      return EthImpl.gasTxBaseCost;
    } else {
      return EthImpl.defaultGas;
    }
  }

  /**
   * Gets the current gas price of the network.
   */
  async gasPrice(requestId?: string) {
    const requestIdPrefix = formatRequestIdMessage(requestId);
    this.logger.trace(`${requestIdPrefix} gasPrice()`);
    try {
      let gasPrice: number | undefined = cache.get(constants.CACHE_KEY.GAS_PRICE);

      if (!gasPrice) {
        gasPrice = await this.getFeeWeibars(EthImpl.ethGasPrice, requestId);

        this.logger.trace(`${requestIdPrefix} caching ${constants.CACHE_KEY.GAS_PRICE} for ${constants.CACHE_TTL.ONE_HOUR} ms`);
        cache.set(constants.CACHE_KEY.GAS_PRICE, gasPrice, constants.CACHE_TTL.ONE_HOUR);
      }

      return EthImpl.numberTo0x(gasPrice);
    } catch (error) {
      this.logger.trace(error);
      throw error;
    }
  }

  /**
   * Gets whether this "Ethereum client" is a miner. We don't mine, so this always returns false.
   */
  async mining(requestId?: string) {
    const requestIdPrefix = formatRequestIdMessage(requestId);
    this.logger.trace(`${requestIdPrefix} mining()`);
    return false;
  }

  /**
   * TODO Needs docs, or be removed?
   */
  async submitWork(requestId?: string) {
    const requestIdPrefix = formatRequestIdMessage(requestId);
    this.logger.trace(`${requestIdPrefix} submitWork()`);
    return false;
  }

  /**
   * TODO Needs docs, or be removed?
   */
  async syncing(requestId?: string) {
    const requestIdPrefix = formatRequestIdMessage(requestId);
    this.logger.trace(`${requestIdPrefix} syncing()`);
    return false;
  }

  /**
   * Always returns null. There are no uncles in Hedera.
   */
  async getUncleByBlockHashAndIndex(requestId?: string) {
    const requestIdPrefix = formatRequestIdMessage(requestId);
    this.logger.trace(`${requestIdPrefix} getUncleByBlockHashAndIndex()`);
    return null;
  }

  /**
   * Always returns null. There are no uncles in Hedera.
   */
  async getUncleByBlockNumberAndIndex(requestId?: string) {
    const requestIdPrefix = formatRequestIdMessage(requestId);
    this.logger.trace(`${requestIdPrefix} getUncleByBlockNumberAndIndex()`);
    return null;
  }

  /**
   * Always returns '0x0'. There are no uncles in Hedera.
   */
  async getUncleCountByBlockHash(requestId?: string) {
    const requestIdPrefix = formatRequestIdMessage(requestId);
    this.logger.trace(`${requestIdPrefix} getUncleCountByBlockHash()`);
    return EthImpl.zeroHex;
  }

  /**
   * Always returns '0x0'. There are no uncles in Hedera.
   */
  async getUncleCountByBlockNumber(requestId?: string) {
    const requestIdPrefix = formatRequestIdMessage(requestId);
    this.logger.trace(`${requestIdPrefix} getUncleCountByBlockNumber()`);
    return EthImpl.zeroHex;
  }

  /**
   * TODO Needs docs, or be removed?
   */
  async hashrate(requestId?: string) {
    const requestIdPrefix = formatRequestIdMessage(requestId);
    this.logger.trace(`${requestIdPrefix} hashrate()`);
    return EthImpl.zeroHex;
  }

  /**
   * Always returns UNSUPPORTED_METHOD error.
   */
  getWork(requestId?: string): JsonRpcError {
    const requestIdPrefix = formatRequestIdMessage(requestId);
    this.logger.trace(`${requestIdPrefix} getWork()`);
    return predefined.UNSUPPORTED_METHOD;
  }

  /**
   * Unsupported methods always return UNSUPPORTED_METHOD error.
   */
  submitHashrate(requestId?: string): JsonRpcError {
    const requestIdPrefix = formatRequestIdMessage(requestId);
    this.logger.trace(`${requestIdPrefix} submitHashrate()`);
    return predefined.UNSUPPORTED_METHOD;
  }

  signTransaction(requestId?: string): JsonRpcError {
    const requestIdPrefix = formatRequestIdMessage(requestId);
    this.logger.trace(`${requestIdPrefix} signTransaction()`);
    return predefined.UNSUPPORTED_METHOD;
  }

  sign(requestId?: string): JsonRpcError {
    const requestIdPrefix = formatRequestIdMessage(requestId);
    this.logger.trace(`${requestIdPrefix} sign()`);
    return predefined.UNSUPPORTED_METHOD;
  }

  sendTransaction(requestId?: string): JsonRpcError {
    const requestIdPrefix = formatRequestIdMessage(requestId);
    this.logger.trace(`${requestIdPrefix} sendTransaction()`);
    return predefined.UNSUPPORTED_METHOD;
  }

  protocolVersion(requestId?: string): JsonRpcError {
    const requestIdPrefix = formatRequestIdMessage(requestId);
    this.logger.trace(`${requestIdPrefix} protocolVersion()`);
    return predefined.UNSUPPORTED_METHOD;
  }

  coinbase(requestId?: string): JsonRpcError {
    const requestIdPrefix = formatRequestIdMessage(requestId);
    this.logger.trace(`${requestIdPrefix} coinbase()`);
    return predefined.UNSUPPORTED_METHOD;
  }

<<<<<<< HEAD
  /**
   * Gets the value from a storage position at the given Ethereum address. 
   *
   * @param address
   * @param slot
   * @param blockNumberOrTag
   */
  async getStorageAt(address: string, slot: string, blockNumberOrTag?: string | null) : Promise<string> {
    let result = EthImpl.zeroHex32Byte; // if contract or slot not found then return 32 byte 0
    const blockResponse  = await this.getHistoricalBlockResponse(blockNumberOrTag, false);
    const blockEndTimestamp = blockResponse?.timestamp?.to;
    const contractResult = await this.mirrorNodeClient.getLatestContractResultsByAddress(address, blockEndTimestamp, 1);

    if (contractResult?.results?.length > 0) {
      // retrieve the contract result details 
      await this.mirrorNodeClient.getContractResultsDetails(address, contractResult.results[0].timestamp)
        .then( contractResultDetails => {
          if(contractResultDetails && contractResultDetails.state_changes) {
            // loop through the state changes to match slot and return value
            for (const stateChange of contractResultDetails.state_changes) {
              if(stateChange.slot === slot) {
                result = stateChange.value_written;
              }
            }
          }
        })
        .catch( (e: any) => {
          this.logger.error(
            e,
            'Failed to retrieve contract result details for contract address %s at timestamp=%s',
            address,
            contractResult.results[0].timestamp,
          );
          throw e;  
        });
    }

    return result;
  }

  /**
   * Gets the end timestamp of a block given a valid block number or 'earliest. 
   * otherwise return undefined.
   *
   * @param blockNumberOrTag
   */
   private async getBlockEndTimeStamp(blockNumberOrTag?: string | null): Promise<any | undefined> {
    let blockEndTimestamp: string | undefined;
    // convert the block number into a timestamp if necessary
    if (blockNumberOrTag && blockNumberOrTag !== 'latest' && blockNumberOrTag !== 'pending') {
      let blockResponse: any;
      if (blockNumberOrTag == 'earliest') {
        blockResponse = await this.mirrorNodeClient.getBlock(0);
      } else if (blockNumberOrTag.length < 32) {
        // anything less than 32 characters is treated as a number
        blockResponse = await this.mirrorNodeClient.getBlock(Number(blockNumberOrTag));
      } else {
        blockResponse = await this.mirrorNodeClient.getBlock(blockNumberOrTag);
      }

      if (_.isNil(blockResponse) || blockResponse.hash === undefined) {
        // block not found. 
        throw predefined.RESOURCE_NO_FOUND;
      }
      blockEndTimestamp = blockResponse.timestamp?.to;
    }
    return blockEndTimestamp;
=======
  getStorageAt(address: string, slot: string, blockNumber: string | null, requestId?: string): JsonRpcError {
    const requestIdPrefix = formatRequestIdMessage(requestId);
    this.logger.trace(`${requestIdPrefix} getStorageAt(address=${address}, slot=${slot}, blockNumber=${blockNumber})`, address, slot, blockNumber);
    return predefined.UNSUPPORTED_METHOD;
>>>>>>> 9699699d
  }
  
  /**
   * Gets the balance of an account as of the given block.
   *
   * @param account
   * @param blockNumberOrTag
   */
  async getBalance(account: string, blockNumberOrTag: string | null, requestId?: string) {
    // FIXME: This implementation should be replaced so that instead of going to the
    //        consensus nodes we go to the mirror nodes instead. The problem is that
    //        the mirror nodes need to have the ability to give me the **CURRENT**
    //        account balance *and* the account balance for any given block.
    const requestIdPrefix = formatRequestIdMessage(requestId);
    this.logger.trace(`${requestIdPrefix} getBalance(account=${account}, blockNumberOrTag=${blockNumberOrTag})`);
    const blockNumber = await this.translateBlockTag(blockNumberOrTag, requestId);

    const cachedLabel = `getBalance.${account}.${blockNumberOrTag}`;
    const cachedResponse: string | undefined = cache.get(cachedLabel);
    if (cachedResponse != undefined) {
      return cachedResponse;
    }

    try {
      let weibars: BigNumber | number = 0;
      const result = await this.mirrorNodeClient.resolveEntityType(account, requestId);
      if (result?.type === constants.TYPE_ACCOUNT) {
        weibars = await this.sdkClient.getAccountBalanceInWeiBar(result.entity.account, EthImpl.ethGetBalance, requestId);
      }
      else if (result?.type === constants.TYPE_CONTRACT) {
        weibars = await this.sdkClient.getContractBalanceInWeiBar(result.entity.contract_id, EthImpl.ethGetBalance, requestId);
      }

      return EthImpl.numberTo0x(weibars);
    } catch (e: any) {
      if(e instanceof SDKClientError) {
        // handle INVALID_ACCOUNT_ID
        if (e.isInvalidAccountId()) {
          this.logger.debug(`${requestIdPrefix} Unable to find account ${account} in block ${JSON.stringify(blockNumber)}(${blockNumberOrTag}), returning 0x0 balance`);
          cache.set(cachedLabel, EthImpl.zeroHex, constants.CACHE_TTL.ONE_HOUR);
          return EthImpl.zeroHex;
        }
      }

      this.logger.error(e, `${requestIdPrefix} Error raised during getBalance for account ${account}`);
      throw e;
    }
  }

  /**
   * Gets the smart contract code for the contract at the given Ethereum address.
   *
   * @param address
   * @param blockNumber
   */
  async getCode(address: string, blockNumber: string | null, requestId?: string) {
    const requestIdPrefix = formatRequestIdMessage(requestId);
    // FIXME: This has to be reimplemented to get the data from the mirror node.
    this.logger.trace(`${requestIdPrefix} getCode(address=${address}, blockNumber=${blockNumber})`);

    const cachedLabel = `getCode.${address}.${blockNumber}`;
    const cachedResponse: string | undefined = cache.get(cachedLabel);
    if (cachedResponse != undefined) {
      return cachedResponse;
    }

    try {
      const contract = await this.mirrorNodeClient.getContract(address, requestId);
      if (contract && contract.runtime_bytecode && contract.runtime_bytecode !== EthImpl.emptyHex) {
        return contract.runtime_bytecode;
      }
      else {
        const bytecode = await this.sdkClient.getContractByteCode(0, 0, address, EthImpl.ethGetCode, requestId);
        return EthImpl.prepend0x(Buffer.from(bytecode).toString('hex'));
      }
    } catch (e: any) {
      if(e instanceof SDKClientError) {
        // handle INVALID_CONTRACT_ID
        if (e.isInvalidContractId()) {
          this.logger.debug(`${requestIdPrefix} Unable to find code for contract ${address} in block "${blockNumber}", returning 0x0, err code: ${e.statusCode}`);
          cache.set(cachedLabel, EthImpl.emptyHex, constants.CACHE_TTL.ONE_HOUR);
          return EthImpl.emptyHex;
        }
        this.logger.error(e, `${requestIdPrefix} Error raised during getCode for address ${address}, err code: ${e.statusCode}`);
      } else {
        this.logger.error(e, `${requestIdPrefix} Error raised during getCode for address ${address}`);
      }

      throw e;
    }
  }

  /**
   * Gets the block with the given hash.
   *
   * @param hash
   * @param showDetails
   */
  async getBlockByHash(hash: string, showDetails: boolean, requestId?: string): Promise<Block | null> {
    const requestIdPrefix = formatRequestIdMessage(requestId);
    this.logger.trace(`${requestIdPrefix} getBlockByHash(hash=${hash}, showDetails=${showDetails})`);
    return this.getBlock(hash, showDetails, requestId).catch((e: any) => {
      this.logger.error(e, `${requestIdPrefix} Failed to retrieve block for hash ${hash}`);
      return null;
    });
  }

  /**
   * Gets the block by its block number.
   * @param blockNumOrTag
   * @param showDetails
   */
  async getBlockByNumber(blockNumOrTag: string, showDetails: boolean, requestId?: string): Promise<Block | null> {
    const requestIdPrefix = formatRequestIdMessage(requestId);
    this.logger.trace(`${requestIdPrefix} getBlockByNumber(blockNum=${blockNumOrTag}, showDetails=${showDetails})`);
    return this.getBlock(blockNumOrTag, showDetails, requestId).catch((e: any) => {
      this.logger.error(e, `${requestIdPrefix} Failed to retrieve block for blockNum ${blockNumOrTag}`);
      return null;
    });
  }

  /**
   * Gets the number of transaction in a block by its block hash.
   *
   * @param hash
   */
  async getBlockTransactionCountByHash(hash: string, requestId?: string): Promise<string | null> {
    const requestIdPrefix = formatRequestIdMessage(requestId);
    this.logger.trace(`${requestIdPrefix} getBlockTransactionCountByHash(hash=${hash}, showDetails=%o)`);
    return this.mirrorNodeClient
      .getBlock(hash, requestId)
      .then((block) => EthImpl.getTransactionCountFromBlockResponse(block))
      .catch((e: any) => {
        this.logger.error(e, `${requestIdPrefix} Failed to retrieve block for hash ${hash}`);
        return null;
      });
  }

  /**
   * Gets the number of transaction in a block by its block number.
   * @param blockNumOrTag
   */
  async getBlockTransactionCountByNumber(blockNumOrTag: string, requestId?: string): Promise<string | null> {
    const requestIdPrefix = formatRequestIdMessage(requestId);
    this.logger.trace(`${requestIdPrefix} getBlockTransactionCountByNumber(blockNum=${blockNumOrTag}, showDetails=%o)`);
    const blockNum = await this.translateBlockTag(blockNumOrTag, requestId);
    return this.mirrorNodeClient
      .getBlock(blockNum, requestId)
      .then((block) => EthImpl.getTransactionCountFromBlockResponse(block))
      .catch((e: any) => {
        this.logger.error(e, `${requestIdPrefix} Failed to retrieve block for blockNum ${blockNum}`, blockNum);
        return null;
      });
  }

  /**
   * Gets the transaction in a block by its block hash and transactions index.
   *
   * @param blockHash
   * @param transactionIndex
   */
  async getTransactionByBlockHashAndIndex(blockHash: string, transactionIndex: number, requestId?: string): Promise<Transaction | null> {
    const requestIdPrefix = formatRequestIdMessage(requestId);
    this.logger.trace(`${requestIdPrefix} getTransactionByBlockHashAndIndex(hash=${blockHash}, index=${transactionIndex})`);
    return this.mirrorNodeClient
      .getContractResults({ blockHash: blockHash, transactionIndex: transactionIndex },undefined, requestId)
      .then((contractResults) => this.getTransactionFromContractResults(contractResults, requestId))
      .catch((e: any) => {
        this.logger.error(
          e,
          `${requestIdPrefix} Failed to retrieve contract result for hash ${blockHash} and index=${transactionIndex}`
        );
        return null;
      });
  }

  /**
   * Gets the transaction in a block by its block hash and transactions index.
   *
   * @param blockNumOrTag
   * @param transactionIndex
   */
  async getTransactionByBlockNumberAndIndex(
    blockNumOrTag: string,
    transactionIndex: number,
    requestId?: string
  ): Promise<Transaction | null> {
    const requestIdPrefix = formatRequestIdMessage(requestId);
    this.logger.trace(`${requestIdPrefix} getTransactionByBlockNumberAndIndex(blockNum=${blockNumOrTag}, index=${transactionIndex})`);
    const blockNum = await this.translateBlockTag(blockNumOrTag, requestId);
    return this.mirrorNodeClient
      .getContractResults({ blockNumber: blockNum, transactionIndex: transactionIndex },undefined, requestId)
      .then((contractResults) => this.getTransactionFromContractResults(contractResults, requestId))
      .catch((e: any) => {
        this.logger.error(
          e,
          `${requestIdPrefix} Failed to retrieve contract result for blockNum ${blockNum} and index=${transactionIndex}`
        );
        return null;
      });
  }

  /**
   * Gets the number of transactions that have been executed for the given address.
   * This goes to the consensus nodes to determine the ethereumNonce.
   *
   * TODO Should it go against the mirror node instead? Less load on the network vs. latency...
   *
   * @param address
   * @param blockNumOrTag
   */
  async getTransactionCount(address: string, blockNumOrTag: string, requestId?: string): Promise<string | JsonRpcError> {
    const requestIdPrefix = formatRequestIdMessage(requestId);
    this.logger.trace(`${requestIdPrefix} getTransactionCount(address=${address}, blockNumOrTag=${blockNumOrTag})`);
    const blockNumber = await this.translateBlockTag(blockNumOrTag, requestId);
    if (blockNumber === 0) {
      return '0x0';
    } else {
      try {
        const result = await this.mirrorNodeClient.resolveEntityType(address, requestId);
        if (result?.type === constants.TYPE_ACCOUNT) {
            const accountInfo = await this.sdkClient.getAccountInfo(result?.entity.account, EthImpl.ethGetTransactionCount, requestId);
            return EthImpl.numberTo0x(Number(accountInfo.ethereumNonce));  
        }
        else if (result?.type === constants.TYPE_CONTRACT) {
          return EthImpl.numberTo0x(1);
        }  
      } catch (e: any) {
        this.logger.error(e, `${requestIdPrefix} Error raised during getTransactionCount for address ${address}, block number or tag ${blockNumOrTag}`);
        return predefined.INTERNAL_ERROR;
      }

      return EthImpl.numberTo0x(0);
    }
  }

  /**
   * Submits a transaction to the network for execution.
   *
   * @param transaction
   */
  async sendRawTransaction(transaction: string, requestId?: string): Promise<string | JsonRpcError> {
    const requestIdPrefix = formatRequestIdMessage(requestId);
    this.logger.trace(`${requestIdPrefix} sendRawTransaction(transaction=${transaction})`);

    try {
      const gasPrice = await this.getFeeWeibars(EthImpl.ethSendRawTransaction, requestId);
      await this.precheck.sendRawTransactionCheck(transaction, gasPrice, requestId);
    } catch (e: any) {
      if (e instanceof JsonRpcError) {
        return e;
      }

      throw predefined.INTERNAL_ERROR;
    }

    const transactionBuffer = Buffer.from(EthImpl.prune0x(transaction), 'hex');
    try {
      const contractExecuteResponse = await this.sdkClient.submitEthereumTransaction(transactionBuffer, EthImpl.ethSendRawTransaction, requestId);

      try {
        // Wait for the record from the execution.
        const record = await this.sdkClient.executeGetTransactionRecord(contractExecuteResponse, EthereumTransaction.name, EthImpl.ethSendRawTransaction, requestId);
        if (record.ethereumHash == null) {
          throw new Error('The ethereumHash can never be null for an ethereum transaction, and yet it was!!');
        }
        return  EthImpl.prepend0x(Buffer.from(record.ethereumHash).toString('hex'));
      } catch (e) {
        this.logger.error(e,
          `${requestIdPrefix} Failed sendRawTransaction during record retrieval for transaction ${transaction}, returning computed hash`);
        //Return computed hash if unable to retrieve EthereumHash from record due to error
        return EthImpl.prepend0x(createHash('keccak256').update(transactionBuffer).digest('hex'));
      }
    } catch (e: any) {
      this.logger.error(e,
        `${requestIdPrefix} Failed to successfully submit sendRawTransaction for transaction ${transaction}`);
      return predefined.INTERNAL_ERROR;
    }
  }

  /**
   * Execute a free contract call query.
   *
   * @param call
   * @param blockParam
   */
  async call(call: any, blockParam: string | null, requestId?: string): Promise<string | JsonRpcError> {
    // FIXME: In the future this will be implemented by making calls to the mirror node. For the
    //        time being we'll eat the cost and ask the main consensus nodes instead.
    const requestIdPrefix = formatRequestIdMessage(requestId);
    this.logger.trace(`${requestIdPrefix} call(hash=${call}, blockParam=${blockParam})`, call, blockParam);
    // The "to" address must always be 42 chars.
    if (call.to.length != 42) {
      throw new Error(requestIdPrefix+
        " Invalid Contract Address: '" + call.to + "'. Expected length of 42 chars but was" + call.to.length
      );
    }

    try {
      // Get a reasonable value for "gas" if it is not specified.
      let gas: number;
      if (typeof call.gas === 'string') {
        gas = Number(call.gas);
      } else {
        if (call.gas == null) {
          gas = 400_000;
        } else {
          gas = call.gas;
        }
      }
      
      // Execute the call and get the response
      this.logger.debug(`${requestIdPrefix} Making eth_call on contract ${call.to} with gas ${gas} and call data "${call.data}" from "${call.from}"`, call.to, gas, call.data, call.from);
      const contractCallResponse = await this.sdkClient.submitContractCallQuery(call.to, call.data, gas, call.from, EthImpl.ethCall, requestId);

      // FIXME Is this right? Maybe so?
      return EthImpl.prepend0x(Buffer.from(contractCallResponse.asBytes()).toString('hex'));
    } catch (e: any) {
      this.logger.error(e, `${requestIdPrefix} Failed to successfully submit contractCallQuery`);
      return predefined.INTERNAL_ERROR;
    }
  }

  /**
   * Gets a transaction by the provided hash
   *
   * @param hash
   */
  async getTransactionByHash(hash: string, requestId?: string) {
    const requestIdPrefix = formatRequestIdMessage(requestId);
    this.logger.trace(`${requestIdPrefix} getTransactionByHash(hash=${hash})`, hash);
    const contractResult = await this.mirrorNodeClient.getContractResult(hash, requestId);
    if (contractResult === null || contractResult.hash === undefined) {
      return null;
    }

    const maxPriorityFee = contractResult.max_priority_fee_per_gas === EthImpl.emptyHex ? undefined : contractResult.max_priority_fee_per_gas;
    const maxFee = contractResult.max_fee_per_gas === EthImpl.emptyHex ? undefined : contractResult.max_fee_per_gas;
    const rSig = contractResult.r === null ? null : contractResult.r.substring(0, 66);
    const sSig = contractResult.s === null ? null : contractResult.s.substring(0, 66);

    return new Transaction({
      accessList: undefined, // we don't support access lists, so punt for now
      blockHash: contractResult.block_hash.substring(0, 66),
      blockNumber: EthImpl.numberTo0x(contractResult.block_number),
      chainId: contractResult.chain_id,
      from: contractResult.from.substring(0, 42),
      gas: EthImpl.numberTo0x(contractResult.gas_used),
      gasPrice: EthImpl.toNullIfEmptyHex(contractResult.gas_price),
      hash: contractResult.hash.substring(0, 66),
      input: contractResult.function_parameters,
      maxPriorityFeePerGas: maxPriorityFee,
      maxFeePerGas: maxFee,
      nonce: EthImpl.nullableNumberTo0x(contractResult.nonce),
      r: rSig,
      s: sSig,
      to: contractResult.to?.substring(0, 42),
      transactionIndex: EthImpl.numberTo0x(contractResult.transaction_index),
      type: EthImpl.nullableNumberTo0x(contractResult.type),
      v: EthImpl.nullableNumberTo0x(contractResult.v),
      value: EthImpl.numberTo0x(contractResult.amount),
    });
  }

  /**
   * Gets a receipt for a transaction that has already executed.
   *
   * @param hash
   */
  async getTransactionReceipt(hash: string, requestId?: string) {
    const requestIdPrefix = formatRequestIdMessage(requestId);
    this.logger.trace(`${requestIdPrefix} getTransactionReceipt(${hash})`);
    const receiptResponse = await this.mirrorNodeClient.getContractResult(hash, requestId);
    if (receiptResponse === null || receiptResponse.hash === undefined) {
      this.logger.trace(`${requestIdPrefix} no receipt for ${hash}`);
      // block not found
      return null;
    } else {
      const effectiveGas =
        receiptResponse.max_fee_per_gas === undefined || receiptResponse.max_fee_per_gas == '0x'
          ? receiptResponse.gas_price
          : receiptResponse.max_fee_per_gas;
      const createdContract =
        receiptResponse.created_contract_ids.length > 0
          ? EthImpl.prepend0x(ContractId.fromString(receiptResponse.created_contract_ids[0]).toSolidityAddress())
          : undefined;


      // support stricter go-eth client which requires the transaction hash property on logs
      const logs = receiptResponse.logs.map(log => {
        return new Log({
          address: log.address,
          blockHash: EthImpl.toHash32(receiptResponse.block_hash),
          blockNumber: EthImpl.numberTo0x(receiptResponse.block_number),
          data: log.data,
          logIndex: EthImpl.numberTo0x(log.index),
          removed: false,
          topics: log.topics,
          transactionHash: EthImpl.toHash32(receiptResponse.hash),
          transactionIndex: EthImpl.numberTo0x(receiptResponse.transaction_index)
        });
      });

      const receipt = {
        blockHash: EthImpl.toHash32(receiptResponse.block_hash),
        blockNumber: EthImpl.numberTo0x(receiptResponse.block_number),
        from: receiptResponse.from,
        to: receiptResponse.to,
        cumulativeGasUsed: EthImpl.numberTo0x(receiptResponse.block_gas_used),
        gasUsed: EthImpl.numberTo0x(receiptResponse.gas_used),
        contractAddress: createdContract,
        logs: logs,
        logsBloom: receiptResponse.bloom,
        transactionHash: EthImpl.toHash32(receiptResponse.hash),
        transactionIndex: EthImpl.numberTo0x(receiptResponse.transaction_index),
        effectiveGasPrice: EthImpl.numberTo0x(Number.parseInt(effectiveGas) * 10_000_000_000),
        root: receiptResponse.root,
        status: receiptResponse.status,
      };


      this.logger.trace(`${requestIdPrefix} receipt for ${hash} found in block ${receipt.blockNumber}`);
      return receipt;
    }
  }

  /**
   * Internal helper method that prepends a leading 0x if there isn't one.
   * @param input
   * @private
   */
  static prepend0x(input: string): string {
    return input.startsWith(EthImpl.emptyHex) ? input : EthImpl.emptyHex + input;
  }

  static numberTo0x(input: number | BigNumber): string {
    return EthImpl.emptyHex + input.toString(16);
  }

  static nullableNumberTo0x(input: number | BigNumber): string | null {
    return input === null ? null : EthImpl.numberTo0x(input);
  }

  static toHash32(value: string): string {
    return value.substring(0, 66);
  }

  private static toNullIfEmptyHex(value: string): string | null {
    return value === EthImpl.emptyHex ? null : value;
  }

  /**
   * Internal helper method that removes the leading 0x if there is one.
   * @param input
   * @private
   */
  private static prune0x(input: string): string {
    return input.startsWith(EthImpl.emptyHex) ? input.substring(2) : input;
  }

  /**
   * Translates a block tag into a number. 'latest', 'pending', and null are the
   * most recent block, 'earliest' is 0, numbers become numbers.
   *
   * @param tag null, a number, or 'latest', 'pending', or 'earliest'
   * @private
   */
  private async translateBlockTag(tag: string | null, requestId?: string): Promise<number> {
    if (tag === null || tag === 'latest' || tag === 'pending') {
      return Number(await this.blockNumber(requestId));
    } else if (tag === 'earliest') {
      return 0;
    } else {
      return Number(tag);
    }
  }

  /**
   * Gets the block with the given hash.
   * Given an ethereum transaction hash, call the mirror node to get the block info.
   * Then using the block timerange get all contract results to get transaction details.
   * If showDetails is set to true subsequently call mirror node for additional transaction details
   *
   * TODO What do we return if we cannot find the block with that hash?
   * @param blockHashOrNumber
   * @param showDetails
   */
<<<<<<< HEAD
  private async getBlock(blockHashOrNumber: string, showDetails: boolean): Promise<Block | null> {
    const blockResponse = await this.getHistoricalBlockResponse(blockHashOrNumber, true);
=======
  private async getBlock(blockHashOrNumber: string, showDetails: boolean, requestId?: string): Promise<Block | null> {
    let blockResponse: any;
    if (blockHashOrNumber == null || blockHashOrNumber == 'latest' || blockHashOrNumber == 'pending') {
      const blockPromise = this.mirrorNodeClient.getLatestBlock(requestId);
      const blockAnswer = await blockPromise;
      blockResponse = blockAnswer.blocks[0];
    } else if (blockHashOrNumber == 'earliest') {
      blockResponse = await this.mirrorNodeClient.getBlock(0, requestId);
    } else if (blockHashOrNumber.length < 32) {
      // anything less than 32 characters is treated as a number
      blockResponse = await this.mirrorNodeClient.getBlock(Number(blockHashOrNumber), requestId);
    } else {
      blockResponse = await this.mirrorNodeClient.getBlock(blockHashOrNumber, requestId);
    }

    if (_.isNil(blockResponse) || blockResponse.hash === undefined) {
      // block not found
      return null;
    }
>>>>>>> 9699699d

    const timestampRange = blockResponse.timestamp;
    const timestampRangeParams = [`gte:${timestampRange.from}`, `lte:${timestampRange.to}`];
    const contractResults = await this.mirrorNodeClient.getContractResults({ timestamp: timestampRangeParams },undefined, requestId);

    if (contractResults === null || contractResults.results === undefined) {
      // contract result not found
      return null;
    }

    // loop over contract function results to calculated aggregated datapoints
    let gasUsed = 0;
    let maxGasLimit = 0;
    let timestamp = 0;
    const transactionObjects: Transaction[] = [];
    const transactionHashes: string[] = [];

    for (const result of contractResults.results) {
      maxGasLimit = result.gas_limit > maxGasLimit ? result.gas_limit : maxGasLimit;
      gasUsed += result.gas_used;
      if (timestamp === 0) {
        // The consensus timestamp of the first transaction in the block, with the nanoseconds part omitted.
        timestamp = result.timestamp.substring(0, result.timestamp.indexOf('.')); // mirrorNode response assures format of ssssssssss.nnnnnnnnn
      }

      // depending on stage of contract execution revert the result.to value may be null
      if (!_.isNil(result.to)) {
        const transaction = await this.getTransactionFromContractResult(result.to, result.timestamp, requestId);
        if (transaction !== null) {
          if (showDetails) {
            transactionObjects.push(transaction);
          } else {
            transactionHashes.push(transaction.hash);
          }
        }
      }
    }

    const blockHash = blockResponse.hash.substring(0, 66);
    const transactionArray = showDetails ? transactionObjects : transactionHashes;
    return new Block({
      baseFeePerGas: await this.gasPrice(requestId),
      difficulty: EthImpl.zeroHex,
      extraData: EthImpl.emptyHex,
      gasLimit: EthImpl.numberTo0x(maxGasLimit),
      gasUsed: EthImpl.numberTo0x(gasUsed),
      hash: blockHash,
      logsBloom: EthImpl.emptyBloom, //TODO calculate full block boom in mirror node
      miner: EthImpl.zeroAddressHex,
      mixHash: EthImpl.zeroHex32Byte,
      nonce: EthImpl.zeroHex8Byte,
      number: EthImpl.numberTo0x(blockResponse.number),
      parentHash: blockResponse.previous_hash.substring(0, 66),
      receiptsRoot: EthImpl.zeroHex32Byte,
      timestamp: EthImpl.numberTo0x(Number(timestamp)),
      sha3Uncles: EthImpl.emptyArrayHex,
      size: EthImpl.numberTo0x(blockResponse.size | 0),
      stateRoot: EthImpl.zeroHex32Byte,
      totalDifficulty: EthImpl.zeroHex,
      transactions: transactionArray,
      transactionsRoot: transactionArray.length == 0 ? EthImpl.ethEmptyTrie : blockHash,
      uncles: [],
    });
  }

  /**
   * returns the block response  
   * otherwise return undefined.
   *
   * @param blockNumberOrTag
   * @param returnLatest
   */
  private async getHistoricalBlockResponse(blockNumberOrTag?: string | null, returnLatest?: boolean): Promise<any | null> {
    let blockResponse: any;
    // Determine if the latest block should be returned and if not then just return null
    if (!returnLatest && 
      (blockNumberOrTag == null || blockNumberOrTag == 'latest' || blockNumberOrTag == 'pending')) {
      return null;
    }

    if (blockNumberOrTag == null || blockNumberOrTag == 'latest' || blockNumberOrTag == 'pending') {
      const blockPromise = this.mirrorNodeClient.getLatestBlock();
      const blockAnswer = await blockPromise;
      blockResponse = blockAnswer.blocks[0];
    } else if (blockNumberOrTag == 'earliest') {
      blockResponse = await this.mirrorNodeClient.getBlock(0);
    } else if (blockNumberOrTag.length < 32) {
      // anything less than 32 characters is treated as a number
      blockResponse = await this.mirrorNodeClient.getBlock(Number(blockNumberOrTag));
    } else {
      blockResponse = await this.mirrorNodeClient.getBlock(blockNumberOrTag);
    }
    if (_.isNil(blockResponse) || blockResponse.hash === undefined) {
      // block not found. 
      throw predefined.RESOURCE_NO_FOUND;
    }

    return blockResponse;
  }

  private static getTransactionCountFromBlockResponse(block: any) {
    if (block === null || block.count === undefined) {
      // block not found
      return null;
    }

    return EthImpl.numberTo0x(block.count);
  }

  private getTransactionFromContractResults(contractResults: any, requestId?: string) {
    if (contractResults.results === undefined) {
      // contract result not found
      return null;
    }

    const contractResult = contractResults.results[0];
    if (contractResult === undefined) {
      // contract result not found
      return null;
    }

    return this.getTransactionFromContractResult(contractResult.to, contractResult.timestamp, requestId);
  }

  private async getTransactionFromContractResult(to: string, timestamp: string, requestId?: string): Promise<Transaction | null> {
    // call mirror node by id and timestamp for further details
    const requestIdPrefix = formatRequestIdMessage(requestId);
    return this.mirrorNodeClient.getContractResultsByAddressAndTimestamp(to, timestamp, requestId)
      .then(contractResultDetails => {
        const rSig = contractResultDetails.r === null ? null : contractResultDetails.r.substring(0, 66);
        const sSig = contractResultDetails.s === null ? null : contractResultDetails.s.substring(0, 66);
        return new Transaction({
          accessList: undefined, // we don't support access lists for now, so punt
          blockHash: contractResultDetails.block_hash.substring(0, 66),
          blockNumber: EthImpl.numberTo0x(contractResultDetails.block_number),
          chainId: contractResultDetails.chain_id,
          from: contractResultDetails.from.substring(0, 42),
          gas: EthImpl.numberTo0x(contractResultDetails.gas_used),
          gasPrice: EthImpl.toNullIfEmptyHex(contractResultDetails.gas_price),
          hash: contractResultDetails.hash.substring(0, 66),
          input: contractResultDetails.function_parameters,
          maxPriorityFeePerGas: EthImpl.toNullIfEmptyHex(contractResultDetails.max_priority_fee_per_gas),
          maxFeePerGas: EthImpl.toNullIfEmptyHex(contractResultDetails.max_fee_per_gas),
          nonce: EthImpl.nullableNumberTo0x(contractResultDetails.nonce),
          r: rSig,
          s: sSig,
          to: contractResultDetails.to.substring(0, 42),
          transactionIndex: EthImpl.numberTo0x(contractResultDetails.transaction_index),
          type: EthImpl.nullableNumberTo0x(contractResultDetails.type),
          v: EthImpl.nullableNumberTo0x(contractResultDetails.v),
          value: EthImpl.numberTo0x(contractResultDetails.amount),
        });
      })
      .catch((e: any) => {
        this.logger.error(
          e,
          `${requestIdPrefix} Failed to retrieve contract result details for contract address ${to} at timestamp=${timestamp}`
        );
        return null;
      });
  }

  async getLogs(blockHash: string | null, fromBlock: string | null, toBlock: string | null, address: string | null, topics: any[] | null, requestId?: string): Promise<Log[]> {
    const params: any = {};
    if (blockHash) {
      try {
        const block = await this.mirrorNodeClient.getBlock(blockHash, requestId);
        if (block) {
          params.timestamp = [
            `gte:${block.timestamp.from}`,
            `lte:${block.timestamp.to}`
          ];
        }
      }
      catch(e: any) {
        if (e instanceof MirrorNodeClientError && e.isNotFound()) {
          return [];
        }

        throw e;
      }
    } else if (fromBlock || toBlock) {
      const filters = [];
      let order;
      if (toBlock) {
        // @ts-ignore
        filters.push(`lte:${parseInt(toBlock)}`);
        order = constants.ORDER.DESC;
      }
      if (fromBlock) {
        // @ts-ignore
        filters.push(`gte:${parseInt(fromBlock)}`);
        order = constants.ORDER.ASC;
      }
      const blocksResult = await this.mirrorNodeClient.getBlocks(filters, undefined, {order}, requestId);

      const blocks = blocksResult?.blocks;
      if (blocks?.length) {
        const firstBlock = (order == constants.ORDER.DESC) ? blocks[blocks.length - 1] : blocks[0];
        const lastBlock = (order == constants.ORDER.DESC) ? blocks[0] : blocks[blocks.length - 1];
        params.timestamp = [
          `gte:${firstBlock.timestamp.from}`,
          `lte:${lastBlock.timestamp.to}`
        ];
      }
    }

    if (topics) {
      for (let i = 0; i < topics.length; i++) {
        params[`topic${i}`] = topics[i];
      }
    }

    let result;
    if (address) {
      result = await this.mirrorNodeClient.getContractResultsLogsByAddress(address, params, undefined, requestId);
    }
    else {
      result = await this.mirrorNodeClient.getContractResultsLogs(params, undefined, requestId);
    }

    if (!result || !result.logs) {
      return [];
    }
    const logs = result.logs;

    // Find unique contract execution timestamp and for each one make mirror node request
    const promises: Promise<any>[] = [];
    const uniquePairs = {};

    for (let i = 0; i < logs.length; i++) {
      const log = logs[i];
      const timestamp = `${log.timestamp}`;
      if (uniquePairs[timestamp] === undefined) {
        uniquePairs[timestamp] = [i];
        promises.push(this.mirrorNodeClient.getContractResultsDetails(
          log.contract_id,
          log.timestamp,
          requestId
        ));
      }
      else {
        uniquePairs[timestamp].push(i);
      }
    }

    try {
      // Populate the Log objects with block and transaction data from ContractResultsDetails
      const contractsResultsDetails = await Promise.all(promises);
      for (let i = 0; i < contractsResultsDetails.length; i++) {
        const detail = contractsResultsDetails[i];
        // retrieve set of logs for each timestamp
        const timestamp = `${detail.timestamp}`;
        const uPair = uniquePairs[timestamp] || [];
        for (let p = 0; p < uPair.length; p++) {
          const logIndex = uPair[p];
          const log = logs[logIndex];
          logs[logIndex] = new Log({
            address: log.address,
            blockHash: EthImpl.toHash32(detail.block_hash),
            blockNumber: EthImpl.numberTo0x(detail.block_number),
            data: log.data,
            logIndex: EthImpl.numberTo0x(logIndex),
            removed: false,
            topics: log.topics,
            transactionHash: EthImpl.toHash32(detail.hash),
            transactionIndex: EthImpl.numberTo0x(detail.transaction_index)
          });
        }
      }
    }
    catch(e: any) {
      if (e instanceof MirrorNodeClientError && e.isNotFound()) {
        return [];
      }

      throw e;
    }

    return logs;
  }
}<|MERGE_RESOLUTION|>--- conflicted
+++ resolved
@@ -441,7 +441,6 @@
     return predefined.UNSUPPORTED_METHOD;
   }
 
-<<<<<<< HEAD
   /**
    * Gets the value from a storage position at the given Ethereum address. 
    *
@@ -509,12 +508,6 @@
       blockEndTimestamp = blockResponse.timestamp?.to;
     }
     return blockEndTimestamp;
-=======
-  getStorageAt(address: string, slot: string, blockNumber: string | null, requestId?: string): JsonRpcError {
-    const requestIdPrefix = formatRequestIdMessage(requestId);
-    this.logger.trace(`${requestIdPrefix} getStorageAt(address=${address}, slot=${slot}, blockNumber=${blockNumber})`, address, slot, blockNumber);
-    return predefined.UNSUPPORTED_METHOD;
->>>>>>> 9699699d
   }
   
   /**
@@ -1002,31 +995,8 @@
    * @param blockHashOrNumber
    * @param showDetails
    */
-<<<<<<< HEAD
   private async getBlock(blockHashOrNumber: string, showDetails: boolean): Promise<Block | null> {
     const blockResponse = await this.getHistoricalBlockResponse(blockHashOrNumber, true);
-=======
-  private async getBlock(blockHashOrNumber: string, showDetails: boolean, requestId?: string): Promise<Block | null> {
-    let blockResponse: any;
-    if (blockHashOrNumber == null || blockHashOrNumber == 'latest' || blockHashOrNumber == 'pending') {
-      const blockPromise = this.mirrorNodeClient.getLatestBlock(requestId);
-      const blockAnswer = await blockPromise;
-      blockResponse = blockAnswer.blocks[0];
-    } else if (blockHashOrNumber == 'earliest') {
-      blockResponse = await this.mirrorNodeClient.getBlock(0, requestId);
-    } else if (blockHashOrNumber.length < 32) {
-      // anything less than 32 characters is treated as a number
-      blockResponse = await this.mirrorNodeClient.getBlock(Number(blockHashOrNumber), requestId);
-    } else {
-      blockResponse = await this.mirrorNodeClient.getBlock(blockHashOrNumber, requestId);
-    }
-
-    if (_.isNil(blockResponse) || blockResponse.hash === undefined) {
-      // block not found
-      return null;
-    }
->>>>>>> 9699699d
-
     const timestampRange = blockResponse.timestamp;
     const timestampRangeParams = [`gte:${timestampRange.from}`, `lte:${timestampRange.to}`];
     const contractResults = await this.mirrorNodeClient.getContractResults({ timestamp: timestampRangeParams },undefined, requestId);
