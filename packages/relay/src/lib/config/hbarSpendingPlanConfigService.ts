/*
 *
 * Hedera JSON RPC Relay
 *
 * Copyright (C) 2022-2024 Hedera Hashgraph, LLC
 *
 * Licensed under the Apache License, Version 2.0 (the "License");
 * you may not use this file except in compliance with the License.
 * You may obtain a copy of the License at
 *
 *      http://www.apache.org/licenses/LICENSE-2.0
 *
 * Unless required by applicable law or agreed to in writing, software
 * distributed under the License is distributed on an "AS IS" BASIS,
 * WITHOUT WARRANTIES OR CONDITIONS OF ANY KIND, either express or implied.
 * See the License for the specific language governing permissions and
 * limitations under the License.
 *
 */

import fs from 'fs';
import findConfig from 'find-config';
import { isValidSpendingPlanConfig, SpendingPlanConfig } from '../types/spendingPlanConfig';
import { HbarSpendingPlanRepository } from '../db/repositories/hbarLimiter/hbarSpendingPlanRepository';
import { EthAddressHbarSpendingPlanRepository } from '../db/repositories/hbarLimiter/ethAddressHbarSpendingPlanRepository';
import { IPAddressHbarSpendingPlanRepository } from '../db/repositories/hbarLimiter/ipAddressHbarSpendingPlanRepository';
import { RequestDetails } from '../types';
import { Logger } from 'pino';
import { SubscriptionTier } from '../db/types/hbarLimiter/subscriptionTier';
import { IDetailedHbarSpendingPlan } from '../db/types/hbarLimiter/hbarSpendingPlan';
import { ConfigService } from '@hashgraph/json-rpc-config-service/dist/services';

/**
 * Service for managing pre-configured {@link HbarSpendingPlan} entities.
 *
 * It reads the pre-configured spending plans from a JSON file and populates the cache with them.
 *
 * @see SpendingPlanConfig
 */
export class HbarSpendingPlanConfigService {
  /**
   * The time-to-live (TTL) for the pre-configured spending plans in the cache.
   * Defaults to `-1`, which means no TTL, i.e. the data will not expire.
   *
   * @type {number}
   * @private
   */
  private readonly TTL: number = -1;

  /**
<<<<<<< HEAD
=======
   * The name of the spending plans configuration file. Defaults to `spendingPlansConfig.json`.
   *
   * @type {string}
   * @private
   */
  // @ts-ignore
  private readonly SPENDING_PLANS_CONFIG_FILE: string =
    ConfigService.get('HBAR_SPENDING_PLANS_CONFIG_FILE') || 'spendingPlansConfig.json';

  /**
>>>>>>> 1ad7040e
   * Creates an instance of `HbarSpendingPlanConfigService`.
   *
   * @constructor
   * @param {Logger} logger - The logger instance.
   * @param {HbarSpendingPlanRepository} hbarSpendingPlanRepository - The repository for HBAR spending plans.
   * @param {EthAddressHbarSpendingPlanRepository} ethAddressHbarSpendingPlanRepository - The repository for ETH address associations.
   * @param {IPAddressHbarSpendingPlanRepository} ipAddressHbarSpendingPlanRepository - The repository for IP address associations.
   */
  constructor(
    private readonly logger: Logger,
    private readonly hbarSpendingPlanRepository: HbarSpendingPlanRepository,
    private readonly ethAddressHbarSpendingPlanRepository: EthAddressHbarSpendingPlanRepository,
    private readonly ipAddressHbarSpendingPlanRepository: IPAddressHbarSpendingPlanRepository,
  ) {}

  /**
   * Returns the cache keys for the pre-configured spending plans.
   *
   * @param {Logger} logger - The logger instance.
   * @returns {Set<string>} - A set of cache keys for the pre-configured spending plans.
   */
  public static getPreconfiguredSpendingPlanKeys(logger: Logger): Set<string> {
    try {
      const { collectionKey: hbarSpendingPlanKey } = HbarSpendingPlanRepository;
      const { collectionKey: ethAddressHbarSpendingPlanKey } = EthAddressHbarSpendingPlanRepository;
      const { collectionKey: ipAddressHbarSpendingPlanKey } = IPAddressHbarSpendingPlanRepository;

      return new Set<string>(
        this.loadSpendingPlansConfig(logger).flatMap((plan) => {
          const { id, ethAddresses = [], ipAddresses = [] } = plan;
          return [
            `${hbarSpendingPlanKey}:${id}`,
            `${hbarSpendingPlanKey}:${id}:amountSpent`,
            `${hbarSpendingPlanKey}:${id}:spendingHistory`,
            ...ethAddresses.map((ethAddress) => `${ethAddressHbarSpendingPlanKey}:${ethAddress.trim().toLowerCase()}`),
            ...ipAddresses.map((ipAddress) => `${ipAddressHbarSpendingPlanKey}:${ipAddress}`),
          ];
        }),
      );
    } catch (error: any) {
      logger.error(`Failed to get pre-configured spending plan keys: ${error.message}`);
      return new Set<string>();
    }
  }

  /**
   * Populates the database with pre-configured spending plans.
   *
   * @returns {Promise<number>} - A promise that resolves with the number of spending plans which were added or deleted.
   * @throws {Error} - If the spending plans configuration file is not found or cannot be loaded.
   */
  public async populatePreconfiguredSpendingPlans(): Promise<number> {
    const spendingPlanConfigs = HbarSpendingPlanConfigService.loadSpendingPlansConfig(this.logger);
    if (!spendingPlanConfigs.length) {
      return 0;
    }
    this.validateSpendingPlanConfig(spendingPlanConfigs);

    const requestDetails = new RequestDetails({ requestId: '', ipAddress: '' });
    const existingPlans: IDetailedHbarSpendingPlan[] =
      await this.hbarSpendingPlanRepository.findAllActiveBySubscriptionTier(
        [SubscriptionTier.EXTENDED, SubscriptionTier.PRIVILEGED],
        requestDetails,
      );
    const plansDeleted = await this.deleteObsoletePlans(existingPlans, spendingPlanConfigs, requestDetails);
    const plansAdded = await this.addNewPlans(spendingPlanConfigs, existingPlans, requestDetails);
    await this.updatePlanAssociations(spendingPlanConfigs, requestDetails);

    return plansDeleted + plansAdded;
  }

  /**
   * Loads the pre-configured spending plans from a JSON file.
   *
   * @returns {SpendingPlanConfig[]} An array of spending plan configurations.
   * @throws {Error} If the configuration file is not found or cannot be read or parsed.
   * @private
   */
  private static loadSpendingPlansConfig(logger: Logger): SpendingPlanConfig[] {
    const filename = process.env.HBAR_SPENDING_PLANS_CONFIG_FILE || 'spendingPlansConfig.json';
    const configPath = findConfig(filename);
    if (!configPath || !fs.existsSync(configPath)) {
      logger.trace(`Configuration file not found at path "${configPath ?? filename}"`);
      return [];
    }
    try {
      const rawData = fs.readFileSync(configPath, 'utf-8');
      return JSON.parse(rawData) as SpendingPlanConfig[];
    } catch (error: any) {
      throw new Error(`Failed to parse JSON from ${configPath}: ${error.message}`);
    }
  }

  /**
   * Validates the spending plan configuration.
   *
   * @param {SpendingPlanConfig[]} spendingPlans - The spending plan configurations to validate.
   * @throws {Error} If any spending plan configuration is invalid.
   * @private
   */
  private validateSpendingPlanConfig(spendingPlans: SpendingPlanConfig[]): void {
    for (const plan of spendingPlans) {
      if (!isValidSpendingPlanConfig(plan)) {
        throw new Error(`Invalid spending plan configuration: ${JSON.stringify(plan)}`);
      }
    }
  }

  /**
   * Deletes obsolete HBAR spending plans from the database.
   *
   * @param {IDetailedHbarSpendingPlan[]} existingPlans - The existing HBAR spending plans in the database.
   * @param {SpendingPlanConfig[]} spendingPlanConfigs - The current spending plan configurations.
   * @param {RequestDetails} requestDetails - The details of the current request.
   * @returns {Promise<number>} - A promise that resolves with the number of plans deleted.
   * @private
   */
  private async deleteObsoletePlans(
    existingPlans: IDetailedHbarSpendingPlan[],
    spendingPlanConfigs: SpendingPlanConfig[],
    requestDetails: RequestDetails,
  ): Promise<number> {
    const plansToDelete = existingPlans.filter((plan) => !spendingPlanConfigs.some((spc) => spc.id === plan.id));
    for (const { id } of plansToDelete) {
      this.logger.info(
        `Deleting HBAR spending plan with ID "${id}", as it is no longer in the spending plan configuration...`,
      );
      await this.hbarSpendingPlanRepository.delete(id, requestDetails);
      await this.ethAddressHbarSpendingPlanRepository.deleteAllByPlanId(
        id,
        'populatePreconfiguredSpendingPlans',
        requestDetails,
      );
      await this.ipAddressHbarSpendingPlanRepository.deleteAllByPlanId(
        id,
        'populatePreconfiguredSpendingPlans',
        requestDetails,
      );
    }
    return plansToDelete.length;
  }

  /**
   * Adds new HBAR spending plans to the database.
   *
   * @param {SpendingPlanConfig[]} spendingPlanConfigs - The current spending plan configurations.
   * @param {IDetailedHbarSpendingPlan[]} existingPlans - The existing HBAR spending plans in the database.
   * @param {RequestDetails} requestDetails - The details of the current request.
   * @returns {Promise<number>} - A promise that resolves with the number of plans added.
   * @private
   */
  private async addNewPlans(
    spendingPlanConfigs: SpendingPlanConfig[],
    existingPlans: IDetailedHbarSpendingPlan[],
    requestDetails: RequestDetails,
  ): Promise<number> {
    const plansToAdd = spendingPlanConfigs.filter((spc) => !existingPlans.some((plan) => plan.id === spc.id));
    for (const { id, name, subscriptionTier } of plansToAdd) {
      await this.hbarSpendingPlanRepository.create(subscriptionTier, requestDetails, this.TTL, id);
      this.logger.info(
        `Created HBAR spending plan "${name}" with ID "${id}" and subscriptionTier "${subscriptionTier}"`,
      );
    }
    return plansToAdd.length;
  }

  /**
   * Updates the associations of HBAR spending plans with ETH and IP addresses.
   *
   * @param {SpendingPlanConfig[]} spendingPlanConfigs - The current spending plan configurations.
   * @param {RequestDetails} requestDetails - The details of the current request.
   * @returns {Promise<void>} - A promise that resolves when the operation is complete.
   * @private
   */
  private async updatePlanAssociations(
    spendingPlanConfigs: SpendingPlanConfig[],
    requestDetails: RequestDetails,
  ): Promise<void> {
    for (const planConfig of spendingPlanConfigs) {
      this.logger.trace(
        `Updating associations for HBAR spending plan '${planConfig.name}' with ID ${planConfig.id}...`,
      );
      await this.deleteObsoleteEthAddressAssociations(planConfig, requestDetails);
      await this.deleteObsoleteIpAddressAssociations(planConfig, requestDetails);
      await this.updateEthAddressAssociations(planConfig, requestDetails);
      await this.updateIpAddressAssociations(planConfig, requestDetails);
    }
  }

  /**
   * Updates the associations of an HBAR spending plan with ETH addresses.
   *
   * @param {SpendingPlanConfig} planConfig - The spending plan configuration.
   * @param {RequestDetails} requestDetails - The details of the current request.
   * @returns {Promise<void>} - A promise that resolves when the operation is complete.
   * @private
   */
  private async updateEthAddressAssociations(
    planConfig: SpendingPlanConfig,
    requestDetails: RequestDetails,
  ): Promise<void> {
    const currentEthAddresses = await this.ethAddressHbarSpendingPlanRepository
      .findAllByPlanId(planConfig.id, 'populatePreconfiguredSpendingPlans', requestDetails)
      .then((ethAddressPlans) => ethAddressPlans.map((plan) => plan.ethAddress));

    const addressesToDelete = currentEthAddresses.filter(
      (ethAddress) => !planConfig.ethAddresses?.includes(ethAddress),
    );
    await Promise.all(
      addressesToDelete.map(async (ethAddress) => {
        await this.ethAddressHbarSpendingPlanRepository.delete(ethAddress, requestDetails);
        this.logger.info(
          `Removed association between ETH address ${ethAddress} and HBAR spending plan '${planConfig.name}'`,
        );
      }),
    );

    const addressesToAdd =
      planConfig.ethAddresses?.filter((ethAddress) => !currentEthAddresses.includes(ethAddress)) || [];
    await Promise.all(
      addressesToAdd.map(async (ethAddress) => {
        await this.ethAddressHbarSpendingPlanRepository.save(
          { ethAddress, planId: planConfig.id },
          requestDetails,
          this.TTL,
        );
        this.logger.info(`Associated HBAR spending plan '${planConfig.name}' with ETH address ${ethAddress}`);
      }),
    );
  }

  /**
   * Updates the associations of an HBAR spending plan with IP addresses.
   *
   * @param {SpendingPlanConfig} planConfig - The spending plan configuration.
   * @param {RequestDetails} requestDetails - The details of the current request.
   * @returns {Promise<void>} - A promise that resolves when the operation is complete.
   * @private
   */
  private async updateIpAddressAssociations(
    planConfig: SpendingPlanConfig,
    requestDetails: RequestDetails,
  ): Promise<void> {
    const currentIpAddresses = await this.ipAddressHbarSpendingPlanRepository
      .findAllByPlanId(planConfig.id, 'populatePreconfiguredSpendingPlans', requestDetails)
      .then((ipAddressPlans) => ipAddressPlans.map((plan) => plan.ipAddress));

    const addressesToDelete = currentIpAddresses.filter((ipAddress) => !planConfig.ipAddresses?.includes(ipAddress));
    await Promise.all(
      addressesToDelete.map(async (ipAddress) => {
        await this.ipAddressHbarSpendingPlanRepository.delete(ipAddress, requestDetails);
        this.logger.info(`Removed association between IP address and HBAR spending plan '${planConfig.name}'`);
      }),
    );

    const addressesToAdd = planConfig.ipAddresses?.filter((ipAddress) => !currentIpAddresses.includes(ipAddress)) || [];
    await Promise.all(
      addressesToAdd.map(async (ipAddress) => {
        await this.ipAddressHbarSpendingPlanRepository.save(
          { ipAddress, planId: planConfig.id },
          requestDetails,
          this.TTL,
        );
        this.logger.info(`Associated HBAR spending plan '${planConfig.name}' with IP address`);
      }),
    );
  }

  /**
   * Deletes obsolete ETH address associations from the cache.
   *
   * For example, if an ETH address is associated with a plan different from the one in the {@link SPENDING_PLANS_CONFIG_FILE},
   * the association is deleted from the cache to allow the new association from the configuration file to take effect.
   *
   * @param {SpendingPlanConfig} planConfig - The spending plan configuration.
   * @param {RequestDetails} requestDetails - The details of the current request.
   * @private
   */
  private async deleteObsoleteEthAddressAssociations(planConfig: SpendingPlanConfig, requestDetails: RequestDetails) {
    for (const ethAddress of planConfig.ethAddresses || []) {
      const exists = await this.ethAddressHbarSpendingPlanRepository.existsByAddress(ethAddress, requestDetails);
      if (exists) {
        const ethAddressPlan = await this.ethAddressHbarSpendingPlanRepository.findByAddress(
          ethAddress,
          requestDetails,
        );
        if (ethAddressPlan.planId !== planConfig.id) {
          this.logger.info(
            `Deleting association between ETH address ${ethAddress} and HBAR spending plan '${planConfig.name}'`,
          );
          await this.ethAddressHbarSpendingPlanRepository.delete(ethAddress, requestDetails);
        }
      }
    }
  }

  /**
   * Deletes obsolete IP address associations from the cache.
   *
   * For example, if an IP address is associated with a plan different from the one in the {@link SPENDING_PLANS_CONFIG_FILE},
   * the association is deleted from the cache to allow the new association from the configuration file to take effect.
   *
   * @param {SpendingPlanConfig} planConfig - The spending plan configuration.
   * @param {RequestDetails} requestDetails - The details of the current request.
   * @private
   */
  private async deleteObsoleteIpAddressAssociations(planConfig: SpendingPlanConfig, requestDetails: RequestDetails) {
    for (const ipAddress of planConfig.ipAddresses || []) {
      const exists = await this.ipAddressHbarSpendingPlanRepository.existsByAddress(ipAddress, requestDetails);
      if (exists) {
        const ipAddressPlan = await this.ipAddressHbarSpendingPlanRepository.findByAddress(ipAddress, requestDetails);
        if (ipAddressPlan.planId !== planConfig.id) {
          this.logger.info(`Deleting association between IP address and HBAR spending plan '${planConfig.name}'`);
          await this.ipAddressHbarSpendingPlanRepository.delete(ipAddress, requestDetails);
        }
      }
    }
  }
}<|MERGE_RESOLUTION|>--- conflicted
+++ resolved
@@ -48,19 +48,6 @@
   private readonly TTL: number = -1;
 
   /**
-<<<<<<< HEAD
-=======
-   * The name of the spending plans configuration file. Defaults to `spendingPlansConfig.json`.
-   *
-   * @type {string}
-   * @private
-   */
-  // @ts-ignore
-  private readonly SPENDING_PLANS_CONFIG_FILE: string =
-    ConfigService.get('HBAR_SPENDING_PLANS_CONFIG_FILE') || 'spendingPlansConfig.json';
-
-  /**
->>>>>>> 1ad7040e
    * Creates an instance of `HbarSpendingPlanConfigService`.
    *
    * @constructor
@@ -140,7 +127,7 @@
    * @private
    */
   private static loadSpendingPlansConfig(logger: Logger): SpendingPlanConfig[] {
-    const filename = process.env.HBAR_SPENDING_PLANS_CONFIG_FILE || 'spendingPlansConfig.json';
+    const filename = ConfigService.get('HBAR_SPENDING_PLANS_CONFIG_FILE') || 'spendingPlansConfig.json';
     const configPath = findConfig(filename);
     if (!configPath || !fs.existsSync(configPath)) {
       logger.trace(`Configuration file not found at path "${configPath ?? filename}"`);
