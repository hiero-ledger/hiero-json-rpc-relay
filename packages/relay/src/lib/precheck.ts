/*-
 *
 * Hedera JSON RPC Relay
 *
 * Copyright (C) 2022 Hedera Hashgraph, LLC
 *
 * Licensed under the Apache License, Version 2.0 (the "License");
 * you may not use this file except in compliance with the License.
 * You may obtain a copy of the License at
 *
 *      http://www.apache.org/licenses/LICENSE-2.0
 *
 * Unless required by applicable law or agreed to in writing, software
 * distributed under the License is distributed on an "AS IS" BASIS,
 * WITHOUT WARRANTIES OR CONDITIONS OF ANY KIND, either express or implied.
 * See the License for the specific language governing permissions and
 * limitations under the License.
 *
 */

import * as ethers from 'ethers';
import { predefined } from './errors';
import { MirrorNodeClient } from './clients';
<<<<<<< HEAD
import {BigNumber} from "ethers";
=======
import {EthImpl} from "./eth";
import {Logger} from "pino";
>>>>>>> 25063baa

export class Precheck {
  private mirrorNodeClient: MirrorNodeClient;
  private chain: string;
  private readonly logger: Logger;

  constructor(mirrorNodeClient: MirrorNodeClient, logger: Logger, chainId: string) {
    this.mirrorNodeClient = mirrorNodeClient;
    this.chain = chainId;
    this.logger = logger;
  }

  /**
   * @param transaction
   */
  async nonce(transaction: string) {
    const tx = ethers.utils.parseTransaction(transaction);
    const rsTx = await ethers.utils.resolveProperties({
      gasPrice: tx.gasPrice,
      gasLimit: tx.gasLimit,
      value: tx.value,
      nonce: tx.nonce,
      data: tx.data,
      chainId: tx.chainId,
      to: tx.to
    });
    const raw = ethers.utils.serializeTransaction(rsTx);
    const recoveredAddress = ethers.utils.recoverAddress(
      ethers.utils.arrayify(ethers.utils.keccak256(raw)),
      // @ts-ignore
      ethers.utils.joinSignature({ 'r': tx.r, 's': tx.s, 'v': tx.v })
    );
    const accountInfo = await this.mirrorNodeClient.getAccount(recoveredAddress);

    // @ts-ignore
    if (accountInfo && accountInfo.ethereum_nonce > tx.nonce) {
      throw predefined.NONCE_TOO_LOW;
    }
  }

<<<<<<< HEAD
  /**
   * @param transaction
   */
  async gasLimit(transaction: string) {
    const BLOCK_GAS_LIMIT = 15_000_000;

    const tx = ethers.utils.parseTransaction(transaction);
    const gasLimit = tx.gasLimit.toNumber();

    const intrinsicGasCost = this.transactionIntrinsicGasCost(tx.data, tx.to);

    if (gasLimit > BLOCK_GAS_LIMIT) {
      throw predefined.GAS_LIMIT_TOO_HIGH;
    } else if (gasLimit < intrinsicGasCost) {
      throw predefined.GAS_LIMIT_TOO_LOW;
    }
  }

  private transactionIntrinsicGasCost(data: string, to: string|undefined) {
    const TX_DATA_ZERO_COST = 4;
    const ISTANBUL_TX_DATA_NON_ZERO_COST = 16;
    const TX_BASE_COST = 21_000;
    const TX_CREATE_EXTRA = 32000;

    const isCreate = (to == undefined) ||(to.length == 0);

    let zeros = 0;

    const dataBytes = Buffer.from(data, "hex");

    for (let i=0; i<dataBytes.length; i++) {
      if (dataBytes[i] == 0) {
        zeros++;
      }
    }

    const nonZeros = data.length - zeros;
    const cost = TX_BASE_COST + TX_DATA_ZERO_COST * zeros + ISTANBUL_TX_DATA_NON_ZERO_COST * nonZeros;

    return isCreate ? cost + TX_CREATE_EXTRA : cost;
=======
  chainId(transaction: string) {
    const tx = ethers.utils.parseTransaction(transaction);
    const txChainId = EthImpl.prepend0x(Number(tx.chainId).toString(16));
    const passes = txChainId === this.chain;
    if (!passes) {
      this.logger.trace('Failed chainId precheck for sendRawTransaction(transaction=%s, chainId=%s)', transaction, txChainId);
    }

    return {
      passes,
      chainId: txChainId
    };
>>>>>>> 25063baa
  }
}<|MERGE_RESOLUTION|>--- conflicted
+++ resolved
@@ -21,12 +21,9 @@
 import * as ethers from 'ethers';
 import { predefined } from './errors';
 import { MirrorNodeClient } from './clients';
-<<<<<<< HEAD
-import {BigNumber} from "ethers";
-=======
 import {EthImpl} from "./eth";
 import {Logger} from "pino";
->>>>>>> 25063baa
+import {BigNumber} from "ethers";
 
 export class Precheck {
   private mirrorNodeClient: MirrorNodeClient;
@@ -67,7 +64,6 @@
     }
   }
 
-<<<<<<< HEAD
   /**
    * @param transaction
    */
@@ -108,7 +104,8 @@
     const cost = TX_BASE_COST + TX_DATA_ZERO_COST * zeros + ISTANBUL_TX_DATA_NON_ZERO_COST * nonZeros;
 
     return isCreate ? cost + TX_CREATE_EXTRA : cost;
-=======
+  }
+
   chainId(transaction: string) {
     const tx = ethers.utils.parseTransaction(transaction);
     const txChainId = EthImpl.prepend0x(Number(tx.chainId).toString(16));
@@ -121,6 +118,5 @@
       passes,
       chainId: txChainId
     };
->>>>>>> 25063baa
   }
 }