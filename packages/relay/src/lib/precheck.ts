/*-
 *
 * Hedera JSON RPC Relay
 *
 * Copyright (C) 2022 Hedera Hashgraph, LLC
 *
 * Licensed under the Apache License, Version 2.0 (the "License");
 * you may not use this file except in compliance with the License.
 * You may obtain a copy of the License at
 *
 *      http://www.apache.org/licenses/LICENSE-2.0
 *
 * Unless required by applicable law or agreed to in writing, software
 * distributed under the License is distributed on an "AS IS" BASIS,
 * WITHOUT WARRANTIES OR CONDITIONS OF ANY KIND, either express or implied.
 * See the License for the specific language governing permissions and
 * limitations under the License.
 *
 */

import * as ethers from 'ethers';
import {predefined} from './errors';
import { MirrorNodeClient, SDKClient } from './clients';
<<<<<<< HEAD
import {EthImpl} from "./eth";
import {Logger} from "pino";
=======
import { EthImpl } from "./eth";
import { Logger } from "pino";
>>>>>>> 5a08c82e
import constants from './constants';

export class Precheck {
  private mirrorNodeClient: MirrorNodeClient;
  private sdkClient: SDKClient;
  private chain: string;
  private readonly logger: Logger;

  constructor(mirrorNodeClient: MirrorNodeClient, sdkClient: SDKClient, logger: Logger, chainId: string) {
    this.mirrorNodeClient = mirrorNodeClient;
    this.sdkClient = sdkClient;
    this.chain = chainId;
    this.logger = logger;
  }

  /**
   * @param transaction
   */
  async nonce(transaction: string) {
    const tx = ethers.utils.parseTransaction(transaction);
    const rsTx = await ethers.utils.resolveProperties({
      gasPrice: tx.gasPrice,
      gasLimit: tx.gasLimit,
      value: tx.value,
      nonce: tx.nonce,
      data: tx.data,
      chainId: tx.chainId,
      to: tx.to
    });
    const raw = ethers.utils.serializeTransaction(rsTx);
    const recoveredAddress = ethers.utils.recoverAddress(
      ethers.utils.arrayify(ethers.utils.keccak256(raw)),
      // @ts-ignore
      ethers.utils.joinSignature({ 'r': tx.r, 's': tx.s, 'v': tx.v })
    );
    const accountInfo = await this.mirrorNodeClient.getAccount(recoveredAddress);

    // @ts-ignore
    if (accountInfo && accountInfo.ethereum_nonce > tx.nonce) {
      throw predefined.NONCE_TOO_LOW;
    }
  }

  /**
   * @param transaction
   */
  async gasLimit(transaction: string) {
    const tx = ethers.utils.parseTransaction(transaction);
    const gasLimit = tx.gasLimit.toNumber();
    const failBaseLog = 'Failed gasLimit precheck for sendRawTransaction(transaction=%s).';

    const intrinsicGasCost = Precheck.transactionIntrinsicGasCost(tx.data, tx.to);


    if (gasLimit > constants.BLOCK_GAS_LIMIT) {
      this.logger.trace(`${failBaseLog} Gas Limit was too high: %s, block gas limit: %s`, transaction, gasLimit, constants.BLOCK_GAS_LIMIT);
      throw predefined.GAS_LIMIT_TOO_HIGH;
    } else if (gasLimit < intrinsicGasCost) {
      this.logger.trace(`${failBaseLog} Gas Limit was too low: %s, intrinsic gas cost: %s`, transaction, gasLimit, intrinsicGasCost);
      throw predefined.GAS_LIMIT_TOO_LOW;
    }
  }

  /**
   * Calculates the intrinsic gas cost based on the number of empty bytes and whether the transaction is CONTRACT_CREATE
   * @param data
   * @param to
   * @private
   */
  private static transactionIntrinsicGasCost(data: string, to: string|undefined) {
    const isCreate = (to == undefined) || (to.length == 0);

    let zeros = 0;

    const dataBytes = Buffer.from(data, "hex");

    for (const c of dataBytes) {
      if (c == 0) {
        zeros++;
      }
    }

    const nonZeros = data.length - zeros;
    const cost = constants.TX_BASE_COST + constants.TX_DATA_ZERO_COST * zeros + constants.ISTANBUL_TX_DATA_NON_ZERO_COST * nonZeros;
    return isCreate ? cost + constants.TX_CREATE_EXTRA : cost;
  }

  chainId(transaction: string) {
    const tx = ethers.utils.parseTransaction(transaction);
    const txChainId = EthImpl.prepend0x(Number(tx.chainId).toString(16));
    const passes = txChainId === this.chain;
    if (!passes) {
      this.logger.trace('Failed chainId precheck for sendRawTransaction(transaction=%s, chainId=%s)', transaction, txChainId);
      throw predefined.UNSUPPORTED_CHAIN_ID(txChainId, this.chain);
    }
  }

  gasPrice(transaction: string, gasPrice: number) {
    const tx = ethers.utils.parseTransaction(transaction);
    const minGasPrice = ethers.ethers.BigNumber.from(gasPrice);
    const txGasPrice = tx.gasPrice || tx.maxFeePerGas!.add(tx.maxPriorityFeePerGas!);
    const passes = txGasPrice.gte(minGasPrice);

    if (!passes) {
      this.logger.trace('Failed gas price precheck for sendRawTransaction(transaction=%s, gasPrice=%s, requiredGasPrice=%s)', transaction, txGasPrice, minGasPrice);
    }

    return {
      passes,
      error: predefined.GAS_PRICE_TOO_LOW
    };
  }

  async balance(transaction: string, callerName: string) {
    const result = {
      passes: false,
      error: predefined.INSUFFICIENT_ACCOUNT_BALANCE
    };

    const tx = ethers.utils.parseTransaction(transaction);
    const txGas = tx.gasPrice || tx.maxFeePerGas!.add(tx.maxPriorityFeePerGas!);
    const txTotalValue = tx.value.add(txGas.mul(tx.gasLimit));

    try {
      const { account }: any = await this.mirrorNodeClient.getAccount(tx.from!);
      const accountBalance = await this.sdkClient.getAccountBalanceInWeiBar(account, callerName);

      result.passes = ethers.ethers.BigNumber.from(accountBalance.toString()).gte(txTotalValue);

      if (!result.passes) {
        this.logger.trace('Failed balance precheck for sendRawTransaction(transaction=%s, totalValue=%s, accountBalance=%s)', transaction, txTotalValue, accountBalance);
      }
    } catch (error: any) {
      this.logger.trace('Error on balance precheck for sendRawTransaction(transaction=%s, totalValue=%s, error=%s)', transaction, txTotalValue, error.message);

      result.passes = false;
      result.error = predefined.INTERNAL_ERROR;
    }

    return result;
  }

  /**
   * @param transaction
   */
  async gasLimit(transaction: string) {
    const tx = ethers.utils.parseTransaction(transaction);
    const gasLimit = tx.gasLimit.toNumber();
    const failBaseLog = 'Failed gasLimit precheck for sendRawTransaction(transaction=%s).';

    const intrinsicGasCost = Precheck.transactionIntrinsicGasCost(tx.data, tx.to);


    if (gasLimit > constants.BLOCK_GAS_LIMIT) {
      this.logger.trace(`${failBaseLog} Gas Limit was too high: %s, block gas limit: %s`, transaction, gasLimit, constants.BLOCK_GAS_LIMIT);
      throw predefined.GAS_LIMIT_TOO_HIGH;
    } else if (gasLimit < intrinsicGasCost) {
      this.logger.trace(`${failBaseLog} Gas Limit was too low: %s, intrinsic gas cost: %s`, transaction, gasLimit, intrinsicGasCost);
      throw predefined.GAS_LIMIT_TOO_LOW;
    }
  }

  /**
   * Calculates the intrinsic gas cost based on the number of empty bytes and whether the transaction is CONTRACT_CREATE
   * @param data
   * @param to
   * @private
   */
  private static transactionIntrinsicGasCost(data: string, to: string | undefined) {
    const isCreate = (to == undefined) || (to.length == 0);

    let zeros = 0;

    const dataBytes = Buffer.from(data, "hex");

    for (const c of dataBytes) {
      if (c == 0) {
        zeros++;
      }
    }

    const nonZeros = data.length - zeros;
    const cost = constants.TX_BASE_COST + constants.TX_DATA_ZERO_COST * zeros + constants.ISTANBUL_TX_DATA_NON_ZERO_COST * nonZeros;
    return isCreate ? cost + constants.TX_CREATE_EXTRA : cost;
  }
}<|MERGE_RESOLUTION|>--- conflicted
+++ resolved
@@ -19,15 +19,10 @@
  */
 
 import * as ethers from 'ethers';
-import {predefined} from './errors';
+import { predefined } from './errors';
 import { MirrorNodeClient, SDKClient } from './clients';
-<<<<<<< HEAD
-import {EthImpl} from "./eth";
-import {Logger} from "pino";
-=======
 import { EthImpl } from "./eth";
 import { Logger } from "pino";
->>>>>>> 5a08c82e
 import constants from './constants';
 
 export class Precheck {
@@ -71,49 +66,6 @@
     }
   }
 
-  /**
-   * @param transaction
-   */
-  async gasLimit(transaction: string) {
-    const tx = ethers.utils.parseTransaction(transaction);
-    const gasLimit = tx.gasLimit.toNumber();
-    const failBaseLog = 'Failed gasLimit precheck for sendRawTransaction(transaction=%s).';
-
-    const intrinsicGasCost = Precheck.transactionIntrinsicGasCost(tx.data, tx.to);
-
-
-    if (gasLimit > constants.BLOCK_GAS_LIMIT) {
-      this.logger.trace(`${failBaseLog} Gas Limit was too high: %s, block gas limit: %s`, transaction, gasLimit, constants.BLOCK_GAS_LIMIT);
-      throw predefined.GAS_LIMIT_TOO_HIGH;
-    } else if (gasLimit < intrinsicGasCost) {
-      this.logger.trace(`${failBaseLog} Gas Limit was too low: %s, intrinsic gas cost: %s`, transaction, gasLimit, intrinsicGasCost);
-      throw predefined.GAS_LIMIT_TOO_LOW;
-    }
-  }
-
-  /**
-   * Calculates the intrinsic gas cost based on the number of empty bytes and whether the transaction is CONTRACT_CREATE
-   * @param data
-   * @param to
-   * @private
-   */
-  private static transactionIntrinsicGasCost(data: string, to: string|undefined) {
-    const isCreate = (to == undefined) || (to.length == 0);
-
-    let zeros = 0;
-
-    const dataBytes = Buffer.from(data, "hex");
-
-    for (const c of dataBytes) {
-      if (c == 0) {
-        zeros++;
-      }
-    }
-
-    const nonZeros = data.length - zeros;
-    const cost = constants.TX_BASE_COST + constants.TX_DATA_ZERO_COST * zeros + constants.ISTANBUL_TX_DATA_NON_ZERO_COST * nonZeros;
-    return isCreate ? cost + constants.TX_CREATE_EXTRA : cost;
-  }
 
   chainId(transaction: string) {
     const tx = ethers.utils.parseTransaction(transaction);
