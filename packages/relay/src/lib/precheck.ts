--- conflicted
+++ resolved
@@ -7,13 +7,8 @@
 import { prepend0x } from '../formatters';
 import { MirrorNodeClient } from './clients';
 import constants from './constants';
-<<<<<<< HEAD
 import { JsonRpcError, predefined } from './errors/JsonRpcError';
 import { CommonService, TransactionPoolService } from './services';
-=======
-import { predefined } from './errors/JsonRpcError';
-import { CommonService } from './services';
->>>>>>> 57c9fa18
 import { RequestDetails } from './types';
 import { IAccountBalance } from './types/mirrorNode';
 
@@ -31,6 +26,7 @@
    * @param mirrorNodeClient - The MirrorNodeClient instance.
    * @param logger - The logger instance.
    * @param chainId - The chain ID.
+   * @param transactionPoolService
    */
   constructor(
     mirrorNodeClient: MirrorNodeClient,
@@ -82,20 +78,16 @@
     this.transactionSize(parsedTx);
     this.transactionType(parsedTx);
     this.gasLimit(parsedTx);
-<<<<<<< HEAD
     const mirrorAccountInfo = await this.verifyAccount(parsedTx, requestDetails);
     const signerNonce =
       mirrorAccountInfo.ethereum_nonce + ConfigService.get('ENABLE_TX_POOL')
         ? await this.transactionPoolService.getPendingCount(parsedTx.from!)
         : 0;
     this.nonce(parsedTx, signerNonce);
-=======
->>>>>>> 57c9fa18
     this.chainId(parsedTx);
     this.value(parsedTx);
     this.gasPrice(parsedTx, networkGasPriceInWeiBars);
     const signerAccountInfo = await this.verifyAccount(parsedTx, requestDetails);
-    this.nonce(parsedTx, signerAccountInfo.ethereum_nonce);
     this.balance(parsedTx, signerAccountInfo.balance);
     await this.receiverAccount(parsedTx, requestDetails);
   }
@@ -117,17 +109,6 @@
   /**
    * Checks the nonce of the transaction.
    * @param tx - The transaction.
-<<<<<<< HEAD
-   * @param signerNonce - The nonce of the account.
-   */
-  nonce(tx: Transaction, signerNonce: number): void {
-    if (this.logger.isLevelEnabled('trace')) {
-      this.logger.trace(`Nonce precheck for sendRawTransaction(tx.nonce=${tx.nonce}, signerNonce=${signerNonce})`);
-    }
-
-    if (signerNonce > tx.nonce) {
-      throw predefined.NONCE_TOO_LOW(tx.nonce, signerNonce);
-=======
    * @param accountNonce - The nonce of the account.
    */
   nonce(tx: Transaction, accountNonce: number | undefined): void {
@@ -137,7 +118,6 @@
 
     if (accountNonce > tx.nonce) {
       throw predefined.NONCE_TOO_LOW(tx.nonce, accountNonce);
->>>>>>> 57c9fa18
     }
   }
 
