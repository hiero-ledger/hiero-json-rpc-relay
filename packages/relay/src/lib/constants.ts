--- conflicted
+++ resolved
@@ -23,10 +23,6 @@
     ETH_BLOCK_NUMBER = 'eth_block_number',
     ETH_CALL = 'eth_call',
     ETH_GET_BALANCE = 'eth_get_balance',
-<<<<<<< HEAD
-    GET_TINYBAR_GAS_FEE = 'getTinyBarGasFee',
-    ETH_GET_BLOCK_BY_HASH = 'eth_getBlockByHash'
-=======
     ETH_GET_BLOCK_BY_NUMBER = 'eth_getBlockByNumber',
     FEE_HISTORY = 'fee_history',
     GAS_PRICE = 'gas_price',
@@ -34,7 +30,7 @@
     GET_CONTRACT_RESULT = 'getContractResult',
     GET_TINYBAR_GAS_FEE = 'getTinyBarGasFee',
     RESOLVE_ENTITY_TYPE = 'resolveEntityType',
->>>>>>> d332056b
+    ETH_GET_BLOCK_BY_HASH = 'eth_getBlockByHash'
 }
 
 enum CACHE_TTL {
