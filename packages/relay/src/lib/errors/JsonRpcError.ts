--- conflicted
+++ resolved
@@ -109,6 +109,7 @@
   'NONCE_TOO_LOW': (nonce, currentNonce) => new JsonRpcError({
     name: 'Nonce too low',
     code: 32001,
+    message: `Nonce too low. Provided nonce: ${nonce}, current nonce: ${currentNonce}`
     message: `Nonce too low. Provided nonce: ${nonce}, current nonce: ${currentNonce}`
   }),
   'NO_MINING_WORK': new JsonRpcError({
@@ -227,14 +228,11 @@
     code: -32011,
     message: `Exceeded maximum mirror node pagination count: ${count}`
   }),
-<<<<<<< HEAD
   'MAX_BLOCK_SIZE': (count: number) => new JsonRpcError({
     name: 'Block size too large',
     code: -32000,
     message: `Exceeded max transactions that can be returned in a block: ${count}`
   }),
-=======
->>>>>>> 2e7ec940
   'UNKNOWN_BLOCK': new JsonRpcError({
     name: 'Unknown block',
     code: -39012,
