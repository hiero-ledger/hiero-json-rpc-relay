--- conflicted
+++ resolved
@@ -92,11 +92,7 @@
   getUncleCountByBlockNumber(): Promise<string>;
 
   // getWork();
-<<<<<<< HEAD
-  feeHistory(blockCount: string, newestBlock: string, rewardPercentiles: Array<number>|null): Promise<any>;
-=======
   feeHistory(blockCount: number, newestBlock: string, rewardPercentiles: Array<number>|null): Promise<any>;
->>>>>>> a55be1ac
 
   hashrate(): Promise<string>;
 
