/*-
 *
 * Hedera JSON RPC Relay
 *
 * Copyright (C) 2022 Hedera Hashgraph, LLC
 *
 * Licensed under the Apache License, Version 2.0 (the "License");
 * you may not use this file except in compliance with the License.
 * You may obtain a copy of the License at
 *
 *      http://www.apache.org/licenses/LICENSE-2.0
 *
 * Unless required by applicable law or agreed to in writing, software
 * distributed under the License is distributed on an "AS IS" BASIS,
 * WITHOUT WARRANTIES OR CONDITIONS OF ANY KIND, either express or implied.
 * See the License for the specific language governing permissions and
 * limitations under the License.
 *
 */

<<<<<<< HEAD
import {Block, Log, Receipt, Transaction} from './lib/model';
=======
import {Block, Receipt, Transaction} from './lib/model';
import {JsonRpcError} from './lib/errors';

export { JsonRpcError };
>>>>>>> e12eff6a

export { RelayImpl } from './lib/relay';

export interface Relay {
  web3(): Web3;

  net(): Net;

  eth(): Eth;
}

export interface Web3 {
  clientVersion(): string;
}

export interface Net {
  listening(): boolean;

  version(): string;
}

export interface Eth {

  blockNumber(): Promise<number>;

  call(call: any, blockParam: string): Promise<string>;

  coinbase(): JsonRpcError;

  estimateGas(): Promise<number>;

  gasPrice(): Promise<number>;

  getBalance(account: string, blockNumber: string | null): Promise<string>;

  getBlockByHash(hash: string, showDetails: boolean): Promise<Block | null>;

  getBlockByNumber(blockNum: string, showDetails: boolean): Promise<Block | null>;

  getBlockTransactionCountByHash(hash: string): Promise<number | null>;

  getBlockTransactionCountByNumber(blockNum: string): Promise<number | null>
  
  getCode(address: string, blockNumber: string | null): Promise<string>;

  chainId(): string;

  getLogs(blockHash: string|null, fromBlock: string|null, toBlock: string|null, address: string|null, topics: any[]|null): Promise<Log[]>;

  // getStorageAt(address: string, slot: string, blockNumber: string|null);

  getTransactionByBlockHashAndIndex(hash: string, index: number): Promise<Transaction | null>;

  getTransactionByBlockNumberAndIndex(blockNum: string, index: number): Promise<Transaction | null>;

  getTransactionByHash(hash: string): Promise<Transaction | null>;
  
  getTransactionCount(address: string, blocknum: string): Promise<number>;

  getTransactionReceipt(hash: string): Promise<Receipt | null>;

  getUncleByBlockHashAndIndex(): Promise<any>;

  getUncleByBlockNumberAndIndex(): Promise<any>;

  getUncleCountByBlockHash(): Promise<string>;

  getUncleCountByBlockNumber(): Promise<string>;

  getWork(): JsonRpcError;

  feeHistory(blockCount: number, newestBlock: string, rewardPercentiles: Array<number>|null): Promise<any>;

  hashrate(): Promise<string>;

  mining(): Promise<boolean>;

  protocolVersion(): JsonRpcError;

  sendRawTransaction(transaction: string): Promise<string>;

  sendTransaction(): JsonRpcError;

  sign(): JsonRpcError;

  signTransaction(): JsonRpcError;

  submitHashrate(): JsonRpcError;

  submitWork(): Promise<boolean>;

  syncing(): Promise<boolean>;

  accounts(): Array<any>;
}<|MERGE_RESOLUTION|>--- conflicted
+++ resolved
@@ -18,14 +18,10 @@
  *
  */
 
-<<<<<<< HEAD
 import {Block, Log, Receipt, Transaction} from './lib/model';
-=======
-import {Block, Receipt, Transaction} from './lib/model';
 import {JsonRpcError} from './lib/errors';
 
 export { JsonRpcError };
->>>>>>> e12eff6a
 
 export { RelayImpl } from './lib/relay';
 
