// SPDX-License-Identifier: Apache-2.0

import { TracerType } from './lib/constants';
import { JsonRpcError, predefined } from './lib/errors/JsonRpcError';
import { MirrorNodeClientError } from './lib/errors/MirrorNodeClientError';
import WebSocketError from './lib/errors/WebSocketError';
import { Block, Log, Receipt, Transaction } from './lib/model';
import { IContractCallRequest, IGetLogsParams, INewFilterParams, ITracerConfig, RequestDetails } from './lib/types';

export { JsonRpcError, predefined, MirrorNodeClientError, WebSocketError };

<<<<<<< HEAD
export { RelayImpl } from './lib/relay';

export interface Relay {
  web3(): Web3;

  net(): Net;

  admin(): Admin;

  eth(): Eth;

  subs(): Subs | undefined;

  mirrorClient(): MirrorNodeClient;
}
=======
export { Relay } from './lib/relay';
>>>>>>> aac3b284

export interface Subs {
  generateId(): string;

  subscribe(connection, event: string, filters?: {}): string;

  unsubscribe(connection, subscriptionId?: string): number;
}

export interface Debug {
  traceTransaction: (
    transactionIdOrHash: string,
    tracer: TracerType,
    tracerConfig: ITracerConfig,
    requestDetails: RequestDetails,
  ) => Promise<any>;
}

export interface Web3 {
  clientVersion(): string;

  sha3(input: string): string;
}

export interface Net {
  listening(): boolean;

  version(): string;

  peerCount(): JsonRpcError;
}

export interface Admin {
  config(requestDetails: RequestDetails): any;
}

export interface Eth {
  blockNumber(requestDetails: RequestDetails): Promise<string>;

  call(call: any, blockParam: string | object | null, requestDetails: RequestDetails): Promise<string | JsonRpcError>;

  coinbase(requestDetails: RequestDetails): JsonRpcError;

  estimateGas(
    transaction: IContractCallRequest,
    blockParam: string | null,
    requestDetails: RequestDetails,
  ): Promise<string | JsonRpcError>;

  gasPrice(requestDetails: RequestDetails): Promise<string>;

  getBalance(account: string, blockNumber: string | null, requestDetails: RequestDetails): Promise<string>;

  getBlockByHash(hash: string, showDetails: boolean, requestDetails: RequestDetails): Promise<Block | null>;

  getBlockByNumber(blockNum: string, showDetails: boolean, requestDetails: RequestDetails): Promise<Block | null>;

  getBlockTransactionCountByHash(hash: string, requestDetails: RequestDetails): Promise<string | null>;

  getBlockTransactionCountByNumber(blockNum: string, requestDetails: RequestDetails): Promise<string | null>;

  getCode(address: string, blockNumber: string | null, requestDetails: RequestDetails): Promise<string>;

  chainId(requestDetails: RequestDetails): string;

  getLogs(params: IGetLogsParams, requestDetails: RequestDetails): Promise<Log[]>;

  getStorageAt(
    address: string,
    slot: string,
    blockNumber: string | null,
    requestDetails: RequestDetails,
  ): Promise<string>;

  getTransactionByBlockHashAndIndex(
    hash: string,
    index: string,
    requestDetails: RequestDetails,
  ): Promise<Transaction | null>;

  getTransactionByBlockNumberAndIndex(
    blockNum: string,
    index: string,
    requestDetails: RequestDetails,
  ): Promise<Transaction | null>;

  getTransactionByHash(hash: string, requestDetails: RequestDetails): Promise<Transaction | null>;

  getTransactionCount(
    address: string,
    blockNum: string,
    requestDetails: RequestDetails,
  ): Promise<string | JsonRpcError>;

  getTransactionReceipt(hash: string, requestDetails: RequestDetails): Promise<Receipt | null>;

  getUncleByBlockHashAndIndex(requestDetails: RequestDetails): Promise<any>;

  getUncleByBlockNumberAndIndex(requestDetails: RequestDetails): Promise<any>;

  getUncleCountByBlockHash(requestDetails: RequestDetails): Promise<string>;

  getUncleCountByBlockNumber(requestDetails: RequestDetails): Promise<string>;

  getWork(requestDetails: RequestDetails): JsonRpcError;

  feeHistory(
    blockCount: number,
    newestBlock: string,
    rewardPercentiles: Array<number> | null,
    requestDetails: RequestDetails,
  ): Promise<any>;

  hashrate(requestDetails: RequestDetails): Promise<string>;

  maxPriorityFeePerGas(requestDetails: RequestDetails): Promise<string>;

  mining(requestDetails: RequestDetails): Promise<boolean>;

  newFilter(params: INewFilterParams, requestDetails: RequestDetails): Promise<string>;

  newBlockFilter(requestDetails: RequestDetails): Promise<string>;

  getFilterLogs(filterId: string, requestDetails: RequestDetails): Promise<Log[]>;

  getFilterChanges(filterId: string, requestDetails: RequestDetails): Promise<string[] | Log[]>;

  newPendingTransactionFilter(requestDetails: RequestDetails): Promise<JsonRpcError>;

  uninstallFilter(filterId: string, requestDetails: RequestDetails): Promise<boolean>;

  protocolVersion(requestDetails: RequestDetails): JsonRpcError;

  sendRawTransaction(transaction: string, requestDetails: RequestDetails): Promise<string | JsonRpcError>;

  sendTransaction(requestDetails: RequestDetails): JsonRpcError;

  sign(requestDetails: RequestDetails): JsonRpcError;

  signTransaction(requestDetails: RequestDetails): JsonRpcError;

  submitHashrate(requestDetails: RequestDetails): JsonRpcError;

  submitWork(requestDetails: RequestDetails): Promise<boolean>;

  syncing(requestDetails: RequestDetails): Promise<boolean>;

  accounts(requestDetails: RequestDetails): Array<any>;
}<|MERGE_RESOLUTION|>--- conflicted
+++ resolved
@@ -9,25 +9,7 @@
 
 export { JsonRpcError, predefined, MirrorNodeClientError, WebSocketError };
 
-<<<<<<< HEAD
-export { RelayImpl } from './lib/relay';
-
-export interface Relay {
-  web3(): Web3;
-
-  net(): Net;
-
-  admin(): Admin;
-
-  eth(): Eth;
-
-  subs(): Subs | undefined;
-
-  mirrorClient(): MirrorNodeClient;
-}
-=======
 export { Relay } from './lib/relay';
->>>>>>> aac3b284
 
 export interface Subs {
   generateId(): string;
