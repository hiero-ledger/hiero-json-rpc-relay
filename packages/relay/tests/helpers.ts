/*-
 *
 * Hedera JSON RPC Relay
 *
 * Copyright (C) 2022-2024 Hedera Hashgraph, LLC
 *
 * Licensed under the Apache License, Version 2.0 (the "License");
 * you may not use this file except in compliance with the License.
 * You may obtain a copy of the License at
 *
 *      http://www.apache.org/licenses/LICENSE-2.0
 *
 * Unless required by applicable law or agreed to in writing, software
 * distributed under the License is distributed on an "AS IS" BASIS,
 * WITHOUT WARRANTIES OR CONDITIONS OF ANY KIND, either express or implied.
 * See the License for the specific language governing permissions and
 * limitations under the License.
 *
 */

import crypto from 'crypto';
import { expect } from 'chai';
import { ethers } from 'ethers';
import { v4 as uuid } from 'uuid';
import constants from '../src/lib/constants';
import { Hbar, HbarUnit } from '@hashgraph/sdk';
import { formatRequestIdMessage, numberTo0x, toHash32 } from '../src/formatters';
import { RedisInMemoryServer } from './redisInMemoryServer';
import { Logger } from 'pino';
import { ConfigService } from '@hashgraph/json-rpc-config-service/dist/services';
import { ConfigServiceTestHelper } from '../../config-service/tests/configServiceTestHelper';

// Randomly generated key
const defaultPrivateKey = '8841e004c6f47af679c91d9282adc62aeb9fabd19cdff6a9da5a358d0613c30a';

const getQueryParams = (params: object) => {
  if (!Object.keys(params).length) {
    return '';
  }

  return '?'.concat(
    Object.entries(params)
      .map(([key, value]) => `${key}=${value}`)
      .join('&'),
  );
};

const expectUnsupportedMethod = (result) => {
  expect(result).to.have.property('code');
  expect(result.code).to.be.equal(-32601);
  expect(result).to.have.property('name');
  expect(result.name).to.be.equal('Method not found');
  expect(result).to.have.property('message');
  expect(result.message).to.be.equal('Unsupported JSON-RPC method');
};

const expectedError = () => {
  expect(true).to.eq(false);
};

const signTransaction = async (transaction, key = defaultPrivateKey) => {
  const wallet = new ethers.Wallet(key);
  return wallet.signTransaction(transaction);
};

const random20BytesAddress = (addHexPrefix = true) => {
  return (addHexPrefix ? '0x' : '') + crypto.randomBytes(20).toString('hex');
};

export const toHex = (num) => {
  return `0x${Number(num).toString(16)}`;
};

const getRequestId = () => {
  return formatRequestIdMessage(uuid());
};

export const ethCallFailing = async (ethImpl, args, block, requestDetails, assertFunc) => {
  let hasError = false;
  try {
    await ethImpl.call(args, block, requestDetails);
  } catch (error: any) {
    hasError = true;
    assertFunc(error);
  }
  expect(hasError).to.eq(true);
};

export async function ethGetLogsFailing(ethImpl, args, assertFunc) {
  let hasError = false;
  try {
    await ethImpl.getLogs(...args);
    expect(true).to.eq(false);
  } catch (error: any) {
    hasError = true;
    assertFunc(error);
  }
  expect(hasError).to.eq(true);
}

export const expectLogData = (res, log, tx) => {
  expect(res.address).to.eq(log.address);
  expect(res.blockHash).to.eq(toHash32(tx.block_hash));
  expect(res.blockHash.length).to.eq(66);
  expect(res.blockNumber).to.eq(numberTo0x(tx.block_number));
  expect(res.data).to.eq(log.data);
  expect(res.logIndex).to.eq(numberTo0x(log.index));
  expect(res.removed).to.eq(false);
  expect(res.topics).to.exist;
  expect(res.topics).to.deep.eq(log.topics);
  expect(res.transactionHash).to.eq(tx.hash);
  expect(res.transactionHash.length).to.eq(66);
  expect(res.transactionIndex).to.eq(numberTo0x(tx.transaction_index));
};

export const expectLogData1 = (res) => {
  expectLogData(res, defaultLogs.logs[0], defaultDetailedContractResults);
};

export const expectLogData2 = (res) => {
  expectLogData(res, defaultLogs.logs[1], defaultDetailedContractResults);
};

export const expectLogData3 = (res) => {
  expectLogData(res, defaultLogs.logs[2], defaultDetailedContractResults2);
};

export const expectLogData4 = (res) => {
  expectLogData(res, defaultLogs.logs[3], defaultDetailedContractResults3);
};

const mockData = {
  accountEvmAddress: '0x00000000000000000000000000000000000003f6',
  account: {
    account: '0.0.1014',
    alias: null,
    auto_renew_period: 7776000,
    balance: {
      balance: 0,
      timestamp: '1654168500.007651338',
      tokens: [],
    },
    deleted: false,
    ethereum_nonce: 7,
    evm_address: '0x00000000000000000000000000000000000003f6',
    expiry_timestamp: null,
    key: {
      _type: 'ED25519',
      key: '0aa8e21064c61eab86e2a9c164565b4e7a9a4146106e0a6cd03a8c395a110e92',
    },
    max_automatic_token_associations: 0,
    memo: '',
    receiver_sig_required: null,
    transactions: [],
    links: {
      next: null,
    },
  },

  blocks: {
    blocks: [
      {
        count: 17,
        hapi_version: '0.38.10',
        hash: '0xa1bff58c8980be6f08e357d78a2eeea35f57408907695d0a4e9f6bdc5ad361be717e0a89f4d4eab7c79da926d466f184',
        name: '2023-06-06T03_26_52.041881845Z.rcd.gz',
        number: 0,
        previous_hash:
          '0x000000000000000000000000000000000000000000000000000000000000000000000000000000000000000000000000',
        size: 5496,
        timestamp: { from: '1686022012.041881845', to: '1686022013.882529003' },
        gas_used: 0,
        logs_bloom: '0x',
      },
      {
        count: 33,
        hapi_version: '0.38.10',
        hash: '0x88fbc1805d2193f45de7974259d5bde32e5a9afb071dbc9c325d4635fee1bbba3e7f99e3c3ce866dfbca7379b4535813',
        name: '2023-06-06T03_26_50.010262867Z.rcd.gz',
        number: 1,
        previous_hash:
          '0xa1bff58c8980be6f08e357d78a2eeea35f57408907695d0a4e9f6bdc5ad361be717e0a89f4d4eab7c79da926d466f184',
        size: 7068,
        timestamp: { from: '1686022010.010262867', to: '1686022011.869509167' },
        gas_used: 0,
        logs_bloom: '0x',
      },
      {
        count: 33,
        hapi_version: '0.38.10',
        hash: '0xdbc8c72721c30cfcec44a82d8c0b7ab841b36b2f8601a503fc89abed0af3747e',
        name: '2023-06-06T03_26_55.010262867Z.rcd.gz',
        number: 2,
        previous_hash:
          '0x88fbc1805d2193f45de7974259d5bde32e5a9afb071dbc9c325d4635fee1bbba3e7f99e3c3ce866dfbca7379b4535813',
        size: 7068,
        timestamp: { from: '1686022010.010262867', to: '1686022011.869509167' },
        gas_used: 0,
        logs_bloom: '0x',
      },
    ],
    links: { next: null },
  },

  contractEvmAddress: '0000000000000000000000000000000000001f41',
  contract: {
    contract_id: '0.0.2000',
    evm_address: '0000000000000000000000000000000000001f41',
    file_id: '0.0.1000',
    obtainer_id: '0.0.3000',
    timestamp: {
      from: '1651560386.060890949',
      to: null,
    },
  },

  tokenId: '0.0.13312',
  tokenLongZero: '0x0000000000000000000000000000000000003400',
  token: {
    admin_key: {
      _type: 'ProtobufEncoded',
      key: 10101,
    },
    auto_renew_account: '0.1.2',
    auto_renew_period: null,
    created_timestamp: '1234567890.000000001',
    deleted: false,
    decimals: 1000,
    expiry_timestamp: null,
    freeze_default: false,
    freeze_key: {
      _type: 'ProtobufEncoded',
      key: 10101,
    },
    initial_supply: 1000000,
    kyc_key: {
      _type: 'ProtobufEncoded',
      key: 10101,
    },
    max_supply: 9223372036854776000,
    memo: 'token memo',
    modified_timestamp: '1234567890.000000001',
    name: 'Token name',
    pause_key: {
      _type: 'ProtobufEncoded',
      key: 10101,
    },
    pause_status: 'UNPAUSED',
    supply_key: {
      _type: 'ProtobufEncoded',
      key: 10101,
    },
    supply_type: 'INFINITE',
    symbol: 'ORIGINALRDKSE',
    token_id: '0.0.13312',
    total_supply: 1000000,
    treasury_account_id: '0.1.2',
    type: 'FUNGIBLE_COMMON',
    wipe_key: {
      _type: 'ProtobufEncoded',
      key: 10101,
    },
    custom_fees: {
      created_timestamp: '1234567890.000000001',
      fixed_fees: [
        {
          amount: 100,
          collector_account_id: '0.1.5',
          denominating_token_id: '0.10.8',
        },
      ],
      fractional_fees: [
        {
          amount: {
            numerator: 12,
            denominator: 29,
          },
          collector_account_id: '0.1.6',
          denominating_token_id: '0.10.9',
          maximum: 120,
          minimum: 30,
          net_of_transfers: true,
        },
      ],
    },
  },

  notFound: {
    _status: {
      messages: [
        {
          message: 'Not found',
        },
      ],
    },
  },

  tooManyRequests: {
    _status: {
      messages: [
        {
          message: 'Too Many Requests',
        },
      ],
    },
  },

  contractReverted: {
    _status: {
      messages: [
        {
          message: 'CONTRACT_REVERT_EXECUTED',
          detail: '',
          data: '',
        },
      ],
    },
  },

  invalidTransaction: {
    _status: {
      messages: [
        {
          message: 'INVALID_TRANSACTION',
          detail: '',
          data: '',
        },
      ],
    },
  },

  failInvalid: {
    _status: {
      messages: [
        {
          message: 'FAIL_INVALID',
          detail: '',
          data: '',
        },
      ],
    },
  },

  notSuported: {
    _status: {
      messages: [
        {
          message: 'Auto account creation is not supported.',
          detail: '',
          data: '',
        },
      ],
    },
  },
};

export {
  expectUnsupportedMethod,
  expectedError,
  signTransaction,
  mockData,
  random20BytesAddress,
  getRequestId,
  getQueryParams,
};

export const bytecode =
  '0x608060405234801561001057600080fd5b5060405161078938038061078983398181016040528101906100329190';
export const blockHashTrimmed = '0x3c08bbbee74d287b1dcd3f0ca6d1d2cb92c90883c4acf9747de9f3f3162ad25b';
export const blobVersionedHash = '0x3c08bbbee74d287b1dcd3f0ca6d1d2cb92c90883c4acf9747de9f3f3162ad25b';
export const blockHash = `${blockHashTrimmed}999fc7e86699f60f2a3fb3ed9a646c6b`;
export const blockHash2 = `${blockHashTrimmed}999fc7e86699f60f2a3fb3ed9a646c6c`;
export const blockHash3 = `${blockHashTrimmed}999fc7e86699f60f2a3fb3ed9a646c6d`;
export const blockNumber = 3;
export const blockNumber2 = 4;
export const blockNumber3 = 5;
export const blockTransactionCount = 77;
export const gasUsed1 = 200000;
export const gasUsed2 = 800000;
export const maxGasLimit = 250000;
export const firstTransactionTimestampSeconds = '1653077541';
export const contractAddress1 = '0x000000000000000000000000000000000000055f';
export const contractTimestamp1 = `${firstTransactionTimestampSeconds}.983983199`;
export const contractHash1 = '0x4a563af33c4871b51a8b108aa2fe1dd5280a30dfb7236170ae5e5e7957eb6392';
export const contractHash2 = '0x4a563af33c4871b51a8b108aa2fe1dd5280a30dfb7236170ae5e5e7957eb6393';
export const contractHash3 = '0x4a563af33c4871b51a8b108aa2fe1dd5280a30dfb7236170ae5e5e7957eb6394';
export const contractAddress2 = '0x000000000000000000000000000000000000055e';
export const contractAddress3 = '0x44FDFC794FFFF9Ef010672DfC483b6DDb1950989';
export const contractTimestamp2 = '1653077542.701408897';
export const contractTimestamp3 = '1653088542.123456789';
export const contractId1 = '0.0.5001';
export const contractId2 = '0.0.5002';
export const signedTransactionHash =
  '0x02f87482012a0485a7a358200085a7a3582000832dc6c09400000000000000000000000000000000000003f78502540be40080c001a006f4cd8e6f84b76a05a5c1542a08682c928108ef7163d9c1bf1f3b636b1cd1fba032097cbf2dda17a2dcc40f62c97964d9d930cdce2e8a9df9a8ba023cda28e4ad';
export const LONG_ZERO_ADDRESS = '0x0000000000000000000000000000000000000557';

export const defaultBlock = {
  count: blockTransactionCount,
  hapi_version: '0.27.0',
  hash: blockHash,
  name: '2022-05-03T06_46_26.060890949Z.rcd',
  number: blockNumber,
  previous_hash: '0xf7d6481f659c866c35391ee230c374f163642ebf13a5e604e04a95a9ca48a298dc2dfa10f51bcbaab8ae23bc6d662a0b',
  size: null,
  timestamp: {
    from: '1651560386.060890949',
    to: '1651560389.060890949',
  },
  gas_used: gasUsed1 + gasUsed2,
  logs_bloom: '0x',
};
export const defaultContract = {
  admin_key: null,
  auto_renew_account: null,
  auto_renew_period: 7776000,
  contract_id: '0.0.1052',
  created_timestamp: '1659622477.294172233',
  deleted: false,
  evm_address: null,
  expiration_timestamp: null,
  file_id: '0.0.1051',
  max_automatic_token_associations: 0,
  memo: '',
  obtainer_id: null,
  permanent_removal: null,
  proxy_account_id: null,
  timestamp: {
    from: '1659622477.294172233',
    to: null,
  },
  bytecode: '0x123456',
  runtime_bytecode: '0x608060405234801561001057600080fd5b5060405161078938038061078983398181016040528101906100321234',
};
export const defaultContractResults = {
  results: [
    {
      amount: 1,
      bloom:
        '0x00000000000000000000000000000000000000000000000000000000000000000000000000000000000000000000000000000000000000000000000000000000000000000000000000000000000000000000000000000000000000000000000000000000000000000000000000000000000000000000000000000000000000000000000000000000000000000000000000000000000000000000000000000000000000000000000000000000000000000000000000000000000000000000000000000000000000000000000000000000000000000000000000000000000000000000000000000000000000000000000000000000000000000000000000000000',
      call_result:
        '0x6080604052600436106100385760003560e01c80632b6adf431461003c5780633d99e80d1461010f5780634bfdab701461015257610038565b5b5b005b61010d600480360360408110156100535760006000fd5b81019080803563ffffffff169060200190929190803590602001906401000000008111156100815760006000fd5b8201836020820111156100945760006000fd5b803590602001918460018302840111640100000000831117156100b75760006000fd5b91908080601f016020809104026020016040519081016040528093929190818152602001838380828437600081840152601f19601f8201169050808301925050505050505090909192909091929050505061018a565b005b34801561011c5760006000fd5b50610150600480360360208110156101345760006000fd5b81019080803563ffffffff169060200190929190505050610292565b005b34801561015f5760006000fd5b506101686102b7565b604051808263ffffffff1663ffffffff16815260200191505060405180910390f35b60008263ffffffff166effffffffffffffffffffffffffffff1690508073ffffffffffffffffffffffffffffffffffffffff166108fc60019081150290604051600060405180830381858888f193505050501580156101ee573d600060003e3d6000fd5b507f930f628a0950173c55b8f7d31636aa82e481f09d70191adc38b8c8cd186a0ad7826040518080602001828103825283818151815260200191508051906020019080838360005b838110156102525780820151818401525b602081019050610236565b50505050905090810190601f16801561027f5780820380516001836020036101000a031916815260200191505b509250505060405180910390a1505b5050565b80600060006101000a81548163ffffffff021916908363ffffffff1602179055505b50565b6000600060009054906101000a900463ffffffff1690506102d3565b9056fea265627a7a723158201b51cf608b8b7e2c5d36bd8733f2213b669e5d1cfa53b67f52a7e878d1d7bb0164736f6c634300050b0032',
      contract_id: '0.0.1375',
      created_contract_ids: ['0.0.1375'],
      error_message: null,
      from: LONG_ZERO_ADDRESS,
      function_parameters: '0x',
      gas_limit: maxGasLimit,
      gas_used: gasUsed1,
      hash: contractHash1,
      timestamp: `${contractTimestamp1}`,
      to: `${contractAddress1}`,
      block_gas_used: 400000,
      block_hash: `${blockHash}`,
      block_number: `${blockNumber}`,
      chain_id: '0x12a',
      failed_initcode: null,
      gas_price: '0x4a817c80',
      max_fee_per_gas: '0x59',
      max_priority_fee_per_gas: '0x33',
      nonce: 5,
      r: '0xb5c21ab4dfd336e30ac2106cad4aa8888b1873a99bce35d50f64d2ec2cc5f6d9',
      result: 'SUCCESS',
      s: '0x1092806a99727a20c31836959133301b65a2bfa980f9795522d21a254e629110',
      status: '0x1',
      transaction_index: 1,
      type: 2,
      v: 1,
    },
    {
      amount: 0,
      bloom:
        '0x00000000000000000000000000000000000000000000000000000000000000040000000000000000000001000000002000000000000000000000000000000000000000000000000000000000000000000000000000000000000000000000000000000000000000000000000200000000000000000000000000000000000000000000000000000000000000000000000000000000000000000000000000000000000000000000000000000000000000000000000000000000000000000800000000000000000000000000000000000000000000000000000000000000000000000000000000000002000000000000000000000000000000000000000000000000',
      call_result: '0x',
      contract_id: '0.0.1374',
      created_contract_ids: [],
      error_message: null,
      from: LONG_ZERO_ADDRESS,
      function_parameters:
        '0x2b6adf430000000000000000000000000000000000000000000000000000000000000002000000000000000000000000000000000000000000000000000000000000004000000000000000000000000000000000000000000000000000000000000000084865792c204d6121000000000000000000000000000000000000000000000000',
      gas_limit: maxGasLimit - 1000,
      gas_used: gasUsed2,
      hash: contractHash2,
      timestamp: `${contractTimestamp2}`,
      to: `${contractAddress2}`,
      block_gas_used: 400000,
      block_hash: `${blockHash}`,
      block_number: `${blockNumber}`,
      chain_id: '0x12a',
      failed_initcode: null,
      gas_price: '0x4a817c80',
      max_fee_per_gas: '0x59',
      max_priority_fee_per_gas: '0x33',
      nonce: 6,
      r: '0xb5c21ab4dfd336e30ac2106cad4aa8888b1873a99bce35d50f64d2ec2cc5f6d9',
      result: 'SUCCESS',
      s: '0x1092806a99727a20c31836959133301b65a2bfa980f9795522d21a254e629110',
      status: '0x1',
      transaction_index: 2,
      type: 2,
      v: 1,
    },
  ],
  links: {
    next: null,
  },
};

export const defaultEvmAddress = '0x67D8d32E9Bf1a9968a5ff53B87d777Aa8EBBEe69';
export const defaultFromLongZeroAddress = '0x0000000000000000000000000000000000001f41';

export const defaultLogTopics = [
  '0xddf252ad1be2c89b69c2b068fc378daa952ba7f163c4a11628f55a4df523b3ef',
  '0x0000000000000000000000000000000000000000000000000000000000000000',
  '0x000000000000000000000000000000000000000000000000000000000208fa13',
  '0x0000000000000000000000000000000000000000000000000000000000000005',
];

export const blockLogsBloom =
  '0x00000000000000000000000000000000000000000000000080010000000000100000000000080000000000000000000000000000000000000000000000000000000000000000000000000080008000000000000000000000000000000000000000000080000000100000000000000000000000000000000000000000000000000000000000000000000000000000000000000000000000000000000000000000000000000000000000000000000000000480000040000000000000000000000000000000000000000000000000000000000000000000000000000000000000000000000000000000000000000000000000010000000000000000000000000000';
export const logBloom1 = '0x1111';
export const logBloom2 = '0x2222';
export const logBloom3 = '0x3333';
export const logBloom4 = '0x4444';

export const defaultLogs1 = [
  {
    address: '0x0000000000000000000000000000000002131951',
    bloom: logBloom1,
    contract_id: contractId1,
    data: '0x',
    index: 0,
    topics: defaultLogTopics,
    root_contract_id: '0.0.34806097',
    timestamp: contractTimestamp1,
    block_hash: blockHash,
    block_number: blockNumber,
    transaction_hash: contractHash1,
    transaction_index: 1,
  },
  {
    address: '0x0000000000000000000000000000000002131951',
    bloom: logBloom2,
    contract_id: contractId1,
    data: '0x',
    index: 1,
    topics: defaultLogTopics,
    root_contract_id: '0.0.34806097',
    timestamp: contractTimestamp1,
    block_hash: blockHash,
    block_number: blockNumber,
    transaction_hash: contractHash1,
    transaction_index: 1,
  },
];

export const defaultLogs2 = [
  {
    address: '0x0000000000000000000000000000000002131951',
    bloom: logBloom3,
    contract_id: contractId1,
    data: '0x',
    index: 0,
    topics: [],
    root_contract_id: '0.0.34806097',
    timestamp: contractTimestamp2,
    block_hash: blockHash2,
    block_number: blockNumber2,
    transaction_hash: contractHash2,
    transaction_index: 1,
  },
];

export const defaultLogs3 = [
  {
    address: '0x0000000000000000000000000000000002131951',
    bloom: logBloom4,
    contract_id: contractId2,
    data: '0x',
    index: 0,
    topics: [],
    root_contract_id: '0.0.34806097',
    timestamp: contractTimestamp3,
    block_hash: blockHash3,
    block_number: blockNumber3,
    transaction_hash: contractHash3,
    transaction_index: 1,
  },
];

export const defaultLogsList = defaultLogs1.concat(defaultLogs2).concat(defaultLogs3);
export const defaultLogs = {
  logs: defaultLogsList,
};

export const defaultDetailedContractResults = {
  access_list: '0x',
  amount: 2000000000,
  block_gas_used: 50000000,
  block_hash: blockHash,
  block_number: blockNumber,
  bloom: '0x0505',
  call_result: '0x0606',
  chain_id: '0x12a',
  contract_id: contractId1,
  created_contract_ids: ['0.0.7001'],
  error_message: null,
  from: '0x0000000000000000000000000000000000001f41',
  function_parameters: '0x0707',
  gas_limit: 1000000,
  gas_price: '0x4a817c80',
  gas_used: 123,
  hash: contractHash1,
  logs: defaultLogs1,
  max_fee_per_gas: '0x',
  max_priority_fee_per_gas: '0x',
  nonce: 1,
  r: '0xd693b532a80fed6392b428604171fb32fdbf953728a3a7ecc7d4062b1652c042',
  result: 'SUCCESS',
  s: '0x24e9c602ac800b983b035700a14b23f78a253ab762deab5dc27e3555a750b354',
  state_changes: [
    {
      address: contractAddress1,
      contract_id: contractId1,
      slot: '0x0000000000000000000000000000000000000000000000000000000000000101',
      value_read: '0x97c1fc0a6ed5551bc831571325e9bdb365d06803100dc20648640ba24ce69750',
      value_written: '0x8c5be1e5ebec7d5bd14f71427d1e84f3dd0314c0f7b2291e5b200ac8c7c3b925',
    },
  ],
  status: '0x1',
  timestamp: contractTimestamp1,
  to: contractAddress1,
  transaction_index: 1,
  type: 2,
  v: 1,
};

export const defaultDetailedContractResults2 = {
  ...defaultDetailedContractResults,
  ...{
    timestamp: contractTimestamp2,
    block_hash: blockHash2,
    block_number: blockNumber2,
    hash: contractHash2,
    logs: defaultLogs2,
  },
};

export const defaultDetailedContractResults3 = {
  ...defaultDetailedContractResults,
  ...{
    timestamp: contractTimestamp3,
    block_hash: blockHash3,
    block_number: blockNumber3,
    hash: contractHash3,
    contract_id: contractId2,
    logs: defaultLogs3,
  },
};
export const defaultNetworkFees = {
  fees: [
    {
      gas: 77,
      transaction_type: 'ContractCall',
    },
    {
      gas: 771,
      transaction_type: 'ContractCreate',
    },
    {
      gas: 57,
      transaction_type: 'EthereumTransaction',
    },
  ],
  timestamp: '1653644164.591111113',
};

export const defaultTxHash = '0x4a563af33c4871b51a8b108aa2fe1dd5280a30dfb7236170ae5e5e7957eb6392';
export const expectedTx = {
  accessList: undefined,
  blockHash: '0xd693b532a80fed6392b428604171fb32fdbf953728a3a7ecc7d4062b1652c042',
  blockNumber: '0x11',
  chainId: '0x12a',
  from: '0x0000000000000000000000000000000000001f41',
  gas: '0x7b',
  gasPrice: '0x4a817c80',
  hash: defaultTxHash,
  input: '0x0707',
  maxFeePerGas: undefined,
  maxPriorityFeePerGas: undefined,
  nonce: 1,
  r: '0xd693b532a80fed6392b428604171fb32fdbf953728a3a7ecc7d4062b1652c042',
  s: '0x24e9c602ac800b983b035700a14b23f78a253ab762deab5dc27e3555a750b354',
  to: '0x0000000000000000000000000000000000001389',
  transactionIndex: '0x1',
  type: 2,
  v: 1,
  value: '0x77359400',
};

export const defaultDetailedContractResultByHash = {
  amount: 2000000000,
  bloom:
    '0x00000000000000000000000000000000000000000000000000000000000000000000000000000000000000000000000000000000000000000000000000000000000000000000000000000000000000000000000000000000000000000000000000000000000000000000000000000000000000000000000000000000000000000000000000000000000000000000000000000000000000000000000000000000000000000000000000000000000000000000000000000000000000000000000000000000000000000000000000000000000000000000000000000000000000000000000000000000000000000000000000000000000000000000000000000000',
  call_result: '0x0606',
  contract_id: '0.0.5001',
  created_contract_ids: ['0.0.7001'],
  error_message: null,
  from: '0x0000000000000000000000000000000000001f41',
  function_parameters: '0x0707',
  gas_limit: 1000000,
  gas_used: 123,
  timestamp: '167654.000123456',
  to: '0x0000000000000000000000000000000000001389',
  block_hash: '0xd693b532a80fed6392b428604171fb32fdbf953728a3a7ecc7d4062b1652c042000102030405060708090a0b0c0d0e0f',
  block_number: 17,
  logs: [
    {
      address: '0x0000000000000000000000000000000000001389',
      bloom:
        '0x00000000000000000000000000000000000000000000000000000000000000000000000000000000000000000000000000000000000000000000000000000000000000000000000000000000000000000000000000000000000000000000000000000000000000000000000000000000000000000000000000000000000000000000000000000000000000000000000000000000000000000000000000000000000000000000000000000000000000000000000000000000000000000000000000000000000000000000000000000000000000000000000000000000000000000000000000000000000000000000000000000000000000000000000000000000',
      contract_id: '0.0.5001',
      data: '0x0123',
      index: 0,
      topics: ['0x97c1fc0a6ed5551bc831571325e9bdb365d06803100dc20648640ba24ce69750'],
    },
  ],
  result: 'SUCCESS',
  transaction_index: 1,
  hash: '0x4a563af33c4871b51a8b108aa2fe1dd5280a30dfb7236170ae5e5e7957eb6392',
  state_changes: [
    {
      address: '0x0000000000000000000000000000000000001389',
      contract_id: '0.0.5001',
      slot: '0x0000000000000000000000000000000000000000000000000000000000000101',
      value_read: '0x97c1fc0a6ed5551bc831571325e9bdb365d06803100dc20648640ba24ce69750',
      value_written: '0x8c5be1e5ebec7d5bd14f71427d1e84f3dd0314c0f7b2291e5b200ac8c7c3b925',
    },
  ],
  status: '0x1',
  access_list: [],
  block_gas_used: 50000000,
  chain_id: '0x12a',
  gas_price: '0x4a817c80',
  max_fee_per_gas: '0x55',
  max_priority_fee_per_gas: '0x43',
  r: '0xd693b532a80fed6392b428604171fb32fdbf953728a3a7ecc7d4062b1652c042',
  s: '0x24e9c602ac800b983b035700a14b23f78a253ab762deab5dc27e3555a750b354',
  type: 2,
  v: 1,
  nonce: 1,
};

export const buildCryptoTransferTransaction = (from, to, amount, args: any = {}) => {
  return {
    bytes: null,
    charged_tx_fee: 2116872,
    consensus_timestamp: args.timestamp || '1669207658.365113311',
    entity_id: null,
    max_fee: '100000000',
    memo_base64: 'UmVsYXkgdGVzdCB0b2tlbiB0cmFuc2Zlcg==',
    name: 'CRYPTOTRANSFER',
    node: '0.0.8',
    nonce: 0,
    parent_consensus_timestamp: null,
    result: 'SUCCESS',
    scheduled: false,
    token_transfers: [],
    transaction_hash: args.transactionHash || 'OpCU4upAgJEBv2bjaoIurl4UYI4tuNA44ChtlKj+l0g0EvKbBpVI7lmnzeswVibQ',
    transaction_id: args.transactionId || '0.0.28527683-1669207645-620109637',
    transfers: [
      {
        account: '0.0.8',
        amount: 99202,
        is_approval: false,
      },
      {
        account: from,
        amount: -1 * amount,
        is_approval: false,
      },
      {
        account: to,
        amount: amount,
        is_approval: false,
      },
    ],
    valid_duration_seconds: '120',
    valid_start_timestamp: '1669207645.620109637',
  };
};

export const defaultEthereumTransactions = [
  {
    bytes: null,
    charged_tx_fee: 0,
    consensus_timestamp: '1689672910.529610346',
    entity_id: null,
    max_fee: '100000000',
    memo_base64: '',
    name: 'ETHEREUMTRANSACTION',
    nft_transfers: [],
    node: '0.0.7',
    nonce: 0,
    parent_consensus_timestamp: null,
    result: 'SUCCESS',
    scheduled: false,
    staking_reward_transfers: [],
    token_transfers: [],
    transaction_hash: '9VjM48D6NNaaY49C3MybTGNJkN0PwegeablbJgQeruHs6K+qXMwCNz/jQo0f1HE8',
    transaction_id: '0.0.1078@1686183420.196506746',
    transfers: [
      {
        account: '0.0.2',
        amount: -681600000,
        is_approval: false,
      },
      {
        account: '0.0.36516',
        amount: 681600000,
        is_approval: false,
      },
    ],
    valid_duration_seconds: '120',
    valid_start_timestamp: '1689672901.525163476',
  },
  {
    bytes: null,
    charged_tx_fee: 108530272,
    consensus_timestamp: '1689669806.068075774',
    entity_id: '0.0.58263',
    max_fee: '1065000000',
    memo_base64: '',
    name: 'ETHEREUMTRANSACTION',
    nft_transfers: [],
    node: '0.0.4',
    nonce: 0,
    parent_consensus_timestamp: null,
    result: 'SUCCESS',
    scheduled: false,
    staking_reward_transfers: [],
    token_transfers: [],
    transaction_hash: '3rfGmWnoGQaDgnvI9u4YVTDBE7qBByL11fzK4mvGs/SOZ8myENbo7z9Pf7nVrHN6',
    transaction_id: '0.0.1078@1686183420.196506747',
    transfers: [
      {
        account: '0.0.4',
        amount: 1998730,
        is_approval: false,
      },
      {
        account: '0.0.98',
        amount: 106531542,
        is_approval: false,
      },
      {
        account: '0.0.902',
        amount: -51730272,
        is_approval: false,
      },
      {
        account: '0.0.36516',
        amount: -56800000,
        is_approval: false,
      },
    ],
    valid_duration_seconds: '120',
    valid_start_timestamp: '1689669792.798100892',
  },
];

export const defaultCallData = {
  from: '0x0000000000000000000000000000000000001f41',
  to: '0x0000000000000000000000000000000000001f42',
  data: '0x0606',
  gas: 1000000,
  value: null,
};

export const defaultErrorMessageText = 'Set to revert';
export const defaultErrorMessageHex =
  '0x08c379a00000000000000000000000000000000000000000000000000000000000000020000000000000000000000000000000000000000000000000000000000000000d53657420746f2072657665727400000000000000000000000000000000000000';

export const calculateTxRecordChargeAmount = (exchangeRateIncents: number) => {
  const txQueryCostInCents = constants.NETWORK_FEES_IN_CENTS.TRANSACTION_GET_RECORD;
  const hbarToTinybar = Hbar.from(1, HbarUnit.Hbar).toTinybars().toNumber();
  return Math.round((txQueryCostInCents / exchangeRateIncents) * hbarToTinybar);
};

export const useInMemoryRedisServer = (logger: Logger, port: number) => {
  overrideEnvsInMochaDescribe({ TEST: 'false', REDIS_ENABLED: 'true', REDIS_URL: `redis://127.0.0.1:${port}` });

  let redisInMemoryServer: RedisInMemoryServer;

  before(async () => {
    redisInMemoryServer = await startRedisInMemoryServer(logger, port);
  });

  after(async () => {
    await stopRedisInMemoryServer(redisInMemoryServer);
  });
};

export const startRedisInMemoryServer = async (logger: Logger, port: number) => {
  const redisInMemoryServer = new RedisInMemoryServer(logger.child({ name: 'RedisInMemoryServer' }), port);
  await redisInMemoryServer.start();
<<<<<<< HEAD
  const envsToReset = {
    TEST: ConfigService.get('TEST'),
    REDIS_ENABLED: ConfigService.get('REDIS_ENABLED'),
    REDIS_URL: ConfigService.get('REDIS_URL'),
  };
  ConfigServiceTestHelper.dynamicOverride('TEST', false);
  ConfigServiceTestHelper.dynamicOverride('REDIS_ENABLED', true);
  ConfigServiceTestHelper.dynamicOverride('REDIS_URL', `redis://127.0.0.1:${port}`);
  return { redisInMemoryServer, envsToReset };
=======
  return redisInMemoryServer;
>>>>>>> afc33495
};

export const stopRedisInMemoryServer = async (redisInMemoryServer: RedisInMemoryServer): Promise<void> => {
  await redisInMemoryServer.stop();
<<<<<<< HEAD
  ConfigServiceTestHelper.dynamicOverride('TEST', envsToReset.TEST);
  ConfigServiceTestHelper.dynamicOverride('REDIS_ENABLED', envsToReset.REDIS_ENABLED);
  ConfigServiceTestHelper.dynamicOverride('REDIS_URL', envsToReset.REDIS_URL);
=======
};

/**
 * Temporarily overrides environment variables for the duration of the encapsulating describe block.
 * @param envs - An object containing key-value pairs of environment variables to set.
 *
 * @example
 * describe('given TEST is set to false', () => {
 *   overrideEnvsInMochaDescribe({ TEST: 'false' });
 *
 *   it('should return false', () => {
 *     expect(process.env.TEST).to.equal('false');
 *   });
 * });
 *
 * it('should return true', () => {
 *   expect(process.env.TEST).to.equal('true');
 * });
 */
export const overrideEnvsInMochaDescribe = (envs: NodeJS.Dict<string>) => {
  let envsToReset: NodeJS.Dict<string> = {};

  const overrideEnv = (object: NodeJS.Dict<string>, key: string, value: string | undefined) => {
    if (value === undefined) {
      delete object[key];
    } else {
      object[key] = value;
    }
  };

  before(() => {
    for (const key in envs) {
      envsToReset[key] = process.env[key];
      overrideEnv(process.env, key, envs[key]);
    }
  });

  after(() => {
    for (const key in envs) {
      overrideEnv(process.env, key, envsToReset[key]);
    }
  });
};

/**
 * Overrides environment variables for the duration of the provided tests.
 *
 * @param {NodeJS.Dict<string>} envs - An object containing key-value pairs of environment variables to set.
 * @param {Function} tests - A function containing the tests to run with the overridden environment variables.
 *
 * @example
 * withOverriddenEnvsInMochaTest({ TEST: 'false' }, () => {
 *   it('should return false', () => {
 *     expect(process.env.TEST).to.equal('false');
 *   });
 * });
 *
 * it('should return true', () => {
 *   expect(process.env.TEST).to.equal('true');
 * });
 */
export const withOverriddenEnvsInMochaTest = (envs: NodeJS.Dict<string>, tests: () => void) => {
  const overriddenEnvs = Object.entries(envs)
    .map(([key, value]) => `${key}=${value}`)
    .join(', ');

  describe(`given ${overriddenEnvs} are set`, () => {
    overrideEnvsInMochaDescribe(envs);

    tests();
  });
>>>>>>> afc33495
};

export const estimateFileTransactionsFee = (
  callDataSize: number,
  fileChunkSize: number,
  exchangeRateInCents: number,
) => {
  const fileCreateTransactions = 1;
  const fileCreateFeeInCents = constants.NETWORK_FEES_IN_CENTS.FILE_CREATE_PER_5_KB;

  // The first chunk goes in with FileCreateTransaciton, the rest are FileAppendTransactions
  const fileAppendTransactions = Math.floor(callDataSize / fileChunkSize) - 1;
  const lastFileAppendChunkSize = callDataSize % fileChunkSize;

  const fileAppendFeeInCents = constants.NETWORK_FEES_IN_CENTS.FILE_APPEND_PER_5_KB;
  const lastFileAppendChunkFeeInCents =
    constants.NETWORK_FEES_IN_CENTS.FILE_APPEND_BASE_FEE +
    lastFileAppendChunkSize * constants.NETWORK_FEES_IN_CENTS.FILE_APPEND_RATE_PER_BYTE;

  const totalTxFeeInCents =
    fileCreateTransactions * fileCreateFeeInCents +
    fileAppendFeeInCents * fileAppendTransactions +
    lastFileAppendChunkFeeInCents;

  const estimatedTxFee = Math.round((totalTxFeeInCents / exchangeRateInCents) * constants.HBAR_TO_TINYBAR_COEF);

  return estimatedTxFee;
};<|MERGE_RESOLUTION|>--- conflicted
+++ resolved
@@ -887,7 +887,7 @@
 };
 
 export const useInMemoryRedisServer = (logger: Logger, port: number) => {
-  overrideEnvsInMochaDescribe({ TEST: 'false', REDIS_ENABLED: 'true', REDIS_URL: `redis://127.0.0.1:${port}` });
+  overrideEnvsInMochaDescribe({ TEST: false, REDIS_ENABLED: true, REDIS_URL: `redis://127.0.0.1:${port}` });
 
   let redisInMemoryServer: RedisInMemoryServer;
 
@@ -903,28 +903,11 @@
 export const startRedisInMemoryServer = async (logger: Logger, port: number) => {
   const redisInMemoryServer = new RedisInMemoryServer(logger.child({ name: 'RedisInMemoryServer' }), port);
   await redisInMemoryServer.start();
-<<<<<<< HEAD
-  const envsToReset = {
-    TEST: ConfigService.get('TEST'),
-    REDIS_ENABLED: ConfigService.get('REDIS_ENABLED'),
-    REDIS_URL: ConfigService.get('REDIS_URL'),
-  };
-  ConfigServiceTestHelper.dynamicOverride('TEST', false);
-  ConfigServiceTestHelper.dynamicOverride('REDIS_ENABLED', true);
-  ConfigServiceTestHelper.dynamicOverride('REDIS_URL', `redis://127.0.0.1:${port}`);
-  return { redisInMemoryServer, envsToReset };
-=======
   return redisInMemoryServer;
->>>>>>> afc33495
 };
 
 export const stopRedisInMemoryServer = async (redisInMemoryServer: RedisInMemoryServer): Promise<void> => {
   await redisInMemoryServer.stop();
-<<<<<<< HEAD
-  ConfigServiceTestHelper.dynamicOverride('TEST', envsToReset.TEST);
-  ConfigServiceTestHelper.dynamicOverride('REDIS_ENABLED', envsToReset.REDIS_ENABLED);
-  ConfigServiceTestHelper.dynamicOverride('REDIS_URL', envsToReset.REDIS_URL);
-=======
 };
 
 /**
@@ -996,7 +979,6 @@
 
     tests();
   });
->>>>>>> afc33495
 };
 
 export const estimateFileTransactionsFee = (
