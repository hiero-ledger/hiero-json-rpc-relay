// SPDX-License-Identifier: Apache-2.0

import { expect } from 'chai';
import { Transaction } from 'ethers';
import { Logger, pino } from 'pino';
import * as sinon from 'sinon';

import { TransactionPoolService } from '../../../../src/lib/services/transactionPoolService/transactionPoolService';
import { PendingTransactionStorage } from '../../../../src/lib/types/transactionPool';

describe('TransactionPoolService Test Suite', function () {
  this.timeout(10000);

  let logger: Logger;
  let mockStorage: sinon.SinonStubbedInstance<PendingTransactionStorage>;
  let transactionPoolService: TransactionPoolService;

  const testAddress = '0x742d35cc6629c0532c262d2d73f4c8e1a1b7b7b7';
  const testTxHash = '0x1234567890abcdef1234567890abcdef1234567890abcdef1234567890abcdef';
  const testRlpHex = '0xf86c018502540be400825208947742d35cc6629c0532c262d2d73f4c8e1a1b7b7b780801ca0';
  const testTransaction: Transaction = {
    hash: testTxHash,
    serialized: testRlpHex,
    data: '0x',
    to: testAddress,
    from: testAddress,
    value: 0n,
    gasLimit: 21000n,
    gasPrice: 1000000000n,
    nonce: 1,
  } as Transaction;

  beforeEach(() => {
    logger = pino({ level: 'silent' });

    // Create a mock storage with all required methods
    mockStorage = {
      getList: sinon.stub(),
      addToList: sinon.stub(),
      removeFromList: sinon.stub(),
      removeAll: sinon.stub(),
<<<<<<< HEAD
      getTransactionPayload: sinon.stub(),
      getTransactionPayloads: sinon.stub(),
      getAllTransactionHashes: sinon.stub(),
      getTransactionHashes: sinon.stub(),
=======
      getTransactionPayloads: sinon.stub(),
      getAllTransactionPayloads: sinon.stub(),
>>>>>>> 71c4d1bf
    };

    transactionPoolService = new TransactionPoolService(mockStorage, logger);
  });

  afterEach(() => {
    sinon.restore();
  });

  describe('Constructor', () => {
    it('should create instance with provided storage and logger', () => {
      expect(transactionPoolService).to.be.instanceOf(TransactionPoolService);
      expect(transactionPoolService['storage']).to.equal(mockStorage);
      expect(transactionPoolService['logger']).to.exist;
    });
  });

  describe('saveTransaction', () => {
    it('should successfully save transaction to pool', async () => {
      mockStorage.addToList.resolves();

      await transactionPoolService.saveTransaction(testAddress, testTransaction);

      expect(mockStorage.addToList.calledOnce).to.be.true;
<<<<<<< HEAD
      expect(mockStorage.addToList.calledWith(testAddress.toLowerCase(), testTxHash, testRlpHex)).to.be.true;
    });

    it('should throw error when transaction has no hash', async () => {
      const txWithoutHash = { ...testTransaction, hash: null } as Transaction;

      try {
        await transactionPoolService.saveTransaction(testAddress, txWithoutHash);
        expect.fail('Expected error to be thrown');
      } catch (error) {
        expect(error).to.be.instanceOf(Error);
        expect((error as Error).message).to.equal('Transaction hash is required for storage');
      }

      expect(mockStorage.addToList.called).to.be.false;
=======
      expect(mockStorage.addToList.calledWith(testAddress.toLowerCase(), testRlpHex)).to.be.true;
>>>>>>> 71c4d1bf
    });

    it('should propagate storage errors', async () => {
      const storageError = new Error('Storage connection failed');
      mockStorage.addToList.rejects(storageError);

      try {
        await transactionPoolService.saveTransaction(testAddress, testTransaction);
        expect.fail('Expected error to be thrown');
      } catch (error) {
        expect((error as Error).message).to.equal('Storage connection failed');
      }

      expect(mockStorage.addToList.calledOnce).to.be.true;
<<<<<<< HEAD
      expect(mockStorage.addToList.calledWith(testAddress.toLowerCase(), testTxHash, testRlpHex)).to.be.true;
=======
      expect(mockStorage.addToList.calledWith(testAddress.toLowerCase(), testRlpHex)).to.be.true;
>>>>>>> 71c4d1bf
    });
  });

  describe('removeTransaction', () => {
    it('should successfully remove transaction from pool', async () => {
      mockStorage.removeFromList.resolves();

      await transactionPoolService.removeTransaction(testAddress, testRlpHex);

<<<<<<< HEAD
      expect(mockStorage.removeFromList.calledOnceWith(testAddress.toLowerCase(), testTxHash)).to.be.true;
=======
      expect(mockStorage.removeFromList.calledOnceWith(testAddress.toLowerCase(), testRlpHex)).to.be.true;
>>>>>>> 71c4d1bf
    });

    it('should propagate storage errors', async () => {
      const storageError = new Error('Storage removal failed');
      mockStorage.removeFromList.rejects(storageError);

      try {
        await transactionPoolService.removeTransaction(testAddress, testRlpHex);
        expect.fail('Expected error to be thrown');
      } catch (error) {
        expect(error).to.equal(storageError);
      }

<<<<<<< HEAD
      expect(mockStorage.removeFromList.calledOnceWith(testAddress.toLowerCase(), testTxHash)).to.be.true;
=======
      expect(mockStorage.removeFromList.calledOnceWith(testAddress.toLowerCase(), testRlpHex)).to.be.true;
>>>>>>> 71c4d1bf
    });
  });

  describe('getPendingCount', () => {
    it('should successfully retrieve pending transaction count', async () => {
      const pendingCount = 5;
      mockStorage.getList.resolves(pendingCount);

      const result = await transactionPoolService.getPendingCount(testAddress);

      expect(result).to.equal(pendingCount);
      expect(mockStorage.getList.calledOnceWith(testAddress.toLowerCase())).to.be.true;
    });

    it('should return zero for address with no pending transactions', async () => {
      mockStorage.getList.resolves(0);

      const result = await transactionPoolService.getPendingCount(testAddress);

      expect(result).to.equal(0);
      expect(mockStorage.getList.calledOnceWith(testAddress.toLowerCase())).to.be.true;
    });

    it('should propagate storage errors', async () => {
      const storageError = new Error('Storage lookup failed');
      mockStorage.getList.rejects(storageError);

      try {
        await transactionPoolService.getPendingCount(testAddress);
        expect.fail('Expected error to be thrown');
      } catch (error) {
        expect(error).to.equal(storageError);
      }

      expect(mockStorage.getList.calledOnceWith(testAddress.toLowerCase())).to.be.true;
    });
  });

  describe('Integration scenarios', () => {
    it('should handle complete transaction lifecycle', async () => {
      // Setup initial state
      mockStorage.getList.resolves(0);
      mockStorage.addToList.resolves();
      mockStorage.removeFromList.resolves();

      // Save transaction
      await transactionPoolService.saveTransaction(testAddress, testTransaction);

      // Verify pending count increased
      mockStorage.getList.resolves(1);
      const pendingCount = await transactionPoolService.getPendingCount(testAddress);
      expect(pendingCount).to.equal(1);

      // Remove transaction (simulating consensus result)
      await transactionPoolService.removeTransaction(testAddress, testRlpHex);

      // Verify all storage methods were called correctly
      expect(mockStorage.getList.called).to.be.true;
      expect(mockStorage.addToList.calledOnce).to.be.true;
      expect(mockStorage.removeFromList.calledOnce).to.be.true;
    });

    it('should handle multiple transactions for same address', async () => {
      const secondTxHash = '0xabcdef1234567890abcdef1234567890abcdef1234567890abcdef1234567890';
      const secondRlpHex = '0xf86c028502540be400825208947742d35cc6629c0532c262d2d73f4c8e1a1b7b7b780801ca0';
      const secondTx = {
        ...testTransaction,
        hash: secondTxHash,
        serialized: secondRlpHex,
      } as Transaction;

      // First transaction
      mockStorage.getList.resolves(0);
      mockStorage.addToList.resolves();
      await transactionPoolService.saveTransaction(testAddress, testTransaction);

      // Second transaction
      mockStorage.getList.resolves(1);
      mockStorage.addToList.resolves();
      await transactionPoolService.saveTransaction(testAddress, secondTx);

      expect(mockStorage.addToList.calledTwice).to.be.true;
<<<<<<< HEAD
      expect(mockStorage.addToList.firstCall.calledWith(testAddress.toLowerCase(), testTxHash, testRlpHex)).to.be.true;
      expect(mockStorage.addToList.secondCall.calledWith(testAddress.toLowerCase(), secondTxHash, secondRlpHex)).to.be
        .true;
    });
  });

  describe('Payload handling (new functionality)', () => {
=======
      expect(mockStorage.addToList.firstCall.calledWith(testAddress.toLowerCase(), testRlpHex)).to.be.true;
      expect(mockStorage.addToList.secondCall.calledWith(testAddress.toLowerCase(), secondRlpHex)).to.be.true;
    });
  });

  describe('Payload handling', () => {
>>>>>>> 71c4d1bf
    it('should pass RLP payload to addToList when saving transaction', async () => {
      mockStorage.addToList.resolves();

      await transactionPoolService.saveTransaction(testAddress, testTransaction);

      expect(mockStorage.addToList.calledOnce).to.be.true;
      const callArgs = mockStorage.addToList.firstCall.args;
      expect(callArgs[0]).to.equal(testAddress.toLowerCase());
<<<<<<< HEAD
      expect(callArgs[1]).to.equal(testTxHash);
      expect(callArgs[2]).to.equal(testRlpHex);
=======
      expect(callArgs[1]).to.equal(testRlpHex);
>>>>>>> 71c4d1bf
    });

    it('should atomically save address index and payload in single storage call', async () => {
      mockStorage.addToList.resolves();

      await transactionPoolService.saveTransaction(testAddress, testTransaction);

      // Verify only one storage call was made
      expect(mockStorage.addToList.callCount).to.equal(1);
    });

    it('should atomically remove address index and payload in single storage call', async () => {
      mockStorage.removeFromList.resolves();

<<<<<<< HEAD
      await transactionPoolService.removeTransaction(testAddress, testTxHash);
=======
      await transactionPoolService.removeTransaction(testAddress, testRlpHex);
>>>>>>> 71c4d1bf

      // Verify only one storage call was made
      expect(mockStorage.removeFromList.callCount).to.equal(1);
    });
  });
});<|MERGE_RESOLUTION|>--- conflicted
+++ resolved
@@ -39,15 +39,8 @@
       addToList: sinon.stub(),
       removeFromList: sinon.stub(),
       removeAll: sinon.stub(),
-<<<<<<< HEAD
-      getTransactionPayload: sinon.stub(),
-      getTransactionPayloads: sinon.stub(),
-      getAllTransactionHashes: sinon.stub(),
-      getTransactionHashes: sinon.stub(),
-=======
       getTransactionPayloads: sinon.stub(),
       getAllTransactionPayloads: sinon.stub(),
->>>>>>> 71c4d1bf
     };
 
     transactionPoolService = new TransactionPoolService(mockStorage, logger);
@@ -72,25 +65,7 @@
       await transactionPoolService.saveTransaction(testAddress, testTransaction);
 
       expect(mockStorage.addToList.calledOnce).to.be.true;
-<<<<<<< HEAD
-      expect(mockStorage.addToList.calledWith(testAddress.toLowerCase(), testTxHash, testRlpHex)).to.be.true;
-    });
-
-    it('should throw error when transaction has no hash', async () => {
-      const txWithoutHash = { ...testTransaction, hash: null } as Transaction;
-
-      try {
-        await transactionPoolService.saveTransaction(testAddress, txWithoutHash);
-        expect.fail('Expected error to be thrown');
-      } catch (error) {
-        expect(error).to.be.instanceOf(Error);
-        expect((error as Error).message).to.equal('Transaction hash is required for storage');
-      }
-
-      expect(mockStorage.addToList.called).to.be.false;
-=======
       expect(mockStorage.addToList.calledWith(testAddress.toLowerCase(), testRlpHex)).to.be.true;
->>>>>>> 71c4d1bf
     });
 
     it('should propagate storage errors', async () => {
@@ -105,11 +80,7 @@
       }
 
       expect(mockStorage.addToList.calledOnce).to.be.true;
-<<<<<<< HEAD
-      expect(mockStorage.addToList.calledWith(testAddress.toLowerCase(), testTxHash, testRlpHex)).to.be.true;
-=======
       expect(mockStorage.addToList.calledWith(testAddress.toLowerCase(), testRlpHex)).to.be.true;
->>>>>>> 71c4d1bf
     });
   });
 
@@ -119,11 +90,7 @@
 
       await transactionPoolService.removeTransaction(testAddress, testRlpHex);
 
-<<<<<<< HEAD
-      expect(mockStorage.removeFromList.calledOnceWith(testAddress.toLowerCase(), testTxHash)).to.be.true;
-=======
       expect(mockStorage.removeFromList.calledOnceWith(testAddress.toLowerCase(), testRlpHex)).to.be.true;
->>>>>>> 71c4d1bf
     });
 
     it('should propagate storage errors', async () => {
@@ -137,11 +104,7 @@
         expect(error).to.equal(storageError);
       }
 
-<<<<<<< HEAD
-      expect(mockStorage.removeFromList.calledOnceWith(testAddress.toLowerCase(), testTxHash)).to.be.true;
-=======
       expect(mockStorage.removeFromList.calledOnceWith(testAddress.toLowerCase(), testRlpHex)).to.be.true;
->>>>>>> 71c4d1bf
     });
   });
 
@@ -224,22 +187,12 @@
       await transactionPoolService.saveTransaction(testAddress, secondTx);
 
       expect(mockStorage.addToList.calledTwice).to.be.true;
-<<<<<<< HEAD
-      expect(mockStorage.addToList.firstCall.calledWith(testAddress.toLowerCase(), testTxHash, testRlpHex)).to.be.true;
-      expect(mockStorage.addToList.secondCall.calledWith(testAddress.toLowerCase(), secondTxHash, secondRlpHex)).to.be
-        .true;
-    });
-  });
-
-  describe('Payload handling (new functionality)', () => {
-=======
       expect(mockStorage.addToList.firstCall.calledWith(testAddress.toLowerCase(), testRlpHex)).to.be.true;
       expect(mockStorage.addToList.secondCall.calledWith(testAddress.toLowerCase(), secondRlpHex)).to.be.true;
     });
   });
 
   describe('Payload handling', () => {
->>>>>>> 71c4d1bf
     it('should pass RLP payload to addToList when saving transaction', async () => {
       mockStorage.addToList.resolves();
 
@@ -248,12 +201,7 @@
       expect(mockStorage.addToList.calledOnce).to.be.true;
       const callArgs = mockStorage.addToList.firstCall.args;
       expect(callArgs[0]).to.equal(testAddress.toLowerCase());
-<<<<<<< HEAD
-      expect(callArgs[1]).to.equal(testTxHash);
-      expect(callArgs[2]).to.equal(testRlpHex);
-=======
       expect(callArgs[1]).to.equal(testRlpHex);
->>>>>>> 71c4d1bf
     });
 
     it('should atomically save address index and payload in single storage call', async () => {
@@ -268,11 +216,7 @@
     it('should atomically remove address index and payload in single storage call', async () => {
       mockStorage.removeFromList.resolves();
 
-<<<<<<< HEAD
-      await transactionPoolService.removeTransaction(testAddress, testTxHash);
-=======
       await transactionPoolService.removeTransaction(testAddress, testRlpHex);
->>>>>>> 71c4d1bf
 
       // Verify only one storage call was made
       expect(mockStorage.removeFromList.callCount).to.equal(1);
