// SPDX-License-Identifier: Apache-2.0

import { expect } from 'chai';
import { Transaction } from 'ethers';
import { Logger, pino } from 'pino';
import * as sinon from 'sinon';

import { TransactionPoolService } from '../../../../src/lib/services/transactionPoolService/transactionPoolService';
import { PendingTransactionStorage } from '../../../../src/lib/types/transactionPool';
import { overrideEnvsInMochaDescribe, withOverriddenEnvsInMochaTest } from '../../../helpers';

describe('TransactionPoolService Test Suite', function () {
  overrideEnvsInMochaDescribe({
    ENABLE_TX_POOL: true,
  });

  this.timeout(10000);

  let logger: Logger;
  let mockStorage: sinon.SinonStubbedInstance<PendingTransactionStorage>;
  let transactionPoolService: TransactionPoolService;

  const testAddress = '0x742d35cc6629c0532c262d2d73f4c8e1a1b7b7b7';
  const testTxHash = '0x1234567890abcdef1234567890abcdef1234567890abcdef1234567890abcdef';
  const testRlpHex = '0xf86c018502540be400825208947742d35cc6629c0532c262d2d73f4c8e1a1b7b7b780801ca0';
  const testTransaction: Transaction = {
    hash: testTxHash,
    serialized: testRlpHex,
    data: '0x',
    to: testAddress,
    from: testAddress,
    value: 0n,
    gasLimit: 21000n,
    gasPrice: 1000000000n,
    nonce: 1,
  } as Transaction;

  beforeEach(() => {
    logger = pino({ level: 'silent' });

    // Create a mock storage with all required methods
    mockStorage = {
      getList: sinon.stub(),
      addToList: sinon.stub(),
      removeFromList: sinon.stub(),
      removeAll: sinon.stub(),
      getTransactionPayloads: sinon.stub(),
      getAllTransactionPayloads: sinon.stub(),
    };

    transactionPoolService = new TransactionPoolService(mockStorage, logger);
  });

  afterEach(() => {
    sinon.restore();
  });

  describe('Constructor', () => {
    it('should create instance with provided storage and logger', () => {
      expect(transactionPoolService).to.be.instanceOf(TransactionPoolService);
      expect(transactionPoolService['storage']).to.equal(mockStorage);
      expect(transactionPoolService['logger']).to.exist;
    });
  });

  describe('saveTransaction', () => {
<<<<<<< HEAD
=======
    withOverriddenEnvsInMochaTest({ ENABLE_TX_POOL: false }, () => {
      it(`should not execute .addToList if ENABLE_TX_POOL is set to false`, async function () {
        mockStorage.addToList.resolves();
        await transactionPoolService.saveTransaction(testAddress, testTransaction);
        expect(mockStorage.addToList.notCalled).to.be.true;
      });
    });

>>>>>>> 7bf64052
    it('should successfully save transaction to pool', async () => {
      mockStorage.addToList.resolves();

      await transactionPoolService.saveTransaction(testAddress, testTransaction);

      expect(mockStorage.addToList.calledOnce).to.be.true;
      expect(mockStorage.addToList.calledWith(testAddress.toLowerCase(), testRlpHex)).to.be.true;
    });

<<<<<<< HEAD
    it('should propagate storage errors', async () => {
=======
    it('should log error and rethrow when storage fails', async () => {
>>>>>>> 7bf64052
      const storageError = new Error('Storage connection failed');
      mockStorage.addToList.rejects(storageError);

      const loggerSpy = sinon.spy(transactionPoolService['logger'], 'error');

      try {
        await transactionPoolService.saveTransaction(testAddress, testTransaction);
        expect.fail('Expected error to be thrown');
      } catch (error) {
        expect((error as Error).message).to.equal('Storage connection failed');
      }

      expect(mockStorage.addToList.calledOnce).to.be.true;
      expect(mockStorage.addToList.calledWith(testAddress.toLowerCase(), testRlpHex)).to.be.true;
<<<<<<< HEAD
=======
      expect(loggerSpy.calledOnce).to.be.true;
      expect(loggerSpy.firstCall.args[0]).to.have.property('error', 'Storage connection failed');
>>>>>>> 7bf64052
    });
  });

  describe('removeTransaction', () => {
    withOverriddenEnvsInMochaTest({ ENABLE_TX_POOL: false }, () => {
      it(`should not execute .removeFromList if ENABLE_TX_POOL is set to false`, async function () {
        mockStorage.removeFromList.resolves();
        await transactionPoolService.removeTransaction(testAddress, testTxHash);
        expect(mockStorage.removeFromList.notCalled).to.be.true;
      });
    });

    it('should successfully remove transaction from pool', async () => {
      mockStorage.removeFromList.resolves();

      await transactionPoolService.removeTransaction(testAddress, testRlpHex);

      expect(mockStorage.removeFromList.calledOnceWith(testAddress.toLowerCase(), testRlpHex)).to.be.true;
    });

    it('should log error and rethrow when storage fails', async () => {
      const storageError = new Error('Storage removal failed');
      mockStorage.removeFromList.rejects(storageError);

      const loggerSpy = sinon.spy(transactionPoolService['logger'], 'error');

      try {
        await transactionPoolService.removeTransaction(testAddress, testRlpHex);
        expect.fail('Expected error to be thrown');
      } catch (error) {
        expect(error).to.equal(storageError);
      }

      expect(mockStorage.removeFromList.calledOnceWith(testAddress.toLowerCase(), testRlpHex)).to.be.true;
<<<<<<< HEAD
=======
      expect(loggerSpy.calledOnce).to.be.true;
      expect(loggerSpy.firstCall.args[0]).to.have.property('error', 'Storage removal failed');
>>>>>>> 7bf64052
    });
  });

  describe('getPendingCount', () => {
    it('should successfully retrieve pending transaction count', async () => {
      const pendingCount = 5;
      mockStorage.getList.resolves(pendingCount);

      const result = await transactionPoolService.getPendingCount(testAddress);

      expect(result).to.equal(pendingCount);
      expect(mockStorage.getList.calledOnceWith(testAddress.toLowerCase())).to.be.true;
    });

    it('should return zero for address with no pending transactions', async () => {
      mockStorage.getList.resolves(0);

      const result = await transactionPoolService.getPendingCount(testAddress);

      expect(result).to.equal(0);
      expect(mockStorage.getList.calledOnceWith(testAddress.toLowerCase())).to.be.true;
    });

    it('should rethrow storage errors', async () => {
      const storageError = new Error('Storage lookup failed');
      mockStorage.getList.rejects(storageError);

      try {
        await transactionPoolService.getPendingCount(testAddress);
        expect.fail('Expected error to be thrown');
      } catch (error) {
        expect(error).to.equal(storageError);
      }

      expect(mockStorage.getList.calledOnceWith(testAddress.toLowerCase())).to.be.true;
    });
  });

  describe('Integration scenarios', () => {
    it('should handle complete transaction lifecycle', async () => {
      // Setup initial state
      mockStorage.getList.resolves(0);
      mockStorage.addToList.resolves();
      mockStorage.removeFromList.resolves();

      // Save transaction
      await transactionPoolService.saveTransaction(testAddress, testTransaction);

      // Verify pending count increased
      mockStorage.getList.resolves(1);
      const pendingCount = await transactionPoolService.getPendingCount(testAddress);
      expect(pendingCount).to.equal(1);

      // Remove transaction (simulating consensus result)
      await transactionPoolService.removeTransaction(testAddress, testRlpHex);

      // Verify all storage methods were called correctly
      expect(mockStorage.getList.called).to.be.true;
      expect(mockStorage.addToList.calledOnce).to.be.true;
      expect(mockStorage.removeFromList.calledOnce).to.be.true;
    });

    it('should handle multiple transactions for same address', async () => {
      const secondTxHash = '0xabcdef1234567890abcdef1234567890abcdef1234567890abcdef1234567890';
      const secondRlpHex = '0xf86c028502540be400825208947742d35cc6629c0532c262d2d73f4c8e1a1b7b7b780801ca0';
      const secondTx = {
        ...testTransaction,
        hash: secondTxHash,
        serialized: secondRlpHex,
      } as Transaction;

      // First transaction
      mockStorage.getList.resolves(0);
      mockStorage.addToList.resolves();
      await transactionPoolService.saveTransaction(testAddress, testTransaction);

      // Second transaction
      mockStorage.getList.resolves(1);
      mockStorage.addToList.resolves();
      await transactionPoolService.saveTransaction(testAddress, secondTx);

      expect(mockStorage.addToList.calledTwice).to.be.true;
      expect(mockStorage.addToList.firstCall.calledWith(testAddress.toLowerCase(), testRlpHex)).to.be.true;
      expect(mockStorage.addToList.secondCall.calledWith(testAddress.toLowerCase(), secondRlpHex)).to.be.true;
    });
  });

<<<<<<< HEAD
=======
  describe('getTransactions', () => {
    it('should successfully retrieve transactions for address', async () => {
      const payloads = new Set([testRlpHex, '0xabcd']);
      mockStorage.getTransactionPayloads.resolves(payloads);

      const result = await transactionPoolService.getTransactions(testAddress);

      expect(result).to.deep.equal(payloads);
      expect(mockStorage.getTransactionPayloads.calledOnceWith(testAddress.toLowerCase())).to.be.true;
    });

    it('should rethrow storage errors', async () => {
      const storageError = new Error('Storage retrieval failed');
      mockStorage.getTransactionPayloads.rejects(storageError);

      try {
        await transactionPoolService.getTransactions(testAddress);
        expect.fail('Expected error to be thrown');
      } catch (error) {
        expect(error).to.equal(storageError);
      }

      expect(mockStorage.getTransactionPayloads.calledOnceWith(testAddress.toLowerCase())).to.be.true;
    });
  });

  describe('getAllTransactions', () => {
    it('should successfully retrieve all transactions', async () => {
      const payloads = new Set([testRlpHex, '0xabcd', '0x1234']);
      mockStorage.getAllTransactionPayloads.resolves(payloads);

      const result = await transactionPoolService.getAllTransactions();

      expect(result).to.deep.equal(payloads);
      expect(mockStorage.getAllTransactionPayloads.calledOnce).to.be.true;
    });

    it('should rethrow storage errors', async () => {
      const storageError = new Error('Storage retrieval failed');
      mockStorage.getAllTransactionPayloads.rejects(storageError);

      try {
        await transactionPoolService.getAllTransactions();
        expect.fail('Expected error to be thrown');
      } catch (error) {
        expect(error).to.equal(storageError);
      }

      expect(mockStorage.getAllTransactionPayloads.calledOnce).to.be.true;
    });
  });

>>>>>>> 7bf64052
  describe('Payload handling', () => {
    it('should pass RLP payload to addToList when saving transaction', async () => {
      mockStorage.addToList.resolves();

      await transactionPoolService.saveTransaction(testAddress, testTransaction);

      expect(mockStorage.addToList.calledOnce).to.be.true;
      const callArgs = mockStorage.addToList.firstCall.args;
      expect(callArgs[0]).to.equal(testAddress.toLowerCase());
      expect(callArgs[1]).to.equal(testRlpHex);
    });

    it('should atomically save address index and payload in single storage call', async () => {
      mockStorage.addToList.resolves();

      await transactionPoolService.saveTransaction(testAddress, testTransaction);

      // Verify only one storage call was made
      expect(mockStorage.addToList.callCount).to.equal(1);
    });

    it('should atomically remove address index and payload in single storage call', async () => {
      mockStorage.removeFromList.resolves();

      await transactionPoolService.removeTransaction(testAddress, testRlpHex);

      // Verify only one storage call was made
      expect(mockStorage.removeFromList.callCount).to.equal(1);
    });
  });
});<|MERGE_RESOLUTION|>--- conflicted
+++ resolved
@@ -64,8 +64,6 @@
   });
 
   describe('saveTransaction', () => {
-<<<<<<< HEAD
-=======
     withOverriddenEnvsInMochaTest({ ENABLE_TX_POOL: false }, () => {
       it(`should not execute .addToList if ENABLE_TX_POOL is set to false`, async function () {
         mockStorage.addToList.resolves();
@@ -74,7 +72,6 @@
       });
     });
 
->>>>>>> 7bf64052
     it('should successfully save transaction to pool', async () => {
       mockStorage.addToList.resolves();
 
@@ -84,11 +81,7 @@
       expect(mockStorage.addToList.calledWith(testAddress.toLowerCase(), testRlpHex)).to.be.true;
     });
 
-<<<<<<< HEAD
-    it('should propagate storage errors', async () => {
-=======
     it('should log error and rethrow when storage fails', async () => {
->>>>>>> 7bf64052
       const storageError = new Error('Storage connection failed');
       mockStorage.addToList.rejects(storageError);
 
@@ -103,11 +96,8 @@
 
       expect(mockStorage.addToList.calledOnce).to.be.true;
       expect(mockStorage.addToList.calledWith(testAddress.toLowerCase(), testRlpHex)).to.be.true;
-<<<<<<< HEAD
-=======
       expect(loggerSpy.calledOnce).to.be.true;
       expect(loggerSpy.firstCall.args[0]).to.have.property('error', 'Storage connection failed');
->>>>>>> 7bf64052
     });
   });
 
@@ -142,11 +132,8 @@
       }
 
       expect(mockStorage.removeFromList.calledOnceWith(testAddress.toLowerCase(), testRlpHex)).to.be.true;
-<<<<<<< HEAD
-=======
       expect(loggerSpy.calledOnce).to.be.true;
       expect(loggerSpy.firstCall.args[0]).to.have.property('error', 'Storage removal failed');
->>>>>>> 7bf64052
     });
   });
 
@@ -234,8 +221,6 @@
     });
   });
 
-<<<<<<< HEAD
-=======
   describe('getTransactions', () => {
     it('should successfully retrieve transactions for address', async () => {
       const payloads = new Set([testRlpHex, '0xabcd']);
@@ -288,7 +273,6 @@
     });
   });
 
->>>>>>> 7bf64052
   describe('Payload handling', () => {
     it('should pass RLP payload to addToList when saving transaction', async () => {
       mockStorage.addToList.resolves();
