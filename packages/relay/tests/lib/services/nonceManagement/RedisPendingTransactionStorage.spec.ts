// SPDX-License-Identifier: Apache-2.0

import chai, { expect } from 'chai';
import chaiAsPromised from 'chai-as-promised';
import { pino } from 'pino';
import { createClient, RedisClientType } from 'redis';

import { RedisPendingTransactionStorage } from '../../../../src/lib/services/transactionPoolService/RedisPendingTransactionStorage';
import { useInMemoryRedisServer } from '../../../helpers';

chai.use(chaiAsPromised);

describe('RedisPendingTransactionStorage Test Suite', function () {
  this.timeout(10000);

  const logger = pino({ level: 'silent' });

  let redisClient: RedisClientType;
  let storage: RedisPendingTransactionStorage;

  useInMemoryRedisServer(logger, 6390);

  before(async () => {
    redisClient = createClient({ url: 'redis://127.0.0.1:6390' });
    await redisClient.connect();
    // Ignore benign shutdown noise when the in-memory Redis server closes
    // its socket during global teardown. We still surface any other errors.
    redisClient.on('error', (err: any) => {
      const message: string = err?.message ?? '';
      if (message.includes('Socket closed') || message.includes('The client is closed')) {
        return;
      }
      // Surface unexpected errors
      throw err;
    });
    storage = new RedisPendingTransactionStorage(redisClient);
  });

  beforeEach(async () => {
    await redisClient.flushAll();
  });

  const addr1 = '0x1111111111111111111111111111111111111111';
  const addr2 = '0x2222222222222222222222222222222222222222';
  const tx1 = '0xaaaaaaaaaaaaaaaaaaaaaaaaaaaaaaaaaaaaaaaaaaaaaaaaaaaaaaaaaaaaaaaa';
  const tx2 = '0xbbbbbbbbbbbbbbbbbbbbbbbbbbbbbbbbbbbbbbbbbbbbbbbbbbbbbbbbbbbbbbbb';
  const tx3 = '0xcccccccccccccccccccccccccccccccccccccccccccccccccccccccccccccccc';
  const rlp1 = '0xf86c018502540be400825208947742d35cc6629c0532c262d2d73f4c8e1a1b7b7b780801ca0';
  const rlp2 = '0xf86c028502540be400825208947742d35cc6629c0532c262d2d73f4c8e1a1b7b7b780801ca0';
  const rlp3 = '0xf86c038502540be400825208947742d35cc6629c0532c262d2d73f4c8e1a1b7b7b780801ca0';

  describe('addToList (Set-based)', () => {
    it('adds first transaction and returns size 1', async () => {
      await storage.addToList(addr1, rlp1);
      const count = await storage.getList(addr1);
      expect(count).to.equal(1);
    });

    it('deduplicates the same transaction hash', async () => {
      await storage.addToList(addr1, rlp1);
      await storage.addToList(addr1, rlp1);
      const count = await storage.getList(addr1);
      expect(count).to.equal(1);
    });

    it('adds multiple distinct tx hashes and returns correct size', async () => {
      await storage.addToList(addr1, rlp1);
      await storage.addToList(addr1, rlp2);
      const count = await storage.getList(addr1);
      expect(count).to.equal(2);
    });
  });

  describe('getList (Set-based)', () => {
    it('returns 0 for empty/non-existent key', async () => {
      const count = await storage.getList(addr2);
      expect(count).to.equal(0);
    });

    it('returns size after multiple adds', async () => {
      await storage.addToList(addr1, rlp1);
      await storage.addToList(addr1, rlp2);
      const count = await storage.getList(addr1);
      expect(count).to.equal(2);
    });
  });

  describe('removeFromList (Set-based)', () => {
    it('removes existing tx and returns new size', async () => {
      await storage.addToList(addr1, rlp1);
      await storage.addToList(addr1, rlp2);
      await storage.removeFromList(addr1, rlp1);
      const count = await storage.getList(addr1);
      expect(count).to.equal(1);
    });

    it('is idempotent when removing non-existent tx', async () => {
      await storage.addToList(addr1, rlp1);
      await storage.removeFromList(addr1, rlp2);
      const count = await storage.getList(addr1);
      expect(count).to.equal(1);
    });
  });

  describe('removeAll', () => {
<<<<<<< HEAD
    it('deletes all pending:* keys', async () => {
=======
    it('deletes all txpool:pending:* keys', async () => {
>>>>>>> 71c4d1bf
      await storage.addToList(addr1, tx1);
      await storage.addToList(addr1, tx2);
      await storage.addToList(addr2, tx3);

      await storage.removeAll();

      const c1 = await storage.getList(addr1);
      const c2 = await storage.getList(addr2);
      expect(c1).to.equal(0);
      expect(c2).to.equal(0);
    });

    it('should not delete keys from other namespaces (cache:, txpool:queue:)', async () => {
      // Add some txpool:pending keys
      await storage.addToList(addr1, tx1);
      await storage.addToList(addr2, tx2);

      // Add keys from other namespaces to simulate other services
      await redisClient.set('cache:eth_blockNumber', '123');
      await redisClient.set('cache:eth_gasPrice', '456');
      await redisClient.set('txpool:queue:someaddress', 'queuedtx');
      await redisClient.set('other:namespace:key', 'value');

      // Remove all txpool:pending keys
      await storage.removeAll();

      // Verify txpool:pending keys are gone
      const c1 = await storage.getList(addr1);
      const c2 = await storage.getList(addr2);
      expect(c1).to.equal(0);
      expect(c2).to.equal(0);

      // Verify other namespace keys are still present
      const cacheKey1 = await redisClient.get('cache:eth_blockNumber');
      const cacheKey2 = await redisClient.get('cache:eth_gasPrice');
      const queueKey = await redisClient.get('txpool:queue:someaddress');
      const otherKey = await redisClient.get('other:namespace:key');

      expect(cacheKey1).to.equal('123');
      expect(cacheKey2).to.equal('456');
      expect(queueKey).to.equal('queuedtx');
      expect(otherKey).to.equal('value');
    });
  });

  describe('Payload retrieval', () => {
    it('should save and retrieve payload atomically', async () => {
      await storage.addToList(addr1, rlp1);

      const count = await storage.getList(addr1);
      expect(count).to.equal(1);

      const payloads = await storage.getTransactionPayloads(addr1);
      expect(payloads).to.have.lengthOf(1);
      expect(payloads).to.include(rlp1);

      const allPayloads = await storage.getAllTransactionPayloads();
      expect(allPayloads).to.include(rlp1);
    });

    it('should remove payload when removed from list', async () => {
      await storage.addToList(addr1, rlp1);

      await storage.removeFromList(addr1, rlp1);

      const count = await storage.getList(addr1);
      expect(count).to.equal(0);

      const payloads = await storage.getTransactionPayloads(addr1);
      expect(payloads).to.be.empty;

      const allPayloads = await storage.getAllTransactionPayloads();
      expect(allPayloads).to.not.include(rlp1);
    });

    it('should handle multiple transactions with payloads', async () => {
      await storage.addToList(addr1, rlp1);
      await storage.addToList(addr1, rlp2);
      await storage.addToList(addr2, rlp3);

      const count1 = await storage.getList(addr1);
      const count2 = await storage.getList(addr2);
      expect(count1).to.equal(2);
      expect(count2).to.equal(1);

      const payloads1 = await storage.getTransactionPayloads(addr1);
      const payloads2 = await storage.getTransactionPayloads(addr2);
      expect(payloads1).to.have.lengthOf(2);
      expect(payloads1).to.include.members([rlp1, rlp2]);
      expect(payloads2).to.have.lengthOf(1);
      expect(payloads2[0]).to.equal(rlp3);
    });

    it('should retrieve payloads for specific address only', async () => {
      await storage.addToList(addr1, rlp1);
      await storage.addToList(addr1, rlp2);
      await storage.addToList(addr2, rlp3);

      const payloads = await storage.getTransactionPayloads(addr1);
      expect(payloads).to.have.lengthOf(2);
      expect(payloads).to.include.members([rlp1, rlp2]);
      expect(payloads).to.not.include(rlp3);
    });

    it('should return empty array for address with no transactions', async () => {
      const payloads = await storage.getTransactionPayloads(addr1);
      expect(payloads).to.be.an('array');
      expect(payloads).to.be.empty;
    });

    it('should get all transaction payloads across addresses', async () => {
      await storage.addToList(addr1, rlp1);
      await storage.addToList(addr2, rlp2);

      const allPayloads = await storage.getAllTransactionPayloads();
      expect(allPayloads).to.have.lengthOf(2);
      expect(allPayloads).to.include.members([rlp1, rlp2]);
    });
  });

  // Note: use disconnect() (no QUIT round-trip) to avoid hanging or
  // "Socket closed unexpectedly" when the in-memory Redis server is
  // shutting down in its own after-hook. This after() is declared after
  // useInMemoryRedisServer(...), so Mocha runs it first, ensuring the
  // client disconnects before the server stops.
  after(async () => {
    if (redisClient?.isOpen) {
      await redisClient.disconnect();
    }
  });

  describe('Payload handling (new functionality)', () => {
    it('should save payload and index atomically when RLP provided', async () => {
      await storage.addToList(addr1, tx1, rlp1);

      const count = await storage.getList(addr1);
      expect(count).to.equal(1);

      const payload = await storage.getTransactionPayload(tx1);
      expect(payload).to.equal(rlp1);

      const allHashes = await storage.getAllTransactionHashes();
      expect(allHashes).to.include(tx1);
    });

    it('should save address index without payload when RLP not provided', async () => {
      await storage.addToList(addr1, tx1);

      const count = await storage.getList(addr1);
      expect(count).to.equal(1);

      const payload = await storage.getTransactionPayload(tx1);
      expect(payload).to.be.null;
    });

    it('should remove payload and indexes atomically', async () => {
      await storage.addToList(addr1, tx1, rlp1);

      await storage.removeFromList(addr1, tx1);

      const count = await storage.getList(addr1);
      expect(count).to.equal(0);

      const payload = await storage.getTransactionPayload(tx1);
      expect(payload).to.be.null;

      const allHashes = await storage.getAllTransactionHashes();
      expect(allHashes).to.not.include(tx1);
    });

    it('should handle multiple transactions with payloads', async () => {
      await storage.addToList(addr1, tx1, rlp1);
      await storage.addToList(addr1, tx2, rlp2);
      await storage.addToList(addr2, tx3, rlp3);

      const count1 = await storage.getList(addr1);
      const count2 = await storage.getList(addr2);
      expect(count1).to.equal(2);
      expect(count2).to.equal(1);

      const payload1 = await storage.getTransactionPayload(tx1);
      const payload2 = await storage.getTransactionPayload(tx2);
      const payload3 = await storage.getTransactionPayload(tx3);
      expect(payload1).to.equal(rlp1);
      expect(payload2).to.equal(rlp2);
      expect(payload3).to.equal(rlp3);
    });

    it('should handle batch payload retrieval', async () => {
      await storage.addToList(addr1, tx1, rlp1);
      await storage.addToList(addr1, tx2, rlp2);
      await storage.addToList(addr2, tx3, rlp3);

      const payloads = await storage.getTransactionPayloads([tx1, tx2, tx3]);
      expect(payloads).to.deep.equal([rlp1, rlp2, rlp3]);
    });

    it('should handle batch retrieval with missing payloads', async () => {
      await storage.addToList(addr1, tx1, rlp1);
      await storage.addToList(addr1, tx3, rlp3);

      const payloads = await storage.getTransactionPayloads([tx1, tx2, tx3]);
      expect(payloads[0]).to.equal(rlp1);
      expect(payloads[1]).to.be.null;
      expect(payloads[2]).to.equal(rlp3);
    });

    it('should get transaction hashes for address', async () => {
      await storage.addToList(addr1, tx1, rlp1);
      await storage.addToList(addr1, tx2, rlp2);

      const hashes = await storage.getTransactionHashes(addr1);
      expect(hashes).to.have.lengthOf(2);
      expect(hashes).to.include.members([tx1, tx2]);
    });

    it('should get all transaction hashes across addresses', async () => {
      await storage.addToList(addr1, tx1, rlp1);
      await storage.addToList(addr2, tx2, rlp2);

      const allHashes = await storage.getAllTransactionHashes();
      expect(allHashes).to.have.lengthOf(2);
      expect(allHashes).to.include.members([tx1, tx2]);
    });

    after(async () => {
      await redisClient.quit();
    });
  });
});<|MERGE_RESOLUTION|>--- conflicted
+++ resolved
@@ -103,11 +103,7 @@
   });
 
   describe('removeAll', () => {
-<<<<<<< HEAD
-    it('deletes all pending:* keys', async () => {
-=======
     it('deletes all txpool:pending:* keys', async () => {
->>>>>>> 71c4d1bf
       await storage.addToList(addr1, tx1);
       await storage.addToList(addr1, tx2);
       await storage.addToList(addr2, tx3);
@@ -238,103 +234,4 @@
       await redisClient.disconnect();
     }
   });
-
-  describe('Payload handling (new functionality)', () => {
-    it('should save payload and index atomically when RLP provided', async () => {
-      await storage.addToList(addr1, tx1, rlp1);
-
-      const count = await storage.getList(addr1);
-      expect(count).to.equal(1);
-
-      const payload = await storage.getTransactionPayload(tx1);
-      expect(payload).to.equal(rlp1);
-
-      const allHashes = await storage.getAllTransactionHashes();
-      expect(allHashes).to.include(tx1);
-    });
-
-    it('should save address index without payload when RLP not provided', async () => {
-      await storage.addToList(addr1, tx1);
-
-      const count = await storage.getList(addr1);
-      expect(count).to.equal(1);
-
-      const payload = await storage.getTransactionPayload(tx1);
-      expect(payload).to.be.null;
-    });
-
-    it('should remove payload and indexes atomically', async () => {
-      await storage.addToList(addr1, tx1, rlp1);
-
-      await storage.removeFromList(addr1, tx1);
-
-      const count = await storage.getList(addr1);
-      expect(count).to.equal(0);
-
-      const payload = await storage.getTransactionPayload(tx1);
-      expect(payload).to.be.null;
-
-      const allHashes = await storage.getAllTransactionHashes();
-      expect(allHashes).to.not.include(tx1);
-    });
-
-    it('should handle multiple transactions with payloads', async () => {
-      await storage.addToList(addr1, tx1, rlp1);
-      await storage.addToList(addr1, tx2, rlp2);
-      await storage.addToList(addr2, tx3, rlp3);
-
-      const count1 = await storage.getList(addr1);
-      const count2 = await storage.getList(addr2);
-      expect(count1).to.equal(2);
-      expect(count2).to.equal(1);
-
-      const payload1 = await storage.getTransactionPayload(tx1);
-      const payload2 = await storage.getTransactionPayload(tx2);
-      const payload3 = await storage.getTransactionPayload(tx3);
-      expect(payload1).to.equal(rlp1);
-      expect(payload2).to.equal(rlp2);
-      expect(payload3).to.equal(rlp3);
-    });
-
-    it('should handle batch payload retrieval', async () => {
-      await storage.addToList(addr1, tx1, rlp1);
-      await storage.addToList(addr1, tx2, rlp2);
-      await storage.addToList(addr2, tx3, rlp3);
-
-      const payloads = await storage.getTransactionPayloads([tx1, tx2, tx3]);
-      expect(payloads).to.deep.equal([rlp1, rlp2, rlp3]);
-    });
-
-    it('should handle batch retrieval with missing payloads', async () => {
-      await storage.addToList(addr1, tx1, rlp1);
-      await storage.addToList(addr1, tx3, rlp3);
-
-      const payloads = await storage.getTransactionPayloads([tx1, tx2, tx3]);
-      expect(payloads[0]).to.equal(rlp1);
-      expect(payloads[1]).to.be.null;
-      expect(payloads[2]).to.equal(rlp3);
-    });
-
-    it('should get transaction hashes for address', async () => {
-      await storage.addToList(addr1, tx1, rlp1);
-      await storage.addToList(addr1, tx2, rlp2);
-
-      const hashes = await storage.getTransactionHashes(addr1);
-      expect(hashes).to.have.lengthOf(2);
-      expect(hashes).to.include.members([tx1, tx2]);
-    });
-
-    it('should get all transaction hashes across addresses', async () => {
-      await storage.addToList(addr1, tx1, rlp1);
-      await storage.addToList(addr2, tx2, rlp2);
-
-      const allHashes = await storage.getAllTransactionHashes();
-      expect(allHashes).to.have.lengthOf(2);
-      expect(allHashes).to.include.members([tx1, tx2]);
-    });
-
-    after(async () => {
-      await redisClient.quit();
-    });
-  });
 });