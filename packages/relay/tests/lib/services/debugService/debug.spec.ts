--- conflicted
+++ resolved
@@ -320,24 +320,8 @@
       web3Mock.reset();
     });
 
-<<<<<<< HEAD
-    describe('all methods require a debug flag', async function () {
-      let ffAtStart;
-
-      before(function () {
-        ffAtStart = ConfigService.get('DEBUG_API_ENABLED');
-      });
-
-      after(function () {
-        ConfigServiceTestHelper.dynamicOverride('DEBUG_API_ENABLED', ffAtStart);
-      });
-
-      it('DEBUG_API_ENABLED is not specified', async function () {
-        ConfigServiceTestHelper.remove('DEBUG_API_ENABLED');
-=======
     withOverriddenEnvsInMochaTest({ DEBUG_API_ENABLED: undefined }, () => {
       it('should throw UNSUPPORTED_METHOD', async function () {
->>>>>>> afc33495
         await RelayAssertions.assertRejection(
           predefined.UNSUPPORTED_METHOD,
           debugService.debug_traceTransaction,
@@ -348,25 +332,8 @@
       });
     });
 
-<<<<<<< HEAD
-      it('DEBUG_API_ENABLED=true', async function () {
-        ConfigServiceTestHelper.dynamicOverride('DEBUG_API_ENABLED', true);
-
-        const traceTransaction = await debugService.debug_traceTransaction(
-          transactionHash,
-          callTracer,
-          tracerConfigFalse,
-          requestDetails,
-        );
-        expect(traceTransaction).to.exist;
-      });
-
-      it('DEBUG_API_ENABLED=false', async function () {
-        ConfigServiceTestHelper.dynamicOverride('DEBUG_API_ENABLED', false);
-=======
     withOverriddenEnvsInMochaTest({ DEBUG_API_ENABLED: 'false' }, () => {
       it('should throw UNSUPPORTED_METHOD', async function () {
->>>>>>> afc33495
         await RelayAssertions.assertRejection(
           predefined.UNSUPPORTED_METHOD,
           debugService.debug_traceTransaction,
@@ -377,42 +344,9 @@
       });
     });
 
-<<<<<<< HEAD
-    describe('callTracer', async function () {
-      before(() => {
-        ConfigServiceTestHelper.dynamicOverride('DEBUG_API_ENABLED', true);
-      });
-
-      it('Test call tracer with onlyTopCall false', async function () {
-        const expectedResult = {
-          type: 'CREATE',
-          from: '0xc37f417fa09933335240fca72dd257bfbde9c275',
-          to: '0x637a6a8e5a69c087c24983b05261f63f64ed7e9b',
-          value: '0x0',
-          gas: '0x493e0',
-          gasUsed: '0x3a980',
-          input: '0x1',
-          output: '0x2',
-          calls: [
-            {
-              type: 'CREATE',
-              from: '0x637a6a8e5a69c087c24983b05261f63f64ed7e9b',
-              to: '0x91b1c451777122afc9b83f9b96160d7e59847ad7',
-              gas: '0x2e525',
-              gasUsed: '0x4b',
-              input: '0x',
-              output: '0x',
-              value: '0x0',
-            },
-          ],
-        };
-
-        const result = await debugService.debug_traceTransaction(
-=======
     withOverriddenEnvsInMochaTest({ DEBUG_API_ENABLED: 'true' }, () => {
       it('should successfully debug a transaction', async function () {
         const traceTransaction = await debugService.debug_traceTransaction(
->>>>>>> afc33495
           transactionHash,
           callTracer,
           tracerConfigFalse,
@@ -446,33 +380,15 @@
             ],
           };
 
-<<<<<<< HEAD
-    describe('opcodeLogger', async function () {
-      before(() => {
-        ConfigServiceTestHelper.dynamicOverride('DEBUG_API_ENABLED', true);
-      });
-=======
           const result = await debugService.debug_traceTransaction(
             transactionHash,
             callTracer,
             tracerConfigFalse,
             requestDetails,
           );
->>>>>>> afc33495
 
           expect(result).to.deep.equal(expectedResult);
         });
-<<<<<<< HEAD
-      }
-    });
-
-    describe('Invalid scenarios', async function () {
-      let notFound;
-      before(() => {
-        ConfigServiceTestHelper.dynamicOverride('DEBUG_API_ENABLED', true);
-      });
-=======
->>>>>>> afc33495
 
         it('Test call tracer with onlyTopCall true', async function () {
           const expectedResult = {
