--- conflicted
+++ resolved
@@ -44,127 +44,6 @@
   });
 
   describe('Constructor Tests', () => {
-<<<<<<< HEAD
-    it('should create RedisRateLimitStore and set up event listeners', () => {
-      mockRedisClient.connect.resolves();
-
-      new RedisRateLimitStore(logger, testDuration, rateLimitStoreFailureCounter);
-
-      expect(createClientStub.calledOnce).to.be.true;
-      expect(mockRedisClient.on.calledWith('ready')).to.be.true;
-      expect(mockRedisClient.on.calledWith('end')).to.be.true;
-      expect(mockRedisClient.on.calledWith('error')).to.be.true;
-    });
-
-    it('should create RedisRateLimitStore with successful connection', async () => {
-      mockRedisClient.connect.resolves();
-
-      const store = new RedisRateLimitStore(logger, testDuration, rateLimitStoreFailureCounter);
-
-      expect(createClientStub.calledOnce).to.be.true;
-      expect(mockRedisClient.connect.calledOnce).to.be.true;
-      expect(await store.isConnected()).to.be.true;
-    });
-
-    it('should handle connection failure during initialization', async () => {
-      const connectionError = new Error('Redis connection failed');
-      mockRedisClient.connect.rejects(connectionError);
-
-      const testLogger = pino({ level: 'error' });
-
-      const store = new RedisRateLimitStore(testLogger, testDuration, rateLimitStoreFailureCounter);
-
-      const loggerErrorSpy = sinon.spy(store['logger'], 'error');
-
-      const isConnected = await store.isConnected();
-
-      expect(isConnected).to.be.false;
-      expect(loggerErrorSpy.calledOnce).to.be.true;
-      expect(loggerErrorSpy.getCall(0).args[0]).to.equal(connectionError);
-      expect(loggerErrorSpy.getCall(0).args[1]).to.equal('Rate limiter Redis connection could not be established!');
-    });
-
-    it('should handle reconnection strategy', () => {
-      mockRedisClient.connect.resolves();
-
-      const testLogger = pino({ level: 'warn' });
-
-      const store = new RedisRateLimitStore(testLogger, testDuration, rateLimitStoreFailureCounter);
-
-      const loggerWarnSpy = sinon.spy(store['logger'], 'warn');
-
-      const createClientCall = createClientStub.getCall(0);
-      const config = createClientCall.args[0];
-
-      expect(config.socket.reconnectStrategy).to.be.a('function');
-
-      // Test reconnection strategy
-      const reconnectDelay = config.socket.reconnectStrategy(3);
-      expect(reconnectDelay).to.equal(3000); // 3 retries * 1000ms delay
-      expect(loggerWarnSpy.calledOnce).to.be.true;
-      expect(loggerWarnSpy.calledWith('Rate limiter Redis reconnection attempt #%s. Delay: %sms')).to.be.true;
-    });
-
-    it('should handle Redis ready event', async () => {
-      mockRedisClient.connect.resolves();
-
-      const testLogger = pino({ level: 'info' });
-
-      const store = new RedisRateLimitStore(testLogger, testDuration, rateLimitStoreFailureCounter);
-
-      const loggerInfoSpy = sinon.spy(store['logger'], 'info');
-
-      // Simulate ready event
-      const readyHandler = mockRedisClient.on.getCalls().find((call) => call.args[0] === 'ready')?.args[1];
-      readyHandler?.();
-
-      expect(await store.isConnected()).to.be.true;
-      expect(loggerInfoSpy.calledOnce).to.be.true;
-      expect(loggerInfoSpy.calledWith('Rate limiter connected to Redis server successfully!')).to.be.true;
-    });
-
-    it('should handle Redis end event', async () => {
-      mockRedisClient.connect.resolves();
-
-      const testLogger = pino({ level: 'info' });
-
-      const store = new RedisRateLimitStore(testLogger, testDuration, rateLimitStoreFailureCounter);
-
-      const loggerInfoSpy = sinon.spy(store['logger'], 'info');
-
-      // Simulate end event
-      const endHandler = mockRedisClient.on.getCalls().find((call) => call.args[0] === 'end')?.args[1];
-      endHandler?.();
-
-      expect(await store.isConnected()).to.be.false;
-      expect(loggerInfoSpy.calledOnce).to.be.true;
-      expect(loggerInfoSpy.calledWith('Rate limiter disconnected from Redis server!')).to.be.true;
-    });
-
-    it('should handle Redis error event with socket closed error', async () => {
-      mockRedisClient.connect.resolves();
-
-      const testLogger = pino({ level: 'error' });
-
-      const store = new RedisRateLimitStore(testLogger, testDuration, rateLimitStoreFailureCounter);
-
-      const loggerErrorSpy = sinon.spy(store['logger'], 'error');
-
-      // Create a mock error that would be considered socket closed
-      const socketError = new Error('Socket closed');
-      const redisCacheError = new RedisCacheError(socketError);
-      sinon.stub(redisCacheError, 'isSocketClosed').returns(true);
-
-      // Simulate error event
-      const errorHandler = mockRedisClient.on.getCalls().find((call) => call.args[0] === 'error')?.args[1];
-      errorHandler?.(redisCacheError);
-
-      expect(await store.isConnected()).to.be.false;
-      expect(loggerErrorSpy.calledOnce).to.be.true;
-      const logCall = loggerErrorSpy.getCall(0);
-      expect(logCall.args[0]).to.equal('Rate limiter Redis error: %s');
-      expect(logCall.args[1]).to.equal(redisCacheError);
-=======
     it('should create RedisRateLimitStore with injected Redis client', () => {
       const store = new RedisRateLimitStore(
         mockRedisClient as unknown as RedisClientType,
@@ -174,45 +53,12 @@
       );
 
       expect(store).to.be.instanceOf(RedisRateLimitStore);
->>>>>>> 1a6b3caf
     });
 
     it('should create RedisRateLimitStore without failure counter', () => {
       const store = new RedisRateLimitStore(mockRedisClient as unknown as RedisClientType, logger, testDuration);
 
-<<<<<<< HEAD
-      const store = new RedisRateLimitStore(testLogger, testDuration, rateLimitStoreFailureCounter);
-
-      const loggerErrorSpy = sinon.spy(store['logger'], 'error');
-
-      // Simulate error event
-      const errorHandler = mockRedisClient.on.getCalls().find((call) => call.args[0] === 'error')?.args[1];
-      errorHandler?.(new Error('Redis error'));
-
-      expect(await store.isConnected()).to.be.false;
-      expect(loggerErrorSpy.calledOnce).to.be.true;
-      expect(loggerErrorSpy.getCall(0).args[0]).to.equal('Rate limiter Redis error: %s');
-      expect(loggerErrorSpy.getCall(0).args[1]).to.equal(mockRedisCacheError.fullError);
-
-      redisCacheErrorStub.restore();
-    });
-  });
-
-  describe('getConnectedClient Tests', () => {
-    it('should fail open when Redis client is not connected', async () => {
-      mockRedisClient.connect.rejects(new Error('Connection failed'));
-
-      const store = new RedisRateLimitStore(logger, testDuration, rateLimitStoreFailureCounter);
-
-      // Wait for connection promise to resolve
-      await new Promise((resolve) => setTimeout(resolve, 100));
-
-      // Should fail open (return false) when Redis is not connected
-      const result = await store.incrementAndCheck(testKey, testLimit, requestDetails);
-      expect(result).to.be.false;
-=======
       expect(store).to.be.instanceOf(RedisRateLimitStore);
->>>>>>> 1a6b3caf
     });
   });
 
