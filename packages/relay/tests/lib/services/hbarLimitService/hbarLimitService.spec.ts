/*
 *
 * Hedera JSON RPC Relay
 *
 * Copyright (C) 2022-2024 Hedera Hashgraph, LLC
 *
 * Licensed under the Apache License, Version 2.0 (the "License");
 * you may not use this file except in compliance with the License.
 * You may obtain a copy of the License at
 *
 *      http://www.apache.org/licenses/LICENSE-2.0
 *
 * Unless required by applicable law or agreed to in writing, software
 * distributed under the License is distributed on an "AS IS" BASIS,
 * WITHOUT WARRANTIES OR CONDITIONS OF ANY KIND, either express or implied.
 * See the License for the specific language governing permissions and
 * limitations under the License.
 *
 */

import sinon from 'sinon';
import pino, { Logger } from 'pino';
import chai, { expect } from 'chai';
import { randomBytes, uuidV4 } from 'ethers';
import chaiAsPromised from 'chai-as-promised';
import { getRequestId } from '../../../helpers';
import constants from '../../../../src/lib/constants';
import { Counter, Gauge, Registry } from 'prom-client';
import { HbarLimitService } from '../../../../src/lib/services/hbarLimitService';
import { SubscriptionType } from '../../../../src/lib/db/types/hbarLimiter/subscriptionType';
import { HbarSpendingPlan } from '../../../../src/lib/db/entities/hbarLimiter/hbarSpendingPlan';
import { HbarSpendingPlanRepository } from '../../../../src/lib/db/repositories/hbarLimiter/hbarSpendingPlanRepository';
import { EthAddressHbarSpendingPlanRepository } from '../../../../src/lib/db/repositories/hbarLimiter/ethAddressHbarSpendingPlanRepository';
import {
  HbarSpendingPlanNotFoundError,
<<<<<<< HEAD
  IPAddressHbarSpendingPlanNotFoundError,
} from '../../../../src/lib/db/types/hbarLimiter/errors';
import { HbarSpendingPlan } from '../../../../src/lib/db/entities/hbarLimiter/hbarSpendingPlan';
import { randomBytes, uuidV4 } from 'ethers';
import { IPAddressHbarSpendingPlanRepository } from '../../../../src/lib/db/repositories/hbarLimiter/ipAddressHbarSpendingPlanRepository';
import { Counter, Gauge, Registry } from 'prom-client';
import constants from '../../../../src/lib/constants';
=======
  HbarSpendingPlanNotActiveError,
  EthAddressHbarSpendingPlanNotFoundError,
} from '../../../../src/lib/db/types/hbarLimiter/errors';
>>>>>>> f8e9e898

chai.use(chaiAsPromised);

describe('HbarLimitService', function () {
  const logger = pino();
  const totalBudget = 100_000;
  const mockIpAddress = 'x.x.x';
  const mockEstimatedTxFee = 300;
  const methodName = 'testMethod';
  const mockEthAddress = '0x123';
<<<<<<< HEAD
  const mockIPAddress = '555.555.555.555';
=======
  const register = new Registry();
  const mockRequestId = getRequestId();
>>>>>>> f8e9e898
  const mockPlanId = uuidV4(randomBytes(16));
  const mode = constants.EXECUTION_MODE.TRANSACTION;

  let hbarLimitService: HbarLimitService;
  let hbarSpendingPlanRepositoryStub: sinon.SinonStubbedInstance<HbarSpendingPlanRepository>;
  let ethAddressHbarSpendingPlanRepositoryStub: sinon.SinonStubbedInstance<EthAddressHbarSpendingPlanRepository>;
  let ipAddressHbarSpendingPlanRepositoryStub: sinon.SinonStubbedInstance<IPAddressHbarSpendingPlanRepository>;
  let loggerSpy: sinon.SinonSpiedInstance<Logger>;

  beforeEach(function () {
    loggerSpy = sinon.spy(logger);
    hbarSpendingPlanRepositoryStub = sinon.createStubInstance(HbarSpendingPlanRepository);
    ethAddressHbarSpendingPlanRepositoryStub = sinon.createStubInstance(EthAddressHbarSpendingPlanRepository);
    ipAddressHbarSpendingPlanRepositoryStub = sinon.createStubInstance(IPAddressHbarSpendingPlanRepository);
    hbarLimitService = new HbarLimitService(
      hbarSpendingPlanRepositoryStub,
      ethAddressHbarSpendingPlanRepositoryStub,
      ipAddressHbarSpendingPlanRepositoryStub,
      logger,
      register,
      totalBudget,
    );
  });

  afterEach(function () {
    sinon.restore();
  });

  function createSpendingPlan(id: string, spentToday: number = 0) {
    return new HbarSpendingPlan({
      id,
      subscriptionType: SubscriptionType.BASIC,
      createdAt: new Date(),
      active: true,
      spendingHistory: [],
      spentToday,
    });
  }

  it('should initialize metrics correctly', () => {
    expect(hbarLimitService['hbarLimitCounter']).to.be.instanceOf(Counter);
    expect(hbarLimitService['hbarLimitRemainingGauge']).to.be.instanceOf(Gauge);
    Object.values(SubscriptionType).forEach((subscriptionType) => {
      expect(hbarLimitService['dailyUniqueSpendingPlansCounter'][subscriptionType]).to.be.instanceOf(Counter);
      expect(hbarLimitService['averageDailySpendingPlanUsagesGauge'][subscriptionType]).to.be.instanceOf(Gauge);
    });
  });

  describe('resetLimiter', function () {
    // TODO: Add tests here with https://github.com/hashgraph/hedera-json-rpc-relay/issues/2868

    it('should throw an error when resetLimiter is called', async function () {
      try {
        await hbarLimitService.resetLimiter();
      } catch (error: any) {
        expect(error.message).to.equal('Not implemented');
      }
    });
  });

  describe('shouldLimit', function () {
    describe('based on ethAddress', async function () {
      it('should return true if the total daily budget is exceeded', async function () {
        // @ts-ignore
        hbarLimitService.remainingBudget = 0;
        const result = await hbarLimitService.shouldLimit(mode, methodName, mockEthAddress);
        expect(result).to.be.true;
      });

<<<<<<< HEAD
      it('should create a basic spending plan if none exists for the ethAddress', async function () {
        const newSpendingPlan = createSpendingPlan(mockPlanId);
        const error = new EthAddressHbarSpendingPlanNotFoundError(mockEthAddress);
        ethAddressHbarSpendingPlanRepositoryStub.findByAddress.rejects(error);
        hbarSpendingPlanRepositoryStub.create.resolves(newSpendingPlan);
        ethAddressHbarSpendingPlanRepositoryStub.save.resolves();
=======
    it('should return true when remainingBudget < estimatedTxFee ', async function () {
      // @ts-ignore
      hbarLimitService.remainingBudget = mockEstimatedTxFee - 1;
      const result = await hbarLimitService.shouldLimit(
        mode,
        methodName,
        mockEthAddress,
        mockRequestId,
        mockIpAddress,
        mockEstimatedTxFee,
      );
      expect(result).to.be.true;
    });

    it('should create a basic spending plan if none exists for the ethAddress', async function () {
      const newSpendingPlan = createSpendingPlan(mockPlanId);
      const error = new EthAddressHbarSpendingPlanNotFoundError(mockEthAddress);
      ethAddressHbarSpendingPlanRepositoryStub.findByAddress.rejects(error);
      hbarSpendingPlanRepositoryStub.create.resolves(newSpendingPlan);
      ethAddressHbarSpendingPlanRepositoryStub.save.resolves();
>>>>>>> f8e9e898

        const result = await hbarLimitService.shouldLimit(mode, methodName, mockEthAddress);

        expect(result).to.be.false;
        expect(hbarSpendingPlanRepositoryStub.create.calledOnce).to.be.true;
        expect(ethAddressHbarSpendingPlanRepositoryStub.save.calledOnce).to.be.true;
        expect(
          loggerSpy.warn.calledWithMatch(
            sinon.match.instanceOf(EthAddressHbarSpendingPlanNotFoundError),
            `Failed to get spending plan for eth address '${mockEthAddress}'`,
          ),
        ).to.be.true;
      });

      it('should return true if the limit should be applied', async function () {
        const spendingPlan = createSpendingPlan(HbarLimitService.DAILY_LIMITS[SubscriptionType.BASIC]);

        ethAddressHbarSpendingPlanRepositoryStub.findByAddress.resolves({
          ethAddress: mockEthAddress,
          planId: mockPlanId,
        });
        hbarSpendingPlanRepositoryStub.findByIdWithDetails.resolves(spendingPlan);

        const result = await hbarLimitService.shouldLimit(mode, methodName, mockEthAddress);

        expect(result).to.be.true;
      });

      it('should return false if the limit should not be applied', async function () {
        const spendingPlan = createSpendingPlan(parseInt(HbarLimitService.DAILY_LIMITS[SubscriptionType.BASIC] / 2));

        ethAddressHbarSpendingPlanRepositoryStub.findByAddress.resolves({
          ethAddress: mockEthAddress,
          planId: mockPlanId,
        });
        hbarSpendingPlanRepositoryStub.findByIdWithDetails.resolves(spendingPlan);

        const result = await hbarLimitService.shouldLimit(mode, methodName, mockEthAddress);

        expect(result).to.be.false;
      });

      it('should return false if ethAddress is null or empty', async function () {
        const result = await hbarLimitService.shouldLimit(mode, methodName, '');
        expect(result).to.be.false;
      });

      it('should return true if spentToday is exactly at the limit', async function () {
        const spendingPlan = createSpendingPlan(mockPlanId, HbarLimitService.DAILY_LIMITS[SubscriptionType.BASIC]);
        ethAddressHbarSpendingPlanRepositoryStub.findByAddress.resolves({
          ethAddress: mockEthAddress,
          planId: mockPlanId,
        });
        hbarSpendingPlanRepositoryStub.findByIdWithDetails.resolves(spendingPlan);

        const result = await hbarLimitService.shouldLimit(mode, methodName, mockEthAddress);

        expect(result).to.be.true;
      });

      it('should return false if spentToday is just below the limit', async function () {
        const spendingPlan = createSpendingPlan(mockPlanId, HbarLimitService.DAILY_LIMITS[SubscriptionType.BASIC] - 1);
        ethAddressHbarSpendingPlanRepositoryStub.findByAddress.resolves({
          ethAddress: mockEthAddress,
          planId: mockPlanId,
        });
        hbarSpendingPlanRepositoryStub.findByIdWithDetails.resolves(spendingPlan);

        const result = await hbarLimitService.shouldLimit(mode, methodName, mockEthAddress);

        expect(result).to.be.false;
      });

      it('should return true if spentToday is just above the limit', async function () {
        const spendingPlan = createSpendingPlan(mockPlanId, HbarLimitService.DAILY_LIMITS[SubscriptionType.BASIC] + 1);
        ethAddressHbarSpendingPlanRepositoryStub.findByAddress.resolves({
          ethAddress: mockEthAddress,
          planId: mockPlanId,
        });
        hbarSpendingPlanRepositoryStub.findByIdWithDetails.resolves(spendingPlan);

        const result = await hbarLimitService.shouldLimit(mode, methodName, mockEthAddress);

        expect(result).to.be.true;
      });
    });

    describe('based on ipAddress', async function () {
      it('should return true if the limit should be applied', async function () {
        const spendingPlan = createSpendingPlan(HbarLimitService.DAILY_LIMITS[SubscriptionType.BASIC]);
        ipAddressHbarSpendingPlanRepositoryStub.findByAddress.resolves({
          ipAddress: mockIPAddress,
          planId: mockPlanId,
        });
        hbarSpendingPlanRepositoryStub.findByIdWithDetails.resolves(spendingPlan);

        const result = await hbarLimitService.shouldLimit(mode, methodName, mockEthAddress, mockIPAddress);

        expect(result).to.be.true;
      });

      it('should return false if the limit should not be applied', async function () {
        const spendingPlan = createSpendingPlan(parseInt(HbarLimitService.DAILY_LIMITS[SubscriptionType.BASIC] / 2));
        ipAddressHbarSpendingPlanRepositoryStub.findByAddress.resolves({
          ipAddress: mockIPAddress,
          planId: mockPlanId,
        });
        hbarSpendingPlanRepositoryStub.findByIdWithDetails.resolves(spendingPlan);

        const result = await hbarLimitService.shouldLimit(mode, methodName, mockEthAddress, mockIPAddress);

        expect(result).to.be.false;
      });

      it('should create a basic spending plan if none exists for the ipAddress', async function () {
        const spendingPlan = createSpendingPlan(0);
        const error = new IPAddressHbarSpendingPlanNotFoundError(mockIPAddress);
        ipAddressHbarSpendingPlanRepositoryStub.findByAddress.rejects(error);
        hbarSpendingPlanRepositoryStub.create.resolves(spendingPlan);
        ipAddressHbarSpendingPlanRepositoryStub.save.resolves();

        const result = await hbarLimitService.shouldLimit(mode, methodName, '', mockIPAddress);

        expect(result).to.be.false;
        expect(hbarSpendingPlanRepositoryStub.create.calledOnce).to.be.true;
        expect(ipAddressHbarSpendingPlanRepositoryStub.save.calledOnce).to.be.true;
        expect(
          loggerSpy.warn.calledWithMatch(
            sinon.match.instanceOf(IPAddressHbarSpendingPlanNotFoundError),
            `Failed to get spending plan for IP address '${mockIPAddress}'`,
          ),
        ).to.be.true;
      });

      it('should return false if ipAddress is null or empty', async function () {
        const result = await hbarLimitService.shouldLimit(mode, methodName, '', '');
        expect(result).to.be.false;
      });

      it('should return true if spentToday is exactly at the limit', async function () {
        const spendingPlan = createSpendingPlan(HbarLimitService.DAILY_LIMITS[SubscriptionType.BASIC]);
        ipAddressHbarSpendingPlanRepositoryStub.findByAddress.resolves({
          ipAddress: mockIPAddress,
          planId: mockPlanId,
        });
        hbarSpendingPlanRepositoryStub.findByIdWithDetails.resolves(spendingPlan);

        const result = await hbarLimitService.shouldLimit(mode, methodName, mockEthAddress, mockIPAddress);

        expect(result).to.be.true;
      });

      it('should return false if spentToday is just below the limit', async function () {
        const spendingPlan = createSpendingPlan(HbarLimitService.DAILY_LIMITS[SubscriptionType.BASIC] - 1);
        ipAddressHbarSpendingPlanRepositoryStub.findByAddress.resolves({
          ipAddress: mockIPAddress,
          planId: mockPlanId,
        });
        hbarSpendingPlanRepositoryStub.findByIdWithDetails.resolves(spendingPlan);

        const result = await hbarLimitService.shouldLimit(mode, methodName, mockEthAddress, mockIPAddress);

        expect(result).to.be.false;
      });

      it('should return true if spentToday is just above the limit', async function () {
        const spendingPlan = createSpendingPlan(HbarLimitService.DAILY_LIMITS[SubscriptionType.BASIC] + 1);
        ipAddressHbarSpendingPlanRepositoryStub.findByAddress.resolves({
          ipAddress: mockIPAddress,
          planId: mockPlanId,
        });
        hbarSpendingPlanRepositoryStub.findByIdWithDetails.resolves(spendingPlan);

        const result = await hbarLimitService.shouldLimit(mode, methodName, mockEthAddress, mockIPAddress);

        expect(result).to.be.true;
      });
    });

    it('should return true if spentToday + estimatedTxFee is above the limit', async function () {
      const spendingPlan = createSpendingPlan(
        mockPlanId,
        HbarLimitService.DAILY_LIMITS[SubscriptionType.BASIC] - mockEstimatedTxFee + 1,
      );
      ethAddressHbarSpendingPlanRepositoryStub.findByAddress.resolves({
        ethAddress: mockEthAddress,
        planId: mockPlanId,
      });
      hbarSpendingPlanRepositoryStub.findByIdWithDetails.resolves(spendingPlan);

      const result = await hbarLimitService.shouldLimit(
        mode,
        methodName,
        mockEthAddress,
        mockRequestId,
        mockIpAddress,
        mockEstimatedTxFee,
      );

      expect(result).to.be.true;
    });

    it('should return false if spentToday + estimatedTxFee is below the limit', async function () {
      const spendingPlan = createSpendingPlan(
        mockPlanId,
        HbarLimitService.DAILY_LIMITS[SubscriptionType.BASIC] - mockEstimatedTxFee - 1,
      );
      ethAddressHbarSpendingPlanRepositoryStub.findByAddress.resolves({
        ethAddress: mockEthAddress,
        planId: mockPlanId,
      });
      hbarSpendingPlanRepositoryStub.findByIdWithDetails.resolves(spendingPlan);

      const result = await hbarLimitService.shouldLimit(mode, methodName, mockEthAddress);

      expect(result).to.be.false;
    });

    it('should return false if spentToday + estimatedTxFee is at the limit', async function () {
      const spendingPlan = createSpendingPlan(
        mockPlanId,
        HbarLimitService.DAILY_LIMITS[SubscriptionType.BASIC] - mockEstimatedTxFee,
      );
      ethAddressHbarSpendingPlanRepositoryStub.findByAddress.resolves({
        ethAddress: mockEthAddress,
        planId: mockPlanId,
      });
      hbarSpendingPlanRepositoryStub.findByIdWithDetails.resolves(spendingPlan);

      const result = await hbarLimitService.shouldLimit(mode, methodName, mockEthAddress);

      expect(result).to.be.false;
    });
  });

  describe('getSpendingPlan', function () {
    it(`should return null if neither ethAddress nor ipAddress is provided`, async function () {
      const ipAddresses = ['', null, undefined];
      const ethAddresses = ['', null, undefined];
      const testCases = ethAddresses.flatMap((ethAddress) =>
        ipAddresses.map((ipAddress) => ({ ethAddress, ipAddress })),
      );
      for (const { ethAddress, ipAddress } of testCases) {
        // @ts-ignore
        const result = await hbarLimitService['getSpendingPlan'](ethAddress, ipAddress);
        expect(result).to.be.null;
      }
    });

    it('should return spending plan for ethAddress if ethAddress is provided', async function () {
      const spendingPlan = createSpendingPlan(mockPlanId);
      ethAddressHbarSpendingPlanRepositoryStub.findByAddress.resolves({
        ethAddress: mockEthAddress,
        planId: mockPlanId,
      });
      hbarSpendingPlanRepositoryStub.findByIdWithDetails.resolves(spendingPlan);

      const result = await hbarLimitService['getSpendingPlan'](mockEthAddress);
      expect(result).to.deep.equal(spendingPlan);
    });

    it('should return spending plan for ipAddress if ipAddress is provided', async function () {
      const spendingPlan = createSpendingPlan(0);
      ipAddressHbarSpendingPlanRepositoryStub.findByAddress.resolves({
        ipAddress: mockIPAddress,
        planId: mockPlanId,
      });
      hbarSpendingPlanRepositoryStub.findByIdWithDetails.resolves(spendingPlan);

      const result = await hbarLimitService['getSpendingPlan']('', mockIPAddress);

      expect(result).to.deep.equal(spendingPlan);
    });

    it('should return null if no spending plan is found for ethAddress', async function () {
      const error = new EthAddressHbarSpendingPlanNotFoundError(mockEthAddress);
      ethAddressHbarSpendingPlanRepositoryStub.findByAddress.rejects(error);

      const result = await hbarLimitService['getSpendingPlan'](mockEthAddress);

      expect(result).to.be.null;
    });

    it('should return null if no spending plan is found for ipAddress', async function () {
      const error = new IPAddressHbarSpendingPlanNotFoundError(mockIPAddress);
      ipAddressHbarSpendingPlanRepositoryStub.findByAddress.rejects(error);

      const result = await hbarLimitService['getSpendingPlan']('', mockIPAddress);

      expect(result).to.be.null;
    });
  });

  describe('getSpendingPlanByEthAddress', function () {
    const testGetSpendingPlanByEthAddressError = async (error: Error, errorClass: any) => {
      const result = hbarLimitService['getSpendingPlanByEthAddress'](mockEthAddress);
      await expect(result).to.be.eventually.rejectedWith(errorClass, error.message);
    };

    it('should handle error when getSpendingPlanByEthAddress throws an EthAddressHbarSpendingPlanNotFoundError', async function () {
      const error = new EthAddressHbarSpendingPlanNotFoundError(mockEthAddress);
      ethAddressHbarSpendingPlanRepositoryStub.findByAddress.rejects(error);
      await testGetSpendingPlanByEthAddressError(error, EthAddressHbarSpendingPlanNotFoundError);
    });

    it('should handle error when getSpendingPlanByEthAddress throws an HbarSpendingPlanNotFoundError', async function () {
      const error = new HbarSpendingPlanNotFoundError(mockPlanId);
      ethAddressHbarSpendingPlanRepositoryStub.findByAddress.resolves({
        ethAddress: mockEthAddress,
        planId: mockPlanId,
      });
      hbarSpendingPlanRepositoryStub.findByIdWithDetails.rejects(error);
      await testGetSpendingPlanByEthAddressError(error, HbarSpendingPlanNotFoundError);
    });

    it('should handle error when getSpendingPlanByEthAddress throws an HbarSpendingPlanNotActiveError', async function () {
      const error = new HbarSpendingPlanNotActiveError(mockPlanId);
      ethAddressHbarSpendingPlanRepositoryStub.findByAddress.resolves({
        ethAddress: mockEthAddress,
        planId: mockPlanId,
      });
      hbarSpendingPlanRepositoryStub.findByIdWithDetails.rejects(error);
      await testGetSpendingPlanByEthAddressError(error, HbarSpendingPlanNotActiveError);
    });

    it('should return the spending plan for the given ethAddress', async function () {
      const spendingPlan = createSpendingPlan(mockPlanId);
      ethAddressHbarSpendingPlanRepositoryStub.findByAddress.resolves({
        ethAddress: mockEthAddress,
        planId: mockPlanId,
      });
      hbarSpendingPlanRepositoryStub.findByIdWithDetails.resolves(spendingPlan);

      const result = await hbarLimitService['getSpendingPlanByEthAddress'](mockEthAddress);

      expect(result).to.deep.equal(spendingPlan);
    });
  });

  describe('createBasicSpendingPlan', function () {
    const testCreateBasicSpendingPlan = async (ethAddress: string, ipAddress?: string) => {
      const newSpendingPlan = createSpendingPlan(mockPlanId);
      hbarSpendingPlanRepositoryStub.create.resolves(newSpendingPlan);
      ethAddressHbarSpendingPlanRepositoryStub.save.resolves();

      const result = await hbarLimitService['createBasicSpendingPlan'](ethAddress, ipAddress);

      expect(result).to.deep.equal(newSpendingPlan);
      expect(hbarSpendingPlanRepositoryStub.create.calledOnce).to.be.true;
      if (ethAddress) {
        expect(ethAddressHbarSpendingPlanRepositoryStub.save.calledOnce).to.be.true;
      }
      if (ipAddress) {
        expect(ipAddressHbarSpendingPlanRepositoryStub.save.calledOnce).to.be.eq(!!ipAddress);
      }
    };

    it('should create a basic spending plan for the given ethAddress', async function () {
      await testCreateBasicSpendingPlan(mockEthAddress);
    });

    it('should create a basic spending plan for the given ipAddress', async function () {
      await testCreateBasicSpendingPlan('', mockIPAddress);
    });

    it('should create a basic spending plan and link it to the ETH address if both ethAddress and ipAddress are provided', async function () {
      await testCreateBasicSpendingPlan(mockEthAddress, '127.0.0.1');
    });

    it('should create a basic spending plan if none exists', async function () {
      const newSpendingPlan = createSpendingPlan(0);
      await testCreateBasicSpendingPlan(mockEthAddress, '127.0.0.1');
    });
  });

  describe('addExpense', function () {
    const testAddExpense = async (ethAddress: string, ipAddress?: string, expense: number = 100) => {
      const otherPlanUsedToday = createSpendingPlan(uuidV4(randomBytes(16)), 200);
      const existingSpendingPlan = createSpendingPlan(mockPlanId, 0);
      if (ethAddress) {
        ethAddressHbarSpendingPlanRepositoryStub.findByAddress.resolves({
          ethAddress,
          planId: mockPlanId,
        });
      } else if (ipAddress) {
        ipAddressHbarSpendingPlanRepositoryStub.findByAddress.resolves(existingSpendingPlan);
        hbarSpendingPlanRepositoryStub.create.resolves(existingSpendingPlan);
      } else {
        hbarSpendingPlanRepositoryStub.create.resolves(existingSpendingPlan);
      }
      hbarSpendingPlanRepositoryStub.findByIdWithDetails.resolves(existingSpendingPlan);
      hbarSpendingPlanRepositoryStub.addAmountToSpentToday.resolves();
      hbarSpendingPlanRepositoryStub.addAmountToSpendingHistory.resolves();
      hbarSpendingPlanRepositoryStub.findAllActiveBySubscriptionType.resolves([
        otherPlanUsedToday,
        {
          ...existingSpendingPlan,
          spentToday: expense,
          spendingHistory: [{ amount: expense, timestamp: new Date() }],
        },
      ]);
      const incDailyUniqueSpendingPlansCounterSpy = sinon.spy(
        hbarLimitService['dailyUniqueSpendingPlansCounter'][SubscriptionType.BASIC],
        'inc',
      );
      const setAverageDailySpendingPlanUsagesGaugeStub = sinon.spy(
        hbarLimitService['averageDailySpendingPlanUsagesGauge'][SubscriptionType.BASIC],
        'set',
      );
      const updateAverageDailyUsagePerSubscriptionTypeSpy = sinon.spy(
        hbarLimitService,
        <any>'updateAverageDailyUsagePerSubscriptionType',
      );

      await hbarLimitService.addExpense(expense, ethAddress, ipAddress);

      expect(hbarSpendingPlanRepositoryStub.addAmountToSpentToday.calledOnceWith(mockPlanId, expense)).to.be.true;
      expect(hbarSpendingPlanRepositoryStub.addAmountToSpendingHistory.calledOnceWith(mockPlanId, expense)).to.be.true;
      // @ts-ignore
      expect(hbarLimitService.remainingBudget).to.equal(hbarLimitService.totalBudget - expense);
      // @ts-ignore
      expect((await hbarLimitService.hbarLimitRemainingGauge.get()).values[0].value).to.equal(
        // @ts-ignore
        hbarLimitService.totalBudget - expense,
      );
      await Promise.all(updateAverageDailyUsagePerSubscriptionTypeSpy.returnValues);
      const expectedAverageUsage = Math.round((otherPlanUsedToday.spentToday + expense) / 2);
      sinon.assert.calledOnceWithExactly(setAverageDailySpendingPlanUsagesGaugeStub, expectedAverageUsage);
      sinon.assert.calledOnceWithExactly(incDailyUniqueSpendingPlansCounterSpy, 1);
    };

    it('should throw an error if neither ethAddress nor ipAddress is provided', async function () {
      const ipAddresses = ['', null, undefined];
      const ethAddresses = ['', null, undefined];
      const testCases = ethAddresses.flatMap((ethAddress) =>
        ipAddresses.map((ipAddress) => ({ ethAddress, ipAddress })),
      );
      for (const { ethAddress, ipAddress } of testCases) {
        // @ts-ignore
        await expect(hbarLimitService.addExpense(100, ethAddress, ipAddress)).to.be.eventually.rejectedWith(
          'Cannot add expense without an eth address or ip address',
        );
      }
    });

    it('should create a basic spending plan if none exists', async function () {
      const newSpendingPlan = createSpendingPlan(mockPlanId);
      hbarSpendingPlanRepositoryStub.create.resolves(newSpendingPlan);
      ethAddressHbarSpendingPlanRepositoryStub.findByAddress.rejects(
        new EthAddressHbarSpendingPlanNotFoundError(mockEthAddress),
      );
      ethAddressHbarSpendingPlanRepositoryStub.save.resolves();

      await hbarLimitService.addExpense(100, mockEthAddress);

      expect(hbarSpendingPlanRepositoryStub.create.calledOnce).to.be.true;
      expect(ethAddressHbarSpendingPlanRepositoryStub.save.calledOnce).to.be.true;
    });

    it('should add the expense to the spending plan and update the remaining budget when both ethAddress and ipAddress are provided', async function () {
      await testAddExpense(mockEthAddress, '127.0.0.1');
    });

    it('should add the expense to the spending plan and update the remaining budget when ethAddress is provided but ipAddress is not', async function () {
      await testAddExpense(mockEthAddress, '');
    });

    it('should add the expense to the spending plan and update the remaining budget when ipAddress is provided but ethAddress is not', async function () {
      await testAddExpense('', '127.0.0.1');
    });

    it('should handle errors when adding expense fails', async function () {
      ethAddressHbarSpendingPlanRepositoryStub.findByAddress.resolves({
        ethAddress: mockEthAddress,
        planId: mockPlanId,
      });
      hbarSpendingPlanRepositoryStub.findByIdWithDetails.resolves(createSpendingPlan(mockPlanId));
      hbarSpendingPlanRepositoryStub.addAmountToSpentToday.rejects(new Error('Failed to add expense'));

      await expect(hbarLimitService.addExpense(100, mockEthAddress)).to.be.eventually.rejectedWith(
        'Failed to add expense',
      );
    });
  });

  describe('isDailyBudgetExceeded', function () {
    const testIsDailyBudgetExceeded = async (remainingBudget: number, expected: boolean) => {
      // @ts-ignore
      hbarLimitService.remainingBudget = remainingBudget;
      await expect(hbarLimitService['isDailyBudgetExceeded'](mode, methodName)).to.eventually.equal(expected);
    };

    it('should return true when the remaining budget is zero', async function () {
      await testIsDailyBudgetExceeded(0, true);
    });

    it('should return true when the remaining budget is negative', async function () {
      await testIsDailyBudgetExceeded(-1, true);
    });

    it('should handle errors when adding expense fails', async function () {
      ethAddressHbarSpendingPlanRepositoryStub.findByAddress.resolves({
        ethAddress: mockEthAddress,
        planId: mockPlanId,
      });
      hbarSpendingPlanRepositoryStub.findByIdWithDetails.resolves(createSpendingPlan(0));
      hbarSpendingPlanRepositoryStub.addAmountToSpentToday.rejects(new Error('Failed to add expense'));

      await expect(hbarLimitService.addExpense(100, mockEthAddress)).to.be.eventually.rejectedWith(
        'Failed to add expense',
      );
    });

    it('should return false when the remaining budget is greater than zero', async function () {
      await testIsDailyBudgetExceeded(100, false);
    });

    it('should update the hbar limit counter when a method is called and the daily budget is exceeded', async function () {
      // @ts-ignore
      const hbarLimitCounterSpy = sinon.spy(hbarLimitService.hbarLimitCounter, <any>'inc');
      await testIsDailyBudgetExceeded(0, true);
      expect(hbarLimitCounterSpy.calledWithMatch({ mode, methodName }, 1)).to.be.true;
    });

    it('should reset the limiter when the reset date is reached', async function () {
      // @ts-ignore
      hbarLimitService.reset = new Date();
      // @ts-ignore
      const resetLimiterSpy = sinon.spy(hbarLimitService, 'resetLimiter');
      await expect(testIsDailyBudgetExceeded(0, true)).to.be.eventually.rejectedWith('Not implemented');
      expect(resetLimiterSpy.calledOnce).to.be.true;
    });
  });
});<|MERGE_RESOLUTION|>--- conflicted
+++ resolved
@@ -31,39 +31,27 @@
 import { HbarSpendingPlan } from '../../../../src/lib/db/entities/hbarLimiter/hbarSpendingPlan';
 import { HbarSpendingPlanRepository } from '../../../../src/lib/db/repositories/hbarLimiter/hbarSpendingPlanRepository';
 import { EthAddressHbarSpendingPlanRepository } from '../../../../src/lib/db/repositories/hbarLimiter/ethAddressHbarSpendingPlanRepository';
+import { IPAddressHbarSpendingPlanRepository } from '../../../../src/lib/db/repositories/hbarLimiter/ipAddressHbarSpendingPlanRepository';
 import {
   HbarSpendingPlanNotFoundError,
-<<<<<<< HEAD
+  HbarSpendingPlanNotActiveError,
+  EthAddressHbarSpendingPlanNotFoundError,
   IPAddressHbarSpendingPlanNotFoundError,
 } from '../../../../src/lib/db/types/hbarLimiter/errors';
-import { HbarSpendingPlan } from '../../../../src/lib/db/entities/hbarLimiter/hbarSpendingPlan';
-import { randomBytes, uuidV4 } from 'ethers';
-import { IPAddressHbarSpendingPlanRepository } from '../../../../src/lib/db/repositories/hbarLimiter/ipAddressHbarSpendingPlanRepository';
-import { Counter, Gauge, Registry } from 'prom-client';
-import constants from '../../../../src/lib/constants';
-=======
-  HbarSpendingPlanNotActiveError,
-  EthAddressHbarSpendingPlanNotFoundError,
-} from '../../../../src/lib/db/types/hbarLimiter/errors';
->>>>>>> f8e9e898
 
 chai.use(chaiAsPromised);
 
 describe('HbarLimitService', function () {
   const logger = pino();
+  const register = new Registry();
   const totalBudget = 100_000;
+  const mode = constants.EXECUTION_MODE.TRANSACTION;
+  const methodName = 'testMethod';
+  const mockEthAddress = '0x123';
   const mockIpAddress = 'x.x.x';
   const mockEstimatedTxFee = 300;
-  const methodName = 'testMethod';
-  const mockEthAddress = '0x123';
-<<<<<<< HEAD
-  const mockIPAddress = '555.555.555.555';
-=======
-  const register = new Registry();
   const mockRequestId = getRequestId();
->>>>>>> f8e9e898
   const mockPlanId = uuidV4(randomBytes(16));
-  const mode = constants.EXECUTION_MODE.TRANSACTION;
 
   let hbarLimitService: HbarLimitService;
   let hbarSpendingPlanRepositoryStub: sinon.SinonStubbedInstance<HbarSpendingPlanRepository>;
@@ -131,35 +119,26 @@
         expect(result).to.be.true;
       });
 
-<<<<<<< HEAD
+      it('should return true when remainingBudget < estimatedTxFee ', async function () {
+        // @ts-ignore
+        hbarLimitService.remainingBudget = mockEstimatedTxFee - 1;
+        const result = await hbarLimitService.shouldLimit(
+          mode,
+          methodName,
+          mockEthAddress,
+          mockRequestId,
+          mockIpAddress,
+          mockEstimatedTxFee,
+        );
+        expect(result).to.be.true;
+      });
+
       it('should create a basic spending plan if none exists for the ethAddress', async function () {
         const newSpendingPlan = createSpendingPlan(mockPlanId);
         const error = new EthAddressHbarSpendingPlanNotFoundError(mockEthAddress);
         ethAddressHbarSpendingPlanRepositoryStub.findByAddress.rejects(error);
         hbarSpendingPlanRepositoryStub.create.resolves(newSpendingPlan);
         ethAddressHbarSpendingPlanRepositoryStub.save.resolves();
-=======
-    it('should return true when remainingBudget < estimatedTxFee ', async function () {
-      // @ts-ignore
-      hbarLimitService.remainingBudget = mockEstimatedTxFee - 1;
-      const result = await hbarLimitService.shouldLimit(
-        mode,
-        methodName,
-        mockEthAddress,
-        mockRequestId,
-        mockIpAddress,
-        mockEstimatedTxFee,
-      );
-      expect(result).to.be.true;
-    });
-
-    it('should create a basic spending plan if none exists for the ethAddress', async function () {
-      const newSpendingPlan = createSpendingPlan(mockPlanId);
-      const error = new EthAddressHbarSpendingPlanNotFoundError(mockEthAddress);
-      ethAddressHbarSpendingPlanRepositoryStub.findByAddress.rejects(error);
-      hbarSpendingPlanRepositoryStub.create.resolves(newSpendingPlan);
-      ethAddressHbarSpendingPlanRepositoryStub.save.resolves();
->>>>>>> f8e9e898
 
         const result = await hbarLimitService.shouldLimit(mode, methodName, mockEthAddress);
 
@@ -174,34 +153,6 @@
         ).to.be.true;
       });
 
-      it('should return true if the limit should be applied', async function () {
-        const spendingPlan = createSpendingPlan(HbarLimitService.DAILY_LIMITS[SubscriptionType.BASIC]);
-
-        ethAddressHbarSpendingPlanRepositoryStub.findByAddress.resolves({
-          ethAddress: mockEthAddress,
-          planId: mockPlanId,
-        });
-        hbarSpendingPlanRepositoryStub.findByIdWithDetails.resolves(spendingPlan);
-
-        const result = await hbarLimitService.shouldLimit(mode, methodName, mockEthAddress);
-
-        expect(result).to.be.true;
-      });
-
-      it('should return false if the limit should not be applied', async function () {
-        const spendingPlan = createSpendingPlan(parseInt(HbarLimitService.DAILY_LIMITS[SubscriptionType.BASIC] / 2));
-
-        ethAddressHbarSpendingPlanRepositoryStub.findByAddress.resolves({
-          ethAddress: mockEthAddress,
-          planId: mockPlanId,
-        });
-        hbarSpendingPlanRepositoryStub.findByIdWithDetails.resolves(spendingPlan);
-
-        const result = await hbarLimitService.shouldLimit(mode, methodName, mockEthAddress);
-
-        expect(result).to.be.false;
-      });
-
       it('should return false if ethAddress is null or empty', async function () {
         const result = await hbarLimitService.shouldLimit(mode, methodName, '');
         expect(result).to.be.false;
@@ -245,43 +196,93 @@
 
         expect(result).to.be.true;
       });
+
+      it('should return true if spentToday + estimatedTxFee is above the limit', async function () {
+        const spendingPlan = createSpendingPlan(
+          mockPlanId,
+          HbarLimitService.DAILY_LIMITS[SubscriptionType.BASIC] - mockEstimatedTxFee + 1,
+        );
+        ethAddressHbarSpendingPlanRepositoryStub.findByAddress.resolves({
+          ethAddress: mockEthAddress,
+          planId: mockPlanId,
+        });
+        hbarSpendingPlanRepositoryStub.findByIdWithDetails.resolves(spendingPlan);
+
+        const result = await hbarLimitService.shouldLimit(
+          mode,
+          methodName,
+          mockEthAddress,
+          mockRequestId,
+          mockIpAddress,
+          mockEstimatedTxFee,
+        );
+
+        expect(result).to.be.true;
+      });
+
+      it('should return false if spentToday + estimatedTxFee is below the limit', async function () {
+        const spendingPlan = createSpendingPlan(
+          mockPlanId,
+          HbarLimitService.DAILY_LIMITS[SubscriptionType.BASIC] - mockEstimatedTxFee - 1,
+        );
+        ethAddressHbarSpendingPlanRepositoryStub.findByAddress.resolves({
+          ethAddress: mockEthAddress,
+          planId: mockPlanId,
+        });
+        hbarSpendingPlanRepositoryStub.findByIdWithDetails.resolves(spendingPlan);
+
+        const result = await hbarLimitService.shouldLimit(mode, methodName, mockEthAddress);
+
+        expect(result).to.be.false;
+      });
+
+      it('should return false if spentToday + estimatedTxFee is at the limit', async function () {
+        const spendingPlan = createSpendingPlan(
+          mockPlanId,
+          HbarLimitService.DAILY_LIMITS[SubscriptionType.BASIC] - mockEstimatedTxFee,
+        );
+        ethAddressHbarSpendingPlanRepositoryStub.findByAddress.resolves({
+          ethAddress: mockEthAddress,
+          planId: mockPlanId,
+        });
+        hbarSpendingPlanRepositoryStub.findByIdWithDetails.resolves(spendingPlan);
+
+        const result = await hbarLimitService.shouldLimit(mode, methodName, mockEthAddress);
+
+        expect(result).to.be.false;
+      });
     });
 
     describe('based on ipAddress', async function () {
-      it('should return true if the limit should be applied', async function () {
-        const spendingPlan = createSpendingPlan(HbarLimitService.DAILY_LIMITS[SubscriptionType.BASIC]);
-        ipAddressHbarSpendingPlanRepositoryStub.findByAddress.resolves({
-          ipAddress: mockIPAddress,
-          planId: mockPlanId,
-        });
-        hbarSpendingPlanRepositoryStub.findByIdWithDetails.resolves(spendingPlan);
-
-        const result = await hbarLimitService.shouldLimit(mode, methodName, mockEthAddress, mockIPAddress);
-
-        expect(result).to.be.true;
-      });
-
-      it('should return false if the limit should not be applied', async function () {
-        const spendingPlan = createSpendingPlan(parseInt(HbarLimitService.DAILY_LIMITS[SubscriptionType.BASIC] / 2));
-        ipAddressHbarSpendingPlanRepositoryStub.findByAddress.resolves({
-          ipAddress: mockIPAddress,
-          planId: mockPlanId,
-        });
-        hbarSpendingPlanRepositoryStub.findByIdWithDetails.resolves(spendingPlan);
-
-        const result = await hbarLimitService.shouldLimit(mode, methodName, mockEthAddress, mockIPAddress);
-
-        expect(result).to.be.false;
+      it('should return true if the total daily budget is exceeded', async function () {
+        // @ts-ignore
+        hbarLimitService.remainingBudget = 0;
+        const result = await hbarLimitService.shouldLimit(mode, methodName, '', mockIpAddress);
+        expect(result).to.be.true;
+      });
+
+      it('should return true when remainingBudget < estimatedTxFee ', async function () {
+        // @ts-ignore
+        hbarLimitService.remainingBudget = mockEstimatedTxFee - 1;
+        const result = await hbarLimitService.shouldLimit(
+          mode,
+          methodName,
+          '',
+          mockRequestId,
+          mockIpAddress,
+          mockEstimatedTxFee,
+        );
+        expect(result).to.be.true;
       });
 
       it('should create a basic spending plan if none exists for the ipAddress', async function () {
-        const spendingPlan = createSpendingPlan(0);
-        const error = new IPAddressHbarSpendingPlanNotFoundError(mockIPAddress);
+        const spendingPlan = createSpendingPlan(mockPlanId, 0);
+        const error = new IPAddressHbarSpendingPlanNotFoundError(mockIpAddress);
         ipAddressHbarSpendingPlanRepositoryStub.findByAddress.rejects(error);
         hbarSpendingPlanRepositoryStub.create.resolves(spendingPlan);
         ipAddressHbarSpendingPlanRepositoryStub.save.resolves();
 
-        const result = await hbarLimitService.shouldLimit(mode, methodName, '', mockIPAddress);
+        const result = await hbarLimitService.shouldLimit(mode, methodName, '', mockIpAddress);
 
         expect(result).to.be.false;
         expect(hbarSpendingPlanRepositoryStub.create.calledOnce).to.be.true;
@@ -289,7 +290,7 @@
         expect(
           loggerSpy.warn.calledWithMatch(
             sinon.match.instanceOf(IPAddressHbarSpendingPlanNotFoundError),
-            `Failed to get spending plan for IP address '${mockIPAddress}'`,
+            `Failed to get spending plan for IP address '${mockIpAddress}'`,
           ),
         ).to.be.true;
       });
@@ -300,98 +301,98 @@
       });
 
       it('should return true if spentToday is exactly at the limit', async function () {
-        const spendingPlan = createSpendingPlan(HbarLimitService.DAILY_LIMITS[SubscriptionType.BASIC]);
+        const spendingPlan = createSpendingPlan(mockPlanId, HbarLimitService.DAILY_LIMITS[SubscriptionType.BASIC]);
         ipAddressHbarSpendingPlanRepositoryStub.findByAddress.resolves({
-          ipAddress: mockIPAddress,
-          planId: mockPlanId,
-        });
-        hbarSpendingPlanRepositoryStub.findByIdWithDetails.resolves(spendingPlan);
-
-        const result = await hbarLimitService.shouldLimit(mode, methodName, mockEthAddress, mockIPAddress);
+          ipAddress: mockIpAddress,
+          planId: mockPlanId,
+        });
+        hbarSpendingPlanRepositoryStub.findByIdWithDetails.resolves(spendingPlan);
+
+        const result = await hbarLimitService.shouldLimit(mode, methodName, '', mockIpAddress);
 
         expect(result).to.be.true;
       });
 
       it('should return false if spentToday is just below the limit', async function () {
-        const spendingPlan = createSpendingPlan(HbarLimitService.DAILY_LIMITS[SubscriptionType.BASIC] - 1);
+        const spendingPlan = createSpendingPlan(mockPlanId, HbarLimitService.DAILY_LIMITS[SubscriptionType.BASIC] - 1);
         ipAddressHbarSpendingPlanRepositoryStub.findByAddress.resolves({
-          ipAddress: mockIPAddress,
-          planId: mockPlanId,
-        });
-        hbarSpendingPlanRepositoryStub.findByIdWithDetails.resolves(spendingPlan);
-
-        const result = await hbarLimitService.shouldLimit(mode, methodName, mockEthAddress, mockIPAddress);
+          ipAddress: mockIpAddress,
+          planId: mockPlanId,
+        });
+        hbarSpendingPlanRepositoryStub.findByIdWithDetails.resolves(spendingPlan);
+
+        const result = await hbarLimitService.shouldLimit(mode, methodName, '', mockIpAddress);
 
         expect(result).to.be.false;
       });
 
       it('should return true if spentToday is just above the limit', async function () {
-        const spendingPlan = createSpendingPlan(HbarLimitService.DAILY_LIMITS[SubscriptionType.BASIC] + 1);
+        const spendingPlan = createSpendingPlan(mockPlanId, HbarLimitService.DAILY_LIMITS[SubscriptionType.BASIC] + 1);
         ipAddressHbarSpendingPlanRepositoryStub.findByAddress.resolves({
-          ipAddress: mockIPAddress,
-          planId: mockPlanId,
-        });
-        hbarSpendingPlanRepositoryStub.findByIdWithDetails.resolves(spendingPlan);
-
-        const result = await hbarLimitService.shouldLimit(mode, methodName, mockEthAddress, mockIPAddress);
-
-        expect(result).to.be.true;
-      });
-    });
-
-    it('should return true if spentToday + estimatedTxFee is above the limit', async function () {
-      const spendingPlan = createSpendingPlan(
-        mockPlanId,
-        HbarLimitService.DAILY_LIMITS[SubscriptionType.BASIC] - mockEstimatedTxFee + 1,
-      );
-      ethAddressHbarSpendingPlanRepositoryStub.findByAddress.resolves({
-        ethAddress: mockEthAddress,
-        planId: mockPlanId,
-      });
-      hbarSpendingPlanRepositoryStub.findByIdWithDetails.resolves(spendingPlan);
-
-      const result = await hbarLimitService.shouldLimit(
-        mode,
-        methodName,
-        mockEthAddress,
-        mockRequestId,
-        mockIpAddress,
-        mockEstimatedTxFee,
-      );
-
-      expect(result).to.be.true;
-    });
-
-    it('should return false if spentToday + estimatedTxFee is below the limit', async function () {
-      const spendingPlan = createSpendingPlan(
-        mockPlanId,
-        HbarLimitService.DAILY_LIMITS[SubscriptionType.BASIC] - mockEstimatedTxFee - 1,
-      );
-      ethAddressHbarSpendingPlanRepositoryStub.findByAddress.resolves({
-        ethAddress: mockEthAddress,
-        planId: mockPlanId,
-      });
-      hbarSpendingPlanRepositoryStub.findByIdWithDetails.resolves(spendingPlan);
-
-      const result = await hbarLimitService.shouldLimit(mode, methodName, mockEthAddress);
-
-      expect(result).to.be.false;
-    });
-
-    it('should return false if spentToday + estimatedTxFee is at the limit', async function () {
-      const spendingPlan = createSpendingPlan(
-        mockPlanId,
-        HbarLimitService.DAILY_LIMITS[SubscriptionType.BASIC] - mockEstimatedTxFee,
-      );
-      ethAddressHbarSpendingPlanRepositoryStub.findByAddress.resolves({
-        ethAddress: mockEthAddress,
-        planId: mockPlanId,
-      });
-      hbarSpendingPlanRepositoryStub.findByIdWithDetails.resolves(spendingPlan);
-
-      const result = await hbarLimitService.shouldLimit(mode, methodName, mockEthAddress);
-
-      expect(result).to.be.false;
+          ipAddress: mockIpAddress,
+          planId: mockPlanId,
+        });
+        hbarSpendingPlanRepositoryStub.findByIdWithDetails.resolves(spendingPlan);
+
+        const result = await hbarLimitService.shouldLimit(mode, methodName, '', mockIpAddress);
+
+        expect(result).to.be.true;
+      });
+
+      it('should return true if spentToday + estimatedTxFee is above the limit', async function () {
+        const spendingPlan = createSpendingPlan(
+          mockPlanId,
+          HbarLimitService.DAILY_LIMITS[SubscriptionType.BASIC] - mockEstimatedTxFee + 1,
+        );
+        ipAddressHbarSpendingPlanRepositoryStub.findByAddress.resolves({
+          ipAddress: mockIpAddress,
+          planId: mockPlanId,
+        });
+        hbarSpendingPlanRepositoryStub.findByIdWithDetails.resolves(spendingPlan);
+
+        const result = await hbarLimitService.shouldLimit(
+          mode,
+          methodName,
+          '',
+          mockRequestId,
+          mockIpAddress,
+          mockEstimatedTxFee,
+        );
+
+        expect(result).to.be.true;
+      });
+
+      it('should return false if spentToday + estimatedTxFee is below the limit', async function () {
+        const spendingPlan = createSpendingPlan(
+          mockPlanId,
+          HbarLimitService.DAILY_LIMITS[SubscriptionType.BASIC] - mockEstimatedTxFee - 1,
+        );
+        ipAddressHbarSpendingPlanRepositoryStub.findByAddress.resolves({
+          ipAddress: mockIpAddress,
+          planId: mockPlanId,
+        });
+        hbarSpendingPlanRepositoryStub.findByIdWithDetails.resolves(spendingPlan);
+
+        const result = await hbarLimitService.shouldLimit(mode, methodName, '', mockIpAddress);
+
+        expect(result).to.be.false;
+      });
+
+      it('should return false if spentToday + estimatedTxFee is at the limit', async function () {
+        const spendingPlan = createSpendingPlan(
+          mockPlanId,
+          HbarLimitService.DAILY_LIMITS[SubscriptionType.BASIC] - mockEstimatedTxFee,
+        );
+        ipAddressHbarSpendingPlanRepositoryStub.findByAddress.resolves({
+          ipAddress: mockIpAddress,
+          planId: mockPlanId,
+        });
+        hbarSpendingPlanRepositoryStub.findByIdWithDetails.resolves(spendingPlan);
+
+        const result = await hbarLimitService.shouldLimit(mode, methodName, '', mockIpAddress);
+
+        expect(result).to.be.false;
+      });
     });
   });
 
@@ -418,18 +419,19 @@
       hbarSpendingPlanRepositoryStub.findByIdWithDetails.resolves(spendingPlan);
 
       const result = await hbarLimitService['getSpendingPlan'](mockEthAddress);
+
       expect(result).to.deep.equal(spendingPlan);
     });
 
     it('should return spending plan for ipAddress if ipAddress is provided', async function () {
-      const spendingPlan = createSpendingPlan(0);
+      const spendingPlan = createSpendingPlan(mockPlanId);
       ipAddressHbarSpendingPlanRepositoryStub.findByAddress.resolves({
-        ipAddress: mockIPAddress,
+        ipAddress: mockIpAddress,
         planId: mockPlanId,
       });
       hbarSpendingPlanRepositoryStub.findByIdWithDetails.resolves(spendingPlan);
 
-      const result = await hbarLimitService['getSpendingPlan']('', mockIPAddress);
+      const result = await hbarLimitService['getSpendingPlan']('', mockIpAddress);
 
       expect(result).to.deep.equal(spendingPlan);
     });
@@ -444,10 +446,10 @@
     });
 
     it('should return null if no spending plan is found for ipAddress', async function () {
-      const error = new IPAddressHbarSpendingPlanNotFoundError(mockIPAddress);
+      const error = new IPAddressHbarSpendingPlanNotFoundError(mockIpAddress);
       ipAddressHbarSpendingPlanRepositoryStub.findByAddress.rejects(error);
 
-      const result = await hbarLimitService['getSpendingPlan']('', mockIPAddress);
+      const result = await hbarLimitService['getSpendingPlan']('', mockIpAddress);
 
       expect(result).to.be.null;
     });
@@ -522,7 +524,7 @@
     });
 
     it('should create a basic spending plan for the given ipAddress', async function () {
-      await testCreateBasicSpendingPlan('', mockIPAddress);
+      await testCreateBasicSpendingPlan('', mockIpAddress);
     });
 
     it('should create a basic spending plan and link it to the ETH address if both ethAddress and ipAddress are provided', async function () {
@@ -530,13 +532,12 @@
     });
 
     it('should create a basic spending plan if none exists', async function () {
-      const newSpendingPlan = createSpendingPlan(0);
       await testCreateBasicSpendingPlan(mockEthAddress, '127.0.0.1');
     });
   });
 
   describe('addExpense', function () {
-    const testAddExpense = async (ethAddress: string, ipAddress?: string, expense: number = 100) => {
+    const testAddExpense = async (ethAddress: string, ipAddress: string, expense: number = 100) => {
       const otherPlanUsedToday = createSpendingPlan(uuidV4(randomBytes(16)), 200);
       const existingSpendingPlan = createSpendingPlan(mockPlanId, 0);
       if (ethAddress) {
@@ -545,8 +546,10 @@
           planId: mockPlanId,
         });
       } else if (ipAddress) {
-        ipAddressHbarSpendingPlanRepositoryStub.findByAddress.resolves(existingSpendingPlan);
-        hbarSpendingPlanRepositoryStub.create.resolves(existingSpendingPlan);
+        ipAddressHbarSpendingPlanRepositoryStub.findByAddress.resolves({
+          ipAddress,
+          planId: mockPlanId,
+        });
       } else {
         hbarSpendingPlanRepositoryStub.create.resolves(existingSpendingPlan);
       }
@@ -665,7 +668,7 @@
         ethAddress: mockEthAddress,
         planId: mockPlanId,
       });
-      hbarSpendingPlanRepositoryStub.findByIdWithDetails.resolves(createSpendingPlan(0));
+      hbarSpendingPlanRepositoryStub.findByIdWithDetails.resolves(createSpendingPlan(mockPlanId));
       hbarSpendingPlanRepositoryStub.addAmountToSpentToday.rejects(new Error('Failed to add expense'));
 
       await expect(hbarLimitService.addExpense(100, mockEthAddress)).to.be.eventually.rejectedWith(
