/*
 *
 * Hedera JSON RPC Relay
 *
 * Copyright (C) 2022-2024 Hedera Hashgraph, LLC
 *
 * Licensed under the Apache License, Version 2.0 (the "License");
 * you may not use this file except in compliance with the License.
 * You may obtain a copy of the License at
 *
 *      http://www.apache.org/licenses/LICENSE-2.0
 *
 * Unless required by applicable law or agreed to in writing, software
 * distributed under the License is distributed on an "AS IS" BASIS,
 * WITHOUT WARRANTIES OR CONDITIONS OF ANY KIND, either express or implied.
 * See the License for the specific language governing permissions and
 * limitations under the License.
 *
 */

import chai, { expect } from 'chai';
import chaiAsPromised from 'chai-as-promised';
import sinon from 'sinon';
import { HbarLimitService } from '../../../../src/lib/services/hbarLimitService';
import { HbarSpendingPlanRepository } from '../../../../src/lib/db/repositories/hbarLimiter/hbarSpendingPlanRepository';
import { EthAddressHbarSpendingPlanRepository } from '../../../../src/lib/db/repositories/hbarLimiter/ethAddressHbarSpendingPlanRepository';
import pino, { Logger } from 'pino';
import { SubscriptionType } from '../../../../src/lib/db/types/hbarLimiter/subscriptionType';
import {
  EthAddressHbarSpendingPlanNotFoundError,
  HbarSpendingPlanNotActiveError,
  HbarSpendingPlanNotFoundError,
} from '../../../../src/lib/db/types/hbarLimiter/errors';
import { HbarSpendingPlan } from '../../../../src/lib/db/entities/hbarLimiter/hbarSpendingPlan';
import { randomBytes, uuidV4 } from 'ethers';
import { Counter, Gauge, Registry } from 'prom-client';
import constants from '../../../../src/lib/constants';

chai.use(chaiAsPromised);

describe('HbarLimitService', function () {
  const logger = pino();
  const register = new Registry();
  const totalBudget = 100_000;
  const mode = constants.EXECUTION_MODE.TRANSACTION;
  const methodName = 'testMethod';
  const mockEthAddress = '0x123';
  const mockPlanId = uuidV4(randomBytes(16));

  let hbarLimitService: HbarLimitService;
  let hbarSpendingPlanRepositoryStub: sinon.SinonStubbedInstance<HbarSpendingPlanRepository>;
  let ethAddressHbarSpendingPlanRepositoryStub: sinon.SinonStubbedInstance<EthAddressHbarSpendingPlanRepository>;
  let loggerSpy: sinon.SinonSpiedInstance<Logger>;

  beforeEach(function () {
    loggerSpy = sinon.spy(logger);
    hbarSpendingPlanRepositoryStub = sinon.createStubInstance(HbarSpendingPlanRepository);
    ethAddressHbarSpendingPlanRepositoryStub = sinon.createStubInstance(EthAddressHbarSpendingPlanRepository);
    hbarLimitService = new HbarLimitService(
      hbarSpendingPlanRepositoryStub,
      ethAddressHbarSpendingPlanRepositoryStub,
      logger,
      register,
      totalBudget,
    );
  });

  afterEach(function () {
    sinon.restore();
  });

  function createSpendingPlan(id: string, spentToday: number = 0) {
    return new HbarSpendingPlan({
      id,
      subscriptionType: SubscriptionType.BASIC,
      createdAt: new Date(),
      active: true,
      spendingHistory: [],
      spentToday,
    });
  }

  it('should initialize metrics correctly', () => {
    expect(hbarLimitService['hbarLimitCounter']).to.be.instanceOf(Counter);
    expect(hbarLimitService['hbarLimitRemainingGauge']).to.be.instanceOf(Gauge);
    Object.values(SubscriptionType).forEach((subscriptionType) => {
      expect(hbarLimitService['dailyUniqueSpendingPlansCounter'][subscriptionType]).to.be.instanceOf(Counter);
      expect(hbarLimitService['averageDailySpendingPlanUsagesGauge'][subscriptionType]).to.be.instanceOf(Gauge);
    });
  });

  describe('resetLimiter', function () {
    // TODO: Add tests here with https://github.com/hashgraph/hedera-json-rpc-relay/issues/2868

    it('should throw an error when resetLimiter is called', async function () {
      try {
        await hbarLimitService.resetLimiter();
      } catch (error: any) {
        expect(error.message).to.equal('Not implemented');
      }
    });
  });

  describe('shouldLimit', function () {
    it('should return true if the total daily budget is exceeded', async function () {
      // @ts-ignore
      hbarLimitService.remainingBudget = 0;
      const result = await hbarLimitService.shouldLimit(mode, methodName, mockEthAddress);
      expect(result).to.be.true;
    });

    it('should create a basic spending plan if none exists for the ethAddress', async function () {
      const newSpendingPlan = createSpendingPlan(mockPlanId);
      const error = new EthAddressHbarSpendingPlanNotFoundError(mockEthAddress);
      ethAddressHbarSpendingPlanRepositoryStub.findByAddress.rejects(error);
      hbarSpendingPlanRepositoryStub.create.resolves(newSpendingPlan);
      ethAddressHbarSpendingPlanRepositoryStub.save.resolves();

      const result = await hbarLimitService.shouldLimit(mode, methodName, mockEthAddress);

      expect(result).to.be.false;
      expect(hbarSpendingPlanRepositoryStub.create.calledOnce).to.be.true;
      expect(ethAddressHbarSpendingPlanRepositoryStub.save.calledOnce).to.be.true;
      expect(
        loggerSpy.warn.calledWithMatch(
          sinon.match.instanceOf(EthAddressHbarSpendingPlanNotFoundError),
          `Failed to get spending plan for eth address '${mockEthAddress}'`,
        ),
      ).to.be.true;
    });

    it('should return false if ethAddress is null or empty', async function () {
      const result = await hbarLimitService.shouldLimit(mode, methodName, '');
      expect(result).to.be.false;
    });

    it('should return true if spentToday is exactly at the limit', async function () {
      const spendingPlan = createSpendingPlan(mockPlanId, HbarLimitService.DAILY_LIMITS[SubscriptionType.BASIC]);
      ethAddressHbarSpendingPlanRepositoryStub.findByAddress.resolves({
        ethAddress: mockEthAddress,
        planId: mockPlanId,
      });
      hbarSpendingPlanRepositoryStub.findByIdWithDetails.resolves(spendingPlan);

      const result = await hbarLimitService.shouldLimit(mode, methodName, mockEthAddress);

      expect(result).to.be.true;
    });

    it('should return false if spentToday is just below the limit', async function () {
      const spendingPlan = createSpendingPlan(mockPlanId, HbarLimitService.DAILY_LIMITS[SubscriptionType.BASIC] - 1);
      ethAddressHbarSpendingPlanRepositoryStub.findByAddress.resolves({
        ethAddress: mockEthAddress,
        planId: mockPlanId,
      });
      hbarSpendingPlanRepositoryStub.findByIdWithDetails.resolves(spendingPlan);

      const result = await hbarLimitService.shouldLimit(mode, methodName, mockEthAddress);

      expect(result).to.be.false;
    });

    it('should return true if spentToday is just above the limit', async function () {
      const spendingPlan = createSpendingPlan(mockPlanId, HbarLimitService.DAILY_LIMITS[SubscriptionType.BASIC] + 1);
      ethAddressHbarSpendingPlanRepositoryStub.findByAddress.resolves({
        ethAddress: mockEthAddress,
        planId: mockPlanId,
      });
      hbarSpendingPlanRepositoryStub.findByIdWithDetails.resolves(spendingPlan);

      const result = await hbarLimitService.shouldLimit(mode, methodName, mockEthAddress);

      expect(result).to.be.true;
    });
  });

  describe('getSpendingPlan', function () {
    it(`should return null if neither ethAddress nor ipAddress is provided`, async function () {
      const ipAddresses = ['', null, undefined];
      const ethAddresses = ['', null, undefined];
      const testCases = ethAddresses.flatMap((ethAddress) =>
        ipAddresses.map((ipAddress) => ({ ethAddress, ipAddress })),
      );
      for (const { ethAddress, ipAddress } of testCases) {
        // @ts-ignore
        const result = await hbarLimitService['getSpendingPlan'](ethAddress, ipAddress);
        expect(result).to.be.null;
      }
    });

    it('should return spending plan for ethAddress if ethAddress is provided', async function () {
      const spendingPlan = createSpendingPlan(mockPlanId);
      ethAddressHbarSpendingPlanRepositoryStub.findByAddress.resolves({
        ethAddress: mockEthAddress,
        planId: mockPlanId,
      });
      hbarSpendingPlanRepositoryStub.findByIdWithDetails.resolves(spendingPlan);

      const result = await hbarLimitService['getSpendingPlan'](mockEthAddress);

      expect(result).to.deep.equal(spendingPlan);
    });

    it('should return spending plan for ipAddress if ipAddress is provided', async function () {
      // TODO: Implement this with https://github.com/hashgraph/hedera-json-rpc-relay/issues/2888
    });

    it('should return null if no spending plan is found for ethAddress', async function () {
      const error = new EthAddressHbarSpendingPlanNotFoundError(mockEthAddress);
      ethAddressHbarSpendingPlanRepositoryStub.findByAddress.rejects(error);

      const result = await hbarLimitService['getSpendingPlan'](mockEthAddress);

      expect(result).to.be.null;
    });

    it('should return null if no spending plan is found for ipAddress', async function () {
      // TODO: Implement this with https://github.com/hashgraph/hedera-json-rpc-relay/issues/2888
    });
  });

  describe('getSpendingPlanByEthAddress', function () {
    const testGetSpendingPlanByEthAddressError = async (error: Error, errorClass: any) => {
      const result = hbarLimitService['getSpendingPlanByEthAddress'](mockEthAddress);
      await expect(result).to.be.eventually.rejectedWith(errorClass, error.message);
    };

    it('should handle error when getSpendingPlanByEthAddress throws an EthAddressHbarSpendingPlanNotFoundError', async function () {
      const error = new EthAddressHbarSpendingPlanNotFoundError(mockEthAddress);
      ethAddressHbarSpendingPlanRepositoryStub.findByAddress.rejects(error);
      await testGetSpendingPlanByEthAddressError(error, EthAddressHbarSpendingPlanNotFoundError);
    });

    it('should handle error when getSpendingPlanByEthAddress throws an HbarSpendingPlanNotFoundError', async function () {
      const error = new HbarSpendingPlanNotFoundError(mockPlanId);
      ethAddressHbarSpendingPlanRepositoryStub.findByAddress.resolves({
        ethAddress: mockEthAddress,
        planId: mockPlanId,
      });
      hbarSpendingPlanRepositoryStub.findByIdWithDetails.rejects(error);
      await testGetSpendingPlanByEthAddressError(error, HbarSpendingPlanNotFoundError);
    });

    it('should handle error when getSpendingPlanByEthAddress throws an HbarSpendingPlanNotActiveError', async function () {
      const error = new HbarSpendingPlanNotActiveError(mockPlanId);
      ethAddressHbarSpendingPlanRepositoryStub.findByAddress.resolves({
        ethAddress: mockEthAddress,
        planId: mockPlanId,
      });
      hbarSpendingPlanRepositoryStub.findByIdWithDetails.rejects(error);
      await testGetSpendingPlanByEthAddressError(error, HbarSpendingPlanNotActiveError);
    });

    it('should return the spending plan for the given ethAddress', async function () {
      const spendingPlan = createSpendingPlan(mockPlanId);
      ethAddressHbarSpendingPlanRepositoryStub.findByAddress.resolves({
        ethAddress: mockEthAddress,
        planId: mockPlanId,
      });
      hbarSpendingPlanRepositoryStub.findByIdWithDetails.resolves(spendingPlan);

      const result = await hbarLimitService['getSpendingPlanByEthAddress'](mockEthAddress);

      expect(result).to.deep.equal(spendingPlan);
    });
  });

  describe('createBasicSpendingPlan', function () {
    const testCreateBasicSpendingPlan = async (ethAddress: string, ipAddress?: string) => {
      const newSpendingPlan = createSpendingPlan(mockPlanId);
      hbarSpendingPlanRepositoryStub.create.resolves(newSpendingPlan);
      ethAddressHbarSpendingPlanRepositoryStub.save.resolves();

      const result = await hbarLimitService['createBasicSpendingPlan'](ethAddress, ipAddress);

      expect(result).to.deep.equal(newSpendingPlan);
      expect(hbarSpendingPlanRepositoryStub.create.calledOnce).to.be.true;
      if (ethAddress) {
        expect(ethAddressHbarSpendingPlanRepositoryStub.save.calledOnce).to.be.true;
        // TODO: Uncomment this with https://github.com/hashgraph/hedera-json-rpc-relay/issues/2888
        // expect(ipAddressHbarSpendingPlanRepositoryStub.save.notCalled).to.be.true;
      } else {
        expect(ethAddressHbarSpendingPlanRepositoryStub.save.notCalled).to.be.true;
        // TODO: Uncomment this with https://github.com/hashgraph/hedera-json-rpc-relay/issues/2888
        // expect(ipAddressHbarSpendingPlanRepositoryStub.save.calledOnce).to.be.eq(!!ipAddress);
      }
    };

    it('should create a basic spending plan for the given ethAddress', async function () {
      await testCreateBasicSpendingPlan(mockEthAddress);
    });

    it('should create a basic spending plan and link it to the ETH address if both ethAddress and ipAddress are provided', async function () {
      await testCreateBasicSpendingPlan(mockEthAddress, '127.0.0.1');
    });

    it('should create a basic spending plan for the given ipAddress', async function () {
      await testCreateBasicSpendingPlan('', '127.0.0.1');
    });
  });

  describe('addExpense', function () {
    const testAddExpense = async (ethAddress: string, ipAddress?: string, expense: number = 100) => {
      const otherPlanUsedToday = createSpendingPlan(uuidV4(randomBytes(16)), 200);
      const existingSpendingPlan = createSpendingPlan(mockPlanId, 0);
<<<<<<< HEAD
      const allPlans = [existingSpendingPlan, otherPlanUsedToday];
=======
>>>>>>> 7346b7e1
      if (ethAddress) {
        ethAddressHbarSpendingPlanRepositoryStub.findByAddress.resolves({
          ethAddress,
          planId: mockPlanId,
        });
      } else if (ipAddress) {
        // TODO: Uncomment with https://github.com/hashgraph/hedera-json-rpc-relay/issues/2888
        // ipAddressHbarSpendingPlanRepositoryStub.findByAddress.resolves(existingSpendingPlan);
        // TODO: Remove this line after uncommenting the line above
        hbarSpendingPlanRepositoryStub.create.resolves(existingSpendingPlan);
      } else {
        hbarSpendingPlanRepositoryStub.create.resolves(existingSpendingPlan);
      }
      hbarSpendingPlanRepositoryStub.findByIdWithDetails.resolves(existingSpendingPlan);
      hbarSpendingPlanRepositoryStub.addAmountToSpentToday.resolves();
      hbarSpendingPlanRepositoryStub.addAmountToSpendingHistory.resolves();
      hbarSpendingPlanRepositoryStub.findAllActiveBySubscriptionType.resolves([
        otherPlanUsedToday,
        {
          ...existingSpendingPlan,
          spentToday: expense,
          spendingHistory: [{ amount: expense, timestamp: new Date() }],
        },
      ]);
      const incDailyUniqueSpendingPlansCounterSpy = sinon.spy(
        hbarLimitService['dailyUniqueSpendingPlansCounter'][SubscriptionType.BASIC],
        'inc',
      );
      const setAverageDailySpendingPlanUsagesGaugeStub = sinon.spy(
        hbarLimitService['averageDailySpendingPlanUsagesGauge'][SubscriptionType.BASIC],
        'set',
      );
      const updateAverageDailyUsagePerSubscriptionTypeSpy = sinon.spy(
        hbarLimitService,
        <any>'updateAverageDailyUsagePerSubscriptionType',
      );

      await hbarLimitService.addExpense(expense, ethAddress, ipAddress);

      expect(hbarSpendingPlanRepositoryStub.addAmountToSpentToday.calledOnceWith(mockPlanId, expense)).to.be.true;
      expect(hbarSpendingPlanRepositoryStub.addAmountToSpendingHistory.calledOnceWith(mockPlanId, expense)).to.be.true;
      // @ts-ignore
      expect(hbarLimitService.remainingBudget).to.equal(hbarLimitService.totalBudget - expense);
      // @ts-ignore
      expect((await hbarLimitService.hbarLimitRemainingGauge.get()).values[0].value).to.equal(
        // @ts-ignore
        hbarLimitService.totalBudget - expense,
      );
      await Promise.all(updateAverageDailyUsagePerSubscriptionTypeSpy.returnValues);
      const expectedAverageUsage = Math.round((otherPlanUsedToday.spentToday + expense) / 2);
      sinon.assert.calledOnceWithExactly(setAverageDailySpendingPlanUsagesGaugeStub, expectedAverageUsage);
      sinon.assert.calledOnceWithExactly(incDailyUniqueSpendingPlansCounterSpy, 1);
    };

    it('should throw an error if neither ethAddress nor ipAddress is provided', async function () {
      const ipAddresses = ['', null, undefined];
      const ethAddresses = ['', null, undefined];
      const testCases = ethAddresses.flatMap((ethAddress) =>
        ipAddresses.map((ipAddress) => ({ ethAddress, ipAddress })),
      );
      for (const { ethAddress, ipAddress } of testCases) {
        // @ts-ignore
        await expect(hbarLimitService.addExpense(100, ethAddress, ipAddress)).to.be.eventually.rejectedWith(
          'Cannot add expense without an eth address or ip address',
        );
      }
    });

    it('should create a basic spending plan if none exists', async function () {
      const newSpendingPlan = createSpendingPlan(mockPlanId);
      hbarSpendingPlanRepositoryStub.create.resolves(newSpendingPlan);
      ethAddressHbarSpendingPlanRepositoryStub.findByAddress.rejects(
        new EthAddressHbarSpendingPlanNotFoundError(mockEthAddress),
      );
      ethAddressHbarSpendingPlanRepositoryStub.save.resolves();

      await hbarLimitService.addExpense(100, mockEthAddress);

      expect(hbarSpendingPlanRepositoryStub.create.calledOnce).to.be.true;
      expect(ethAddressHbarSpendingPlanRepositoryStub.save.calledOnce).to.be.true;
    });

    it('should add the expense to the spending plan and update the remaining budget when both ethAddress and ipAddress are provided', async function () {
      await testAddExpense(mockEthAddress, '127.0.0.1');
    });

    it('should add the expense to the spending plan and update the remaining budget when ethAddress is provided but ipAddress is not', async function () {
      await testAddExpense(mockEthAddress, '');
    });

    it('should add the expense to the spending plan and update the remaining budget when ipAddress is provided but ethAddress is not', async function () {
      await testAddExpense('', '127.0.0.1');
    });

    it('should handle errors when adding expense fails', async function () {
      ethAddressHbarSpendingPlanRepositoryStub.findByAddress.resolves({
        ethAddress: mockEthAddress,
        planId: mockPlanId,
      });
      hbarSpendingPlanRepositoryStub.findByIdWithDetails.resolves(createSpendingPlan(mockPlanId));
      hbarSpendingPlanRepositoryStub.addAmountToSpentToday.rejects(new Error('Failed to add expense'));

      await expect(hbarLimitService.addExpense(100, mockEthAddress)).to.be.eventually.rejectedWith(
        'Failed to add expense',
      );
    });
  });

  describe('isDailyBudgetExceeded', function () {
    const testIsDailyBudgetExceeded = async (remainingBudget: number, expected: boolean) => {
      // @ts-ignore
      hbarLimitService.remainingBudget = remainingBudget;
      await expect(hbarLimitService['isDailyBudgetExceeded'](mode, methodName)).to.eventually.equal(expected);
    };

    it('should return true when the remaining budget is zero', async function () {
      await testIsDailyBudgetExceeded(0, true);
    });

    it('should return true when the remaining budget is negative', async function () {
      await testIsDailyBudgetExceeded(-1, true);
    });

    it('should return false when the remaining budget is greater than zero', async function () {
      await testIsDailyBudgetExceeded(100, false);
    });

    it('should update the hbar limit counter when a method is called and the daily budget is exceeded', async function () {
      // @ts-ignore
      const hbarLimitCounterSpy = sinon.spy(hbarLimitService.hbarLimitCounter, <any>'inc');
      await testIsDailyBudgetExceeded(0, true);
      expect(hbarLimitCounterSpy.calledWithMatch({ mode, methodName }, 1)).to.be.true;
    });

    it('should reset the limiter when the reset date is reached', async function () {
      // @ts-ignore
      hbarLimitService.reset = new Date();
      // @ts-ignore
      const resetLimiterSpy = sinon.spy(hbarLimitService, 'resetLimiter');
      await expect(testIsDailyBudgetExceeded(0, true)).to.be.eventually.rejectedWith('Not implemented');
      expect(resetLimiterSpy.calledOnce).to.be.true;
    });
  });
});<|MERGE_RESOLUTION|>--- conflicted
+++ resolved
@@ -303,10 +303,6 @@
     const testAddExpense = async (ethAddress: string, ipAddress?: string, expense: number = 100) => {
       const otherPlanUsedToday = createSpendingPlan(uuidV4(randomBytes(16)), 200);
       const existingSpendingPlan = createSpendingPlan(mockPlanId, 0);
-<<<<<<< HEAD
-      const allPlans = [existingSpendingPlan, otherPlanUsedToday];
-=======
->>>>>>> 7346b7e1
       if (ethAddress) {
         ethAddressHbarSpendingPlanRepositoryStub.findByAddress.resolves({
           ethAddress,
