--- conflicted
+++ resolved
@@ -34,14 +34,9 @@
 } from '../../../../src/lib/db/types/hbarLimiter/errors';
 import { HbarSpendingPlan } from '../../../../src/lib/db/entities/hbarLimiter/hbarSpendingPlan';
 import { randomBytes, uuidV4 } from 'ethers';
-<<<<<<< HEAD
 import { IPAddressHbarSpendingPlanRepository } from '../../../../src/lib/db/repositories/hbarLimiter/ipAddressHbarSpendingPlanRepository';
-import { Registry } from 'prom-client';
-import { SDKClient } from '../../../../src/lib/clients';
-=======
 import { Counter, Gauge, Registry } from 'prom-client';
 import constants from '../../../../src/lib/constants';
->>>>>>> 0e347bcb
 
 chai.use(chaiAsPromised);
 
@@ -121,21 +116,12 @@
         expect(result).to.be.true;
       });
 
-<<<<<<< HEAD
       it('should create a basic spending plan if none exists for the ethAddress', async function () {
-        const newSpendingPlan = createSpendingPlan(0);
+        const newSpendingPlan = createSpendingPlan(mockPlanId);
         const error = new EthAddressHbarSpendingPlanNotFoundError(mockEthAddress);
         ethAddressHbarSpendingPlanRepositoryStub.findByAddress.rejects(error);
         hbarSpendingPlanRepositoryStub.create.resolves(newSpendingPlan);
         ethAddressHbarSpendingPlanRepositoryStub.save.resolves();
-=======
-    it('should create a basic spending plan if none exists for the ethAddress', async function () {
-      const newSpendingPlan = createSpendingPlan(mockPlanId);
-      const error = new EthAddressHbarSpendingPlanNotFoundError(mockEthAddress);
-      ethAddressHbarSpendingPlanRepositoryStub.findByAddress.rejects(error);
-      hbarSpendingPlanRepositoryStub.create.resolves(newSpendingPlan);
-      ethAddressHbarSpendingPlanRepositoryStub.save.resolves();
->>>>>>> 0e347bcb
 
         const result = await hbarLimitService.shouldLimit(mode, methodName, mockEthAddress);
 
@@ -153,7 +139,6 @@
       it('should return true if the limit should be applied', async function () {
         const spendingPlan = createSpendingPlan(HbarLimitService.DAILY_LIMITS[SubscriptionType.BASIC]);
 
-<<<<<<< HEAD
         ethAddressHbarSpendingPlanRepositoryStub.findByAddress.resolves({
           ethAddress: mockEthAddress,
           planId: mockPlanId,
@@ -163,13 +148,6 @@
         const result = await hbarLimitService.shouldLimit(mode, methodName, mockEthAddress);
 
         expect(result).to.be.true;
-=======
-    it('should return true if spentToday is exactly at the limit', async function () {
-      const spendingPlan = createSpendingPlan(mockPlanId, HbarLimitService.DAILY_LIMITS[SubscriptionType.BASIC]);
-      ethAddressHbarSpendingPlanRepositoryStub.findByAddress.resolves({
-        ethAddress: mockEthAddress,
-        planId: mockPlanId,
->>>>>>> 0e347bcb
       });
 
       it('should return false if the limit should not be applied', async function () {
@@ -181,17 +159,9 @@
         });
         hbarSpendingPlanRepositoryStub.findByIdWithDetails.resolves(spendingPlan);
 
-<<<<<<< HEAD
         const result = await hbarLimitService.shouldLimit(mode, methodName, mockEthAddress);
 
         expect(result).to.be.false;
-=======
-    it('should return false if spentToday is just below the limit', async function () {
-      const spendingPlan = createSpendingPlan(mockPlanId, HbarLimitService.DAILY_LIMITS[SubscriptionType.BASIC] - 1);
-      ethAddressHbarSpendingPlanRepositoryStub.findByAddress.resolves({
-        ethAddress: mockEthAddress,
-        planId: mockPlanId,
->>>>>>> 0e347bcb
       });
 
       it('should return false if ethAddress is null or empty', async function () {
@@ -200,7 +170,7 @@
       });
 
       it('should return true if spentToday is exactly at the limit', async function () {
-        const spendingPlan = createSpendingPlan(HbarLimitService.DAILY_LIMITS[SubscriptionType.BASIC]);
+        const spendingPlan = createSpendingPlan(mockPlanId, HbarLimitService.DAILY_LIMITS[SubscriptionType.BASIC]);
         ethAddressHbarSpendingPlanRepositoryStub.findByAddress.resolves({
           ethAddress: mockEthAddress,
           planId: mockPlanId,
@@ -213,7 +183,7 @@
       });
 
       it('should return false if spentToday is just below the limit', async function () {
-        const spendingPlan = createSpendingPlan(HbarLimitService.DAILY_LIMITS[SubscriptionType.BASIC] - 1);
+        const spendingPlan = createSpendingPlan(mockPlanId, HbarLimitService.DAILY_LIMITS[SubscriptionType.BASIC] - 1);
         ethAddressHbarSpendingPlanRepositoryStub.findByAddress.resolves({
           ethAddress: mockEthAddress,
           planId: mockPlanId,
@@ -226,7 +196,7 @@
       });
 
       it('should return true if spentToday is just above the limit', async function () {
-        const spendingPlan = createSpendingPlan(HbarLimitService.DAILY_LIMITS[SubscriptionType.BASIC] + 1);
+        const spendingPlan = createSpendingPlan(mockPlanId, HbarLimitService.DAILY_LIMITS[SubscriptionType.BASIC] + 1);
         ethAddressHbarSpendingPlanRepositoryStub.findByAddress.resolves({
           ethAddress: mockEthAddress,
           planId: mockPlanId,
@@ -239,7 +209,6 @@
       });
     });
 
-<<<<<<< HEAD
     describe('based on ipAddress', async function () {
       it('should return true if the limit should be applied', async function () {
         const spendingPlan = createSpendingPlan(HbarLimitService.DAILY_LIMITS[SubscriptionType.BASIC]);
@@ -252,13 +221,6 @@
         const result = await hbarLimitService.shouldLimit(mode, methodName, mockEthAddress, mockIPAddress);
 
         expect(result).to.be.true;
-=======
-    it('should return true if spentToday is just above the limit', async function () {
-      const spendingPlan = createSpendingPlan(mockPlanId, HbarLimitService.DAILY_LIMITS[SubscriptionType.BASIC] + 1);
-      ethAddressHbarSpendingPlanRepositoryStub.findByAddress.resolves({
-        ethAddress: mockEthAddress,
-        planId: mockPlanId,
->>>>>>> 0e347bcb
       });
 
       it('should return false if the limit should not be applied', async function () {
@@ -550,8 +512,6 @@
       }
     });
 
-<<<<<<< HEAD
-=======
     it('should create a basic spending plan if none exists', async function () {
       const newSpendingPlan = createSpendingPlan(mockPlanId);
       hbarSpendingPlanRepositoryStub.create.resolves(newSpendingPlan);
@@ -566,7 +526,6 @@
       expect(ethAddressHbarSpendingPlanRepositoryStub.save.calledOnce).to.be.true;
     });
 
->>>>>>> 0e347bcb
     it('should add the expense to the spending plan and update the remaining budget when both ethAddress and ipAddress are provided', async function () {
       await testAddExpense(mockEthAddress, '127.0.0.1');
     });
@@ -578,8 +537,6 @@
     it('should add the expense to the spending plan and update the remaining budget when ipAddress is provided but ethAddress is not', async function () {
       await testAddExpense('', '127.0.0.1');
     });
-<<<<<<< HEAD
-=======
 
     it('should handle errors when adding expense fails', async function () {
       ethAddressHbarSpendingPlanRepositoryStub.findByAddress.resolves({
@@ -593,7 +550,6 @@
         'Failed to add expense',
       );
     });
->>>>>>> 0e347bcb
   });
 
   describe('isDailyBudgetExceeded', function () {
