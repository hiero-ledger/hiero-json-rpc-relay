--- conflicted
+++ resolved
@@ -222,7 +222,23 @@
     });
   });
 
-<<<<<<< HEAD
+  describe('eth_newBlockFilter', async function() {
+    beforeEach(() => {
+      restMock.onGet(LATEST_BLOCK_QUERY).reply(200, {blocks: [defaultBlock]});
+    })
+
+    it('Returns a valid filterId', async function() {
+      expect(RelayAssertions.validateHash(await filterService.newBlockFilter(), 32)).to.eq(true);
+    });
+
+    it('Creates a filter with type=new_block', async function() {
+      const filterId = await filterService.newBlockFilter(getRequestId());
+      validateFilterCache(filterId, constants.FILTER.TYPE.NEW_BLOCK, {
+        blockAtCreation: toHex(defaultBlock.number)
+      });
+    });
+  });
+
   describe('eth_getFilterChanges', async function() {
     it('should throw error for non-existing filters', async function () {
       await RelayAssertions.assertRejection(predefined.FILTER_NOT_FOUND, filterService.getFilterChanges, true, filterService, [nonExistingFilterId]);
@@ -271,22 +287,6 @@
       const secondCachedFilter = clientCache.get(cacheKey, filterService.ethGetFilterChanges);
       expect(secondCachedFilter).to.exist;
       expect(secondCachedFilter.lastQueried).to.eq(defaultBlock.number + 4, `lastQueried is updated with latest block number at the time`);
-=======
-  describe('eth_newBlockFilter', async function() {
-    beforeEach(() => {
-      restMock.onGet(LATEST_BLOCK_QUERY).reply(200, {blocks: [defaultBlock]});
-    })
-
-    it('Returns a valid filterId', async function() {
-      expect(RelayAssertions.validateHash(await filterService.newBlockFilter(), 32)).to.eq(true);
-    });
-
-    it('Creates a filter with type=new_block', async function() {
-      const filterId = await filterService.newBlockFilter(getRequestId());
-      validateFilterCache(filterId, constants.FILTER.TYPE.NEW_BLOCK, {
-        blockAtCreation: toHex(defaultBlock.number)
-      });
->>>>>>> a7d59b9c
     });
   });
 });