/*-
 *
 * Hedera JSON RPC Relay
 *
 * Copyright (C) 2022-2024 Hedera Hashgraph, LLC
 *
 * Licensed under the Apache License, Version 2.0 (the "License");
 * you may not use this file except in compliance with the License.
 * You may obtain a copy of the License at
 *
 *      http://www.apache.org/licenses/LICENSE-2.0
 *
 * Unless required by applicable law or agreed to in writing, software
 * distributed under the License is distributed on an "AS IS" BASIS,
 * WITHOUT WARRANTIES OR CONDITIONS OF ANY KIND, either express or implied.
 * See the License for the specific language governing permissions and
 * limitations under the License.
 *
 */

import { EnvProviderService } from '@hashgraph/env-provider/dist/services';
EnvProviderService.hotReload();
import { pino } from 'pino';
import { Registry } from 'prom-client';
import { CacheService } from '../../../../src/lib/services/cacheService/cacheService';
import chai, { expect } from 'chai';
import chaiAsPromised from 'chai-as-promised';
import * as sinon from 'sinon';
import { useInMemoryRedisServer } from '../../../helpers';

const logger = pino();
const registry = new Registry();
let cacheService: CacheService;

const callingMethod = 'CacheServiceTest';

chai.use(chaiAsPromised);

describe('CacheService Test Suite', async function () {
  this.timeout(10000);

  const describeKeysTestSuite = () => {
    describe('keys', async function () {
      it('should retrieve all keys', async function () {
        const entries: Record<string, any> = {};
        entries['key1'] = 'value1';
        entries['key2'] = 'value2';
        entries['key3'] = 'value3';

        await cacheService.multiSet(entries, callingMethod);

        const keys = await cacheService.keys('*', callingMethod);
        expect(keys).to.have.members(Object.keys(entries));
      });

      it('should retrieve keys matching pattern', async function () {
        const entries: Record<string, any> = {};
        entries['key1'] = 'value1';
        entries['key2'] = 'value2';
        entries['key3'] = 'value3';

        await cacheService.multiSet(entries, callingMethod);

        const keys = await cacheService.keys('key*', callingMethod);
        expect(keys).to.have.members(Object.keys(entries));
      });

      it('should retrieve keys matching pattern with ?', async function () {
        const entries: Record<string, any> = {};
        entries['key1'] = 'value1';
        entries['key2'] = 'value2';
        entries['key3'] = 'value3';

        await cacheService.multiSet(entries, callingMethod);

        const keys = await cacheService.keys('key?', callingMethod);
        expect(keys).to.have.members(Object.keys(entries));
      });

      it('should retrieve keys matching pattern with []', async function () {
        const entries: Record<string, any> = {};
        entries['key1'] = 'value1';
        entries['key2'] = 'value2';
        entries['key3'] = 'value3';

        await cacheService.multiSet(entries, callingMethod);

        const keys = await cacheService.keys('key[1-2]', callingMethod);
        expect(keys).to.have.members(['key1', 'key2']);
      });

      it('should retrieve keys matching pattern with [^]', async function () {
        const entries: Record<string, any> = {};
        entries['key1'] = 'value1';
        entries['key2'] = 'value2';
        entries['key3'] = 'value3';

        await cacheService.multiSet(entries, callingMethod);

        // [^3] should match all keys except key3
        const keys = await cacheService.keys('key[^3]', callingMethod);
        expect(keys).to.have.members(['key1', 'key2']);
      });

      it('should retrieve keys matching pattern with [a-b]', async function () {
        const entries: Record<string, any> = {};
        entries['keya'] = 'value1';
        entries['keyb'] = 'value2';
        entries['keyc'] = 'value3';

        await cacheService.multiSet(entries, callingMethod);

        const keys = await cacheService.keys('key[a-c]', callingMethod);
        expect(keys).to.have.members(Object.keys(entries));
      });

      it('should escape special characters in the pattern', async function () {
        const key = 'h*llo';
        const value = 'value';

        await cacheService.set(key, value, callingMethod);

        const keys = await cacheService.keys('h*llo', callingMethod);
        expect(keys).to.have.members([key]);
      });

      it('should retrieve keys from internal cache in case of Redis error', async function () {
        const entries: Record<string, any> = {};
        entries['key1'] = 'value1';
        entries['key2'] = 'value2';
        entries['key3'] = 'value3';

        await cacheService.disconnectRedisClient();
        await cacheService.multiSet(entries, callingMethod);
        const keys = await cacheService.keys('*', callingMethod);
        expect(keys).to.have.members(Object.keys(entries));
      });
    });
  };

  describe('Internal Cache Test Suite', async function () {
    this.beforeAll(() => {
      EnvProviderService.getInstance().dynamicOverride('REDIS_ENABLED', 'false');
      cacheService = new CacheService(logger.child({ name: 'cache-service' }), registry);
    });

    this.afterEach(async () => {
      await cacheService.clear();
    });

    it('should be able to set and get from internal cache', async function () {
      const key = 'string';
      const value = 'value';

      await cacheService.set(key, value, callingMethod);
      const cachedValue = await cacheService.getAsync(key, callingMethod);

      expect(cachedValue).eq(value);
    });

    it('should be able to set and delete from internal cache', async function () {
      const key = 'string';
      const value = 'value';

      await cacheService.set(key, value, callingMethod);
      await cacheService.delete(key, callingMethod);
      const cachedValue = await cacheService.getAsync(key, callingMethod);

      expect(cachedValue).to.be.null;
    });

    it('should be able to get from internal cache when calling getAsync', async function () {
      const key = 'string';
      const value = 'value';

      await cacheService.set(key, value, callingMethod);
      const cachedValue = await cacheService.getAsync(key, callingMethod);

      expect(cachedValue).eq(value);
    });

    it('should be able to set using multiSet and get them separately', async function () {
      const entries: Record<string, any> = {};
      entries['key1'] = 'value1';
      entries['key2'] = 'value2';
      entries['key3'] = 'value3';

      await cacheService.multiSet(entries, callingMethod);

      for (const [key, value] of Object.entries(entries)) {
        const valueFromCache = await cacheService.getAsync(key, callingMethod);
        expect(valueFromCache).eq(value);
      }
    });

    describe('incrBy', async function () {
      it('should increment value in internal cache', async function () {
        const key = 'counter';
        const amount = 5;

        await cacheService.set(key, 10, callingMethod);
        const newValue = await cacheService.incrBy(key, amount, callingMethod);

        expect(newValue).to.equal(15);
      });
    });

    describe('rPush', async function () {
      it('should push value to internal cache', async function () {
        const key = 'list';
        const value = 'item';

        await cacheService.rPush(key, value, callingMethod);
        const cachedValue = await cacheService.getAsync(key, callingMethod);

        expect(cachedValue).to.deep.equal([value]);
      });
    });

    describe('lRange', async function () {
      it('should retrieve range from internal cache', async function () {
        const key = 'list';
        const values = ['item1', 'item2', 'item3'];

        await cacheService.set(key, values, callingMethod);
        const range = await cacheService.lRange(key, 0, 1, callingMethod);

        expect(range).to.deep.equal(['item1', 'item2']);
      });

      it('should retrieve range with negative index from internal cache', async function () {
        const key = 'list';
        const values = ['item1', 'item2', 'item3'];

        await cacheService.set(key, values, callingMethod);
        const range = await cacheService.lRange(key, -2, -1, callingMethod);

        expect(range).to.deep.equal(['item2', 'item3']);
      });
    });

    describeKeysTestSuite();

    describe('isRedisClientConnected', async function () {
      it('should return false if shared cache is not enabled', async function () {
        expect(await cacheService.isRedisClientConnected()).to.be.false;
      });
    });

    describe('getNumberOfRedisConnections', async function () {
      it('should return 0 if shared cache is not enabled', async function () {
        expect(await cacheService.getNumberOfRedisConnections()).to.equal(0);
      });
    });

    describe('connectRedisClient', async function () {
      it('should not throw error if shared cache is not enabled', async function () {
        await expect(cacheService.connectRedisClient()).to.not.be.rejected;
      });
    });

    describe('disconnectRedisClient', async function () {
      it('should not throw error if shared cache is not enabled', async function () {
        await expect(cacheService.disconnectRedisClient()).to.not.be.rejected;
      });
    });
  });

  describe('Shared Cache Test Suite', async function () {
    const multiSetEntries: Record<string, string> = {
      key1: 'value1',
      key2: 'value2',
      key3: 'value3',
    };

    useInMemoryRedisServer(logger, 6381);

    let multiSet: string | undefined;

<<<<<<< HEAD
      EnvProviderService.getInstance().dynamicOverride('REDIS_ENABLED', 'true');
      EnvProviderService.getInstance().dynamicOverride('REDIS_URL', 'redis://127.0.0.1:6381');
      EnvProviderService.getInstance().dynamicOverride('TEST', 'false');
      EnvProviderService.getInstance().dynamicOverride('MULTI_SET', 'true');
=======
    this.beforeAll(async () => {
      multiSet = process.env.MULTI_SET;
      process.env.MULTI_SET = 'true';
>>>>>>> e54bb85a
      cacheService = new CacheService(logger.child({ name: 'cache-service' }), registry);
    });

    this.afterAll(async () => {
<<<<<<< HEAD
      await redisInMemoryServer.stop();
      EnvProviderService.getInstance().dynamicOverride('TEST', 'true');
=======
>>>>>>> e54bb85a
      await cacheService.disconnectRedisClient();
      process.env.MULTI_SET = multiSet;
    });

    this.beforeEach(async () => {
      await cacheService.connectRedisClient();
    });

    this.afterEach(async () => {
      await cacheService.clear();
    });

    it('should be able to set and get from shared cache', async function () {
      const key = 'string';
      const value = 'value';

      await cacheService.set(key, value, callingMethod);

      const cachedValue = await cacheService.getAsync(key, callingMethod);
      expect(cachedValue).eq(value);
    });

    it('should be able to set and delete from shared cache', async function () {
      const key = 'string';
      const value = 'value';

      await cacheService.set(key, value, callingMethod);

      await cacheService.delete(key, callingMethod);

      const cachedValue = await cacheService.getAsync(key, callingMethod);
      expect(cachedValue).to.be.null;
    });

    it('should be able to get from shared cache with fallback to internal cache', async function () {
      const key = 'string';
      const value = 'value';

      await cacheService.set(key, value, callingMethod);

      const cachedValue = await cacheService.getAsync(key, callingMethod);
      expect(cachedValue).eq(value);
    });

    it('should be able to set using multiSet and get them separately using internal cache', async function () {
      await cacheService.multiSet(multiSetEntries, callingMethod);

      for (const [key, value] of Object.entries(multiSetEntries)) {
        const valueFromCache = await cacheService.getAsync(key, callingMethod);
        expect(valueFromCache).eq(value);
      }
    });

    it('should be able to set using pipelineSet and get them separately using internal cache', async function () {
      // @ts-ignore
      cacheService['shouldMultiSet'] = false;

      await cacheService.multiSet(multiSetEntries, callingMethod);

      for (const [key, value] of Object.entries(multiSetEntries)) {
        const valueFromCache = await cacheService.getAsync(key, callingMethod);
        expect(valueFromCache).eq(value);
      }
    });

    it('should be able to getAsync from internal cache in case of Redis error', async function () {
      const key = 'string';
      await cacheService.disconnectRedisClient();

      const cachedValue = await cacheService.getAsync(key, callingMethod);
      expect(cachedValue).eq(null);
    });

    it('should be able to set to internal cache in case of Redis error', async function () {
      const key = 'string';
      const value = 'value';

      await cacheService.disconnectRedisClient();

      await expect(cacheService.set(key, value, callingMethod)).to.eventually.not.be.rejected;

      const internalCacheRes = await cacheService.getAsync(key, callingMethod);
      expect(internalCacheRes).to.eq(value);
    });

    it('should be able to multiSet to internal cache in case of Redis error', async function () {
      await cacheService.disconnectRedisClient();

      await expect(cacheService.multiSet(multiSetEntries, callingMethod)).to.eventually.not.be.rejected;

      for (const [key, value] of Object.entries(multiSetEntries)) {
        const internalCacheRes = await cacheService.getAsync(key, callingMethod);
        expect(internalCacheRes).to.eq(value);
      }
    });

    it('should be able to pipelineSet to internal cache in case of Redis error', async function () {
      // @ts-ignore
      cacheService['shouldMultiSet'] = false;

      await cacheService.disconnectRedisClient();

      await expect(cacheService.multiSet(multiSetEntries, callingMethod)).to.eventually.not.be.rejected;

      for (const [key, value] of Object.entries(multiSetEntries)) {
        const internalCacheRes = await cacheService.getAsync(key, callingMethod);
        expect(internalCacheRes).to.eq(value);
      }
    });

    it('should be able to clear from internal cache in case of Redis error', async function () {
      await cacheService.disconnectRedisClient();

      await expect(cacheService.clear()).to.eventually.not.be.rejected;
    });

    it('should be able to delete from internal cache in case of Redis error', async function () {
      const key = 'string';
      await cacheService.disconnectRedisClient();

      await expect(cacheService.delete(key, callingMethod)).to.eventually.not.be.rejected;
    });

    it('should be able to set to shared cache', async function () {
      const key = 'string';
      const value = 'value';

      await expect(cacheService.set(key, value, callingMethod)).to.eventually.not.be.rejected;
    });

    it('should be able to multiset to shared cache', async function () {
      const items: Record<string, any> = {};
      items['key1'] = 'value1';
      items['key2'] = 'value2';

      await expect(cacheService.multiSet(items, callingMethod)).to.eventually.not.be.rejected;
    });

    it('should be able to delete from shared cache', async function () {
      const key = 'string';

      await expect(cacheService.delete(key, callingMethod)).to.eventually.not.be.rejected;
    });

    describe('incrBy', async function () {
      it('should increment value in internal cache', async function () {
        const key = 'counter';
        const amount = 5;

        await cacheService.set(key, 10, callingMethod);
        const newValue = await cacheService.incrBy(key, amount, callingMethod);

        expect(newValue).to.equal(15);
      });

      it('should increment value in shared cache', async function () {
        const key = 'counter';
        const amount = 5;

        await cacheService.set(key, 10, callingMethod);
        const newValue = await cacheService.incrBy(key, amount, callingMethod);

        expect(newValue).to.equal(15);
      });

      it('should increment value in internal cache in case of Redis error', async function () {
        const key = 'counter';
        const amount = 5;

        await cacheService.disconnectRedisClient();

        const newValue = await cacheService.incrBy(key, amount, callingMethod);

        expect(newValue).to.equal(5);
      });
    });

    describe('rPush', async function () {
      it('should push value to shared cache', async function () {
        const key = 'list';
        const value = 'item';

        await cacheService.rPush(key, value, callingMethod);
        const cachedValue = await cacheService.lRange(key, 0, -1, callingMethod);

        expect(cachedValue).to.deep.equal([value]);
      });

      it('should push value to internal cache in case of Redis error', async function () {
        const key = 'list';
        const value = 'item';

        await cacheService.disconnectRedisClient();

        await cacheService.rPush(key, value, callingMethod);
        const cachedValue = await cacheService.lRange(key, 0, -1, callingMethod);

        expect(cachedValue).to.deep.equal([value]);
      });
    });

    describe('lRange', async function () {
      it('should retrieve range from shared cache', async function () {
        const key = 'list';
        const values = ['item1', 'item2', 'item3'];
        for (const item of values) {
          await cacheService.rPush(key, item, callingMethod);
        }

        const range = await cacheService.lRange(key, 0, 1, callingMethod);

        expect(range).to.deep.equal(['item1', 'item2']);
      });

      it('should retrieve range with negative index from shared cache', async function () {
        const key = 'list';
        const values = ['item1', 'item2', 'item3'];
        for (const item of values) {
          await cacheService.rPush(key, item, callingMethod);
        }

        const range = await cacheService.lRange(key, -2, -1, callingMethod);

        expect(range).to.deep.equal(['item2', 'item3']);
      });

      it('should retrieve range from internal cache in case of Redis error', async function () {
        await cacheService.disconnectRedisClient();

        const key = 'list';
        const values = ['item1', 'item2', 'item3'];
        for (const item of values) {
          await cacheService.rPush(key, item, callingMethod);
        }

        const range = await cacheService.lRange(key, 0, 1, callingMethod);

        expect(range).to.deep.equal(['item1', 'item2']);
      });
    });

    describeKeysTestSuite();

    describe('isRedisClientConnected', async function () {
      it('should return true if shared cache is enabled', async function () {
        expect(await cacheService.isRedisClientConnected()).to.be.true;
      });

      it('should return false if shared cache is enabled and client is disconnected', async function () {
        await cacheService.disconnectRedisClient();
        expect(await cacheService.isRedisClientConnected()).to.be.false;
      });

      it('should return true if shared cache is enabled and client is reconnected', async function () {
        await cacheService.disconnectRedisClient();
        await cacheService.connectRedisClient();
        expect(await cacheService.isRedisClientConnected()).to.be.true;
      });
    });

    describe('getNumberOfRedisConnections', async function () {
      it('should return 1 if shared cache is enabled', async function () {
        expect(await cacheService.getNumberOfRedisConnections()).to.equal(1);
      });

      it('should return 0 if shared cache is enabled and client is disconnected', async function () {
        await cacheService.disconnectRedisClient();
        expect(await cacheService.getNumberOfRedisConnections()).to.equal(0);
      });

      it('should return 1 if shared cache is enabled and client is reconnected', async function () {
        await cacheService.disconnectRedisClient();
        await cacheService.connectRedisClient();
        expect(await cacheService.getNumberOfRedisConnections()).to.equal(1);
      });
    });

    describe('connectRedisClient', async function () {
      it('should connect Redis client if shared cache is enabled', async function () {
        await cacheService.disconnectRedisClient();
        await cacheService.connectRedisClient();
        expect(await cacheService.isRedisClientConnected()).to.be.true;
      });

      it('should not throw error if Redis client is already connected', async function () {
        await cacheService.connectRedisClient();
        await expect(cacheService.connectRedisClient()).to.not.be.rejected;
      });
    });

    describe('disconnectRedisClient', async function () {
      it('should disconnect Redis client if shared cache is enabled', async function () {
        const disconnectSpy = sinon.spy(cacheService['sharedCache'], <any>'disconnect');
        await cacheService.disconnectRedisClient();
        expect(disconnectSpy.calledOnce).to.be.true;
      });

      it('should not throw error if Redis client is already disconnected', async function () {
        await cacheService.disconnectRedisClient();
        await expect(cacheService.disconnectRedisClient()).to.not.be.rejected;
      });
    });
  });
});<|MERGE_RESOLUTION|>--- conflicted
+++ resolved
@@ -277,27 +277,15 @@
 
     let multiSet: string | undefined;
 
-<<<<<<< HEAD
-      EnvProviderService.getInstance().dynamicOverride('REDIS_ENABLED', 'true');
-      EnvProviderService.getInstance().dynamicOverride('REDIS_URL', 'redis://127.0.0.1:6381');
-      EnvProviderService.getInstance().dynamicOverride('TEST', 'false');
+    this.beforeAll(async () => {
+      multiSet = EnvProviderService.getInstance().get('MULTI_SET');
       EnvProviderService.getInstance().dynamicOverride('MULTI_SET', 'true');
-=======
-    this.beforeAll(async () => {
-      multiSet = process.env.MULTI_SET;
-      process.env.MULTI_SET = 'true';
->>>>>>> e54bb85a
       cacheService = new CacheService(logger.child({ name: 'cache-service' }), registry);
     });
 
     this.afterAll(async () => {
-<<<<<<< HEAD
-      await redisInMemoryServer.stop();
-      EnvProviderService.getInstance().dynamicOverride('TEST', 'true');
-=======
->>>>>>> e54bb85a
-      await cacheService.disconnectRedisClient();
-      process.env.MULTI_SET = multiSet;
+      await cacheService.disconnectRedisClient();
+      EnvProviderService.getInstance().dynamicOverride('MULTI_SET', multiSet);
     });
 
     this.beforeEach(async () => {
