--- conflicted
+++ resolved
@@ -132,7 +132,17 @@
     clientServiceInstance = new ClientService(logger, registry, hbarLimitService);
     sdkClientStub = sinon.createStubInstance(SDKClient);
     sinon.stub(clientServiceInstance, 'getSDKClient').returns(sdkClientStub);
-<<<<<<< HEAD
+    ethImpl = new EthImpl(clientServiceInstance, mirrorNodeInstance, logger, '0x12a', cacheService);
+    ethImpl['transactionService']['precheck']['transactionPoolService'] = new TransactionPoolService(
+      {
+        getList: sinon.stub(),
+        addToList: sinon.stub(),
+        removeFromList: sinon.stub(),
+        removeAll: sinon.stub(),
+      },
+      pino({ level: 'silent' }),
+    );
+    ns = { eth: ethImpl, net: new NetImpl(), web3: new Web3Impl() };
     const storageStub = sinon.createStubInstance(LocalPendingTransactionStorage);
     const txHash = '0x888eab490f1ea6ef5c4d9e1f47a04291538fac9b7b05f4610ffa6a211610b522';
     const rlpTx =
@@ -143,19 +153,6 @@
     ethImpl = new EthImpl(clientServiceInstance, mirrorNodeInstance, logger, '0x12a', cacheService, storageStub);
     txpoolImpl = new TxPoolImpl(storageStub, logger);
     ns = { eth: ethImpl, net: new NetImpl(), web3: new Web3Impl(), txpool: txpoolImpl };
-=======
-    ethImpl = new EthImpl(clientServiceInstance, mirrorNodeInstance, logger, '0x12a', cacheService);
-    ethImpl['transactionService']['precheck']['transactionPoolService'] = new TransactionPoolService(
-      {
-        getList: sinon.stub(),
-        addToList: sinon.stub(),
-        removeFromList: sinon.stub(),
-        removeAll: sinon.stub(),
-      },
-      pino({ level: 'silent' }),
-    );
-    ns = { eth: ethImpl, net: new NetImpl(), web3: new Web3Impl() };
->>>>>>> 7bf64052
 
     // mocked data
     mock.onGet('blocks?limit=1&order=desc').reply(200, JSON.stringify({ blocks: [defaultBlock] }));
