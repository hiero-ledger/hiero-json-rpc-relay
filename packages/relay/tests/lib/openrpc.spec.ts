/*-
 *
 * Hedera JSON RPC Relay
 *
 * Copyright (C) 2022-2024 Hedera Hashgraph, LLC
 *
 * Licensed under the Apache License, Version 2.0 (the "License");
 * you may not use this file except in compliance with the License.
 * You may obtain a copy of the License at
 *
 *      http://www.apache.org/licenses/LICENSE-2.0
 *
 * Unless required by applicable law or agreed to in writing, software
 * distributed under the License is distributed on an "AS IS" BASIS,
 * WITHOUT WARRANTIES OR CONDITIONS OF ANY KIND, either express or implied.
 * See the License for the specific language governing permissions and
 * limitations under the License.
 *
 */

import Ajv from 'ajv';
import path from 'path';
import pino from 'pino';
import Long from 'long';
import axios from 'axios';
import sinon from 'sinon';
import dotenv from 'dotenv';
import { expect } from 'chai';
import EventEmitter from 'events';
<<<<<<< HEAD
=======
import { Hbar } from '@hashgraph/sdk';
>>>>>>> ce0930d3
import { BigNumber } from 'bignumber.js';
import { EthImpl } from '../../src/lib/eth';
import { AccountInfo } from '@hashgraph/sdk';
import MockAdapter from 'axios-mock-adapter';
import constants from '../../src/lib/constants';
import { RelayImpl } from '../../src/lib/relay';
import { register, Registry } from 'prom-client';
import { NOT_FOUND_RES } from './eth/eth-config';
import { numberTo0x } from '../../src/formatters';
import { SDKClient } from '../../src/lib/clients';
import { RequestDetails } from '../../src/lib/types';
import openRpcSchema from '../../../../docs/openrpc.json';
import { MirrorNodeClient } from '../../src/lib/clients/mirrorNodeClient';
import { HbarLimitService } from '../../src/lib/services/hbarLimitService';
import ClientService from '../../src/lib/services/hapiService/hapiService';
import { CacheService } from '../../src/lib/services/cacheService/cacheService';
import { validateOpenRPCDocument, parseOpenRPCDocument } from '@open-rpc/schema-utils-js';
import { HbarSpendingPlanRepository } from '../../src/lib/db/repositories/hbarLimiter/hbarSpendingPlanRepository';
import { IPAddressHbarSpendingPlanRepository } from '../../src/lib/db/repositories/hbarLimiter/ipAddressHbarSpendingPlanRepository';
import { EthAddressHbarSpendingPlanRepository } from '../../src/lib/db/repositories/hbarLimiter/ethAddressHbarSpendingPlanRepository';
import {
  bytecode,
  blockHash,
  blockNumber,
  contractId1,
  contractId2,
  defaultLogs,
  defaultBlock,
  defaultTxHash,
  defaultCallData,
  defaultContract,
  defaultLogTopics,
  contractAddress1,
  contractAddress2,
  contractAddress3,
  defaultEvmAddress,
  defaultNetworkFees,
  contractTimestamp1,
  contractTimestamp2,
  contractTimestamp3,
  signedTransactionHash,
  defaultContractResults,
  defaultFromLongZeroAddress,
  defaultDetailedContractResults,
  defaultDetailedContractResults2,
  defaultDetailedContractResults3,
  defaultDetailedContractResultByHash,
} from '../helpers';

dotenv.config({ path: path.resolve(__dirname, '../test.env') });

process.env.npm_package_version = 'relay/0.0.1-SNAPSHOT';

const logger = pino();
const registry = new Registry();
const Relay = new RelayImpl(logger, registry);

let mock: MockAdapter;
let mirrorNodeInstance: MirrorNodeClient;
let clientServiceInstance: ClientService;
let sdkClientStub: sinon.SinonStubbedInstance<SDKClient>;

const noTransactions = '?transactions=false';

describe('Open RPC Specification', function () {
  let rpcDocument: any;
  let methodsResponseSchema: { [method: string]: any };
  let ethImpl: EthImpl;

  const requestDetails = new RequestDetails({ requestId: 'testId', ipAddress: '0.0.0.0' });

  this.beforeAll(async () => {
    rpcDocument = await parseOpenRPCDocument(JSON.stringify(openRpcSchema));
    methodsResponseSchema = rpcDocument.methods.reduce(
      (res: { [method: string]: any }, method: any) => ({
        ...res,
        [method.name]: method.result.schema,
      }),
      {},
    );

    // mock axios
    const instance = axios.create({
      baseURL: 'https://localhost:5551/api/v1',
      responseType: 'json' as const,
      headers: {
        'Content-Type': 'application/json',
      },
      timeout: 10 * 1000,
    });

    // @ts-ignore
    mock = new MockAdapter(instance, { onNoMatch: 'throwException' });
    const cacheService = new CacheService(logger.child({ name: `cache` }), registry);
    // @ts-ignore
    mirrorNodeInstance = new MirrorNodeClient(
      process.env.MIRROR_NODE_URL || '',
      logger.child({ name: `mirror-node` }),
      registry,
      cacheService,
      instance,
    );
<<<<<<< HEAD
    const total = constants.HBAR_RATE_LIMIT_TINYBAR;
=======
    const duration = constants.HBAR_RATE_LIMIT_DURATION;
    const total = constants.HBAR_RATE_LIMIT_TOTAL;
>>>>>>> ce0930d3
    const eventEmitter = new EventEmitter();

    const hbarSpendingPlanRepository = new HbarSpendingPlanRepository(cacheService, logger);
    const ethAddressHbarSpendingPlanRepository = new EthAddressHbarSpendingPlanRepository(cacheService, logger);
    const ipAddressHbarSpendingPlanRepository = new IPAddressHbarSpendingPlanRepository(cacheService, logger);
    const hbarLimitService = new HbarLimitService(
      hbarSpendingPlanRepository,
      ethAddressHbarSpendingPlanRepository,
      ipAddressHbarSpendingPlanRepository,
      logger,
      register,
<<<<<<< HEAD
      total,
=======
      Hbar.fromTinybars(total),
      duration,
>>>>>>> ce0930d3
    );

    clientServiceInstance = new ClientService(logger, registry, cacheService, eventEmitter, hbarLimitService);
    sdkClientStub = sinon.createStubInstance(SDKClient);
    sinon.stub(clientServiceInstance, 'getSDKClient').returns(sdkClientStub);
    // @ts-ignore
    ethImpl = new EthImpl(clientServiceInstance, mirrorNodeInstance, logger, '0x12a', registry, cacheService);

    // mocked data
    mock.onGet('blocks?limit=1&order=desc').reply(200, { blocks: [defaultBlock] });
    mock.onGet(`blocks/${defaultBlock.number}`).reply(200, defaultBlock);
    mock.onGet(`blocks/${blockHash}`).reply(200, defaultBlock);
    mock.onGet('network/fees').reply(200, defaultNetworkFees);
    mock.onGet(`network/fees?timestamp=lte:${defaultBlock.timestamp.to}`).reply(200, defaultNetworkFees);
    mock.onGet(`contracts/${contractAddress1}`).reply(200, null);
    mock
      .onGet(
        `contracts/results?timestamp=gte:${defaultBlock.timestamp.from}&timestamp=lte:${defaultBlock.timestamp.to}&limit=100&order=asc`,
      )
      .reply(200, defaultContractResults);
    mock
      .onGet(
        `contracts/results/logs?timestamp=gte:${defaultBlock.timestamp.from}&timestamp=lte:${defaultBlock.timestamp.to}&limit=100&order=asc`,
      )
      .reply(200, defaultLogs);
    mock.onGet(`contracts/results/${defaultTxHash}`).reply(200, defaultDetailedContractResultByHash);
    mock
      .onGet(
        `contracts/results?block.hash=${defaultBlock.hash}&transaction.index=${defaultBlock.count}&limit=100&order=asc`,
      )
      .reply(200, defaultContractResults);
    mock
      .onGet(
        `contracts/results?block.number=${defaultBlock.number}&transaction.index=${defaultBlock.count}&limit=100&order=asc`,
      )
      .reply(200, defaultContractResults);
    mock
      .onGet(`contracts/${contractAddress1}/results/${contractTimestamp1}`)
      .reply(200, defaultDetailedContractResults);
    mock
      .onGet(`contracts/${contractAddress2}/results/${contractTimestamp2}`)
      .reply(200, defaultDetailedContractResults);
    mock.onGet(`contracts/${contractId1}/results/${contractTimestamp1}`).reply(200, defaultDetailedContractResults);
    mock.onGet(`contracts/${contractId1}/results/${contractTimestamp2}`).reply(200, defaultDetailedContractResults2);
    mock.onGet(`contracts/${contractId2}/results/${contractTimestamp3}`).reply(200, defaultDetailedContractResults3);
    mock.onGet(`tokens/0.0.${parseInt(defaultCallData.to, 16)}`).reply(404, null);
    mock.onGet(`accounts/${contractAddress1}?limit=100`).reply(200, {
      account: contractAddress1,
      balance: {
        balance: 2000000000000,
      },
    });
    mock.onGet(`accounts/${contractAddress3}${noTransactions}`).reply(200, {
      account: contractAddress3,
      balance: {
        balance: 100000000000,
      },
    });
    mock
      .onGet(`accounts/0xbC989b7b17d18702663F44A6004cB538b9DfcBAc?limit=100`)
      .reply(200, { account: '0xbC989b7b17d18702663F44A6004cB538b9DfcBAc' });

    mock.onGet(`network/exchangerate`).reply(200, {
      current_rate: {
        cent_equivalent: 12,
        expiration_time: 4102444800,
        hbar_equivalent: 1,
      },
    });

    mock.onGet(`accounts/${defaultFromLongZeroAddress}${noTransactions}`).reply(200, {
      from: `${defaultEvmAddress}`,
    });
    for (const log of defaultLogs.logs) {
      mock.onGet(`contracts/${log.address}`).reply(200, defaultContract);
    }
    mock.onPost(`contracts/call`, { ...defaultCallData, estimate: false }).reply(200, { result: '0x12' });
    sdkClientStub.getAccountBalanceInWeiBar.resolves(BigNumber(1000));
    sdkClientStub.getAccountBalanceInTinyBar.resolves(BigNumber(100000000000));
    sdkClientStub.getContractByteCode.resolves(Buffer.from(bytecode.replace('0x', ''), 'hex'));
    sdkClientStub.getAccountInfo.resolves({ ethereumNonce: Long.ONE } as unknown as AccountInfo);
    sdkClientStub.submitEthereumTransaction.resolves();
    mock.onGet(`accounts/${defaultContractResults.results[0].from}?transactions=false`).reply(200);
    mock.onGet(`accounts/${defaultContractResults.results[1].from}?transactions=false`).reply(200);
    mock.onGet(`accounts/${defaultContractResults.results[0].to}?transactions=false`).reply(200);
    mock.onGet(`accounts/${defaultContractResults.results[1].to}?transactions=false`).reply(200);
    mock.onGet(`contracts/${defaultContractResults.results[0].from}`).reply(404, NOT_FOUND_RES);
    mock.onGet(`contracts/${defaultContractResults.results[1].from}`).reply(404, NOT_FOUND_RES);
    mock.onGet(`contracts/${defaultContractResults.results[0].to}`).reply(200);
    mock.onGet(`contracts/${defaultContractResults.results[1].to}`).reply(200);
    mock.onGet(`tokens/${defaultContractResults.results[0].contract_id}`).reply(200);
    mock.onGet(`tokens/${defaultContractResults.results[1].contract_id}`).reply(200);
  });

  const validateResponseSchema = (schema: any, response: any) => {
    const ajv = new Ajv();
    ajv.validate(schema, response);

    if (ajv.errors && ajv.errors.length > 0) {
      console.log({
        errors: ajv.errors,
      });
    }

    expect(ajv.errors).to.be.null;
  };

  it(`validates the openrpc document`, async () => {
    const rpcDocument = await parseOpenRPCDocument(JSON.stringify(openRpcSchema));
    const isValid = validateOpenRPCDocument(rpcDocument);

    expect(isValid).to.be.true;
  });

  it('should execute "eth_accounts"', function () {
    const response = ethImpl.accounts(requestDetails);

    validateResponseSchema(methodsResponseSchema.eth_accounts, response);
  });

  it('should execute "eth_blockNumber"', async function () {
    const response = await ethImpl.blockNumber(requestDetails);

    validateResponseSchema(methodsResponseSchema.eth_blockNumber, response);
  });

  it('should execute "eth_chainId"', function () {
    const response = ethImpl.chainId(requestDetails);

    validateResponseSchema(methodsResponseSchema.eth_chainId, response);
  });

  it('should execute "eth_coinbase"', function () {
    const response = ethImpl.coinbase(requestDetails);

    validateResponseSchema(methodsResponseSchema.eth_coinbase, response);
  });

  it('should execute "eth_estimateGas"', async function () {
    mock.onGet(`accounts/undefined${noTransactions}`).reply(404);
    const response = await ethImpl.estimateGas({}, null, requestDetails);

    validateResponseSchema(methodsResponseSchema.eth_estimateGas, response);
  });

  it('should execute "eth_feeHistory"', async function () {
    const response = await ethImpl.feeHistory(1, 'latest', [0], requestDetails);

    validateResponseSchema(methodsResponseSchema.eth_feeHistory, response);
  });

  it('should execute "eth_gasPrice"', async function () {
    const response = await ethImpl.gasPrice(requestDetails);

    validateResponseSchema(methodsResponseSchema.eth_gasPrice, response);
  });

  it('should execute "eth_getBalance"', async function () {
    const response = await ethImpl.getBalance(contractAddress1, 'latest', requestDetails);

    validateResponseSchema(methodsResponseSchema.eth_getBalance, response);
  });

  it('should execute "eth_getBlockByHash" with hydrated = true', async function () {
    const response = await ethImpl.getBlockByHash(blockHash, true, requestDetails);

    validateResponseSchema(methodsResponseSchema.eth_getBlockByHash, response);
  });

  it('should execute "eth_getBlockByHash" with hydrated = false', async function () {
    const response = await ethImpl.getBlockByHash(blockHash, true, requestDetails);

    validateResponseSchema(methodsResponseSchema.eth_getBlockByHash, response);
  });

  it('should execute "eth_getBlockByNumber" with hydrated = true', async function () {
    const response = await ethImpl.getBlockByNumber(numberTo0x(blockNumber), true, requestDetails);

    validateResponseSchema(methodsResponseSchema.eth_getBlockByNumber, response);
  });

  it('should execute "eth_getBlockByNumber" with hydrated = false', async function () {
    const response = await ethImpl.getBlockByNumber(numberTo0x(blockNumber), false, requestDetails);

    validateResponseSchema(methodsResponseSchema.eth_getBlockByNumber, response);
  });

  it('should execute "eth_getBlockTransactionCountByHash"', async function () {
    const response = await ethImpl.getBlockTransactionCountByHash(blockHash, requestDetails);

    validateResponseSchema(methodsResponseSchema.eth_getBlockTransactionCountByHash, response);
  });

  it('should execute "eth_getBlockTransactionCountByNumber" with block tag', async function () {
    const response = await ethImpl.getBlockTransactionCountByNumber('latest', requestDetails);

    validateResponseSchema(methodsResponseSchema.eth_getBlockTransactionCountByNumber, response);
  });

  it('should execute "eth_getBlockTransactionCountByNumber" with block number', async function () {
    const response = await ethImpl.getBlockTransactionCountByNumber('0x3', requestDetails);

    validateResponseSchema(methodsResponseSchema.eth_getBlockTransactionCountByNumber, response);
  });

  it('should execute "eth_getCode" with block tag', async function () {
    mock.onGet(`tokens/${defaultContractResults.results[0].contract_id}`).reply(404);
    const response = await ethImpl.getCode(contractAddress1, 'latest', requestDetails);

    validateResponseSchema(methodsResponseSchema.eth_getCode, response);
  });

  it('should execute "eth_getCode" with block number', async function () {
    mock.onGet(`tokens/${defaultContractResults.results[0].contract_id}`).reply(404);
    const response = await ethImpl.getCode(contractAddress1, '0x3', requestDetails);

    validateResponseSchema(methodsResponseSchema.eth_getCode, response);
  });

  it('should execute "eth_getLogs" with no filters', async function () {
    const response = await ethImpl.getLogs(null, 'latest', 'latest', null, null, requestDetails);

    validateResponseSchema(methodsResponseSchema.eth_getLogs, response);
  });

  it('should execute "eth_getLogs" with topics filter', async function () {
    const filteredLogs = {
      logs: [defaultLogs.logs[0], defaultLogs.logs[1]],
    };
    mock
      .onGet(
        `contracts/results/logs` +
          `?timestamp=gte:${defaultBlock.timestamp.from}` +
          `&timestamp=lte:${defaultBlock.timestamp.to}` +
          `&topic0=${defaultLogTopics[0]}&topic1=${defaultLogTopics[1]}` +
          `&topic2=${defaultLogTopics[2]}&topic3=${defaultLogTopics[3]}&limit=100&order=asc`,
      )
      .reply(200, filteredLogs);
    mock.onGet('blocks?block.number=gte:0x5&block.number=lte:0x10').reply(200, {
      blocks: [defaultBlock],
    });
    for (const log of filteredLogs.logs) {
      mock.onGet(`contracts/${log.address}`).reply(200, defaultContract);
    }

    const response = await ethImpl.getLogs(null, 'latest', 'latest', null, defaultLogTopics, requestDetails);

    validateResponseSchema(methodsResponseSchema.eth_getLogs, response);
  });

  it('should execute "eth_getTransactionByBlockHashAndIndex"', async function () {
    const response = await ethImpl.getTransactionByBlockHashAndIndex(
      defaultBlock.hash,
      numberTo0x(defaultBlock.count),
      requestDetails,
    );

    validateResponseSchema(methodsResponseSchema.eth_getTransactionByBlockHashAndIndex, response);
  });

  it('should execute "eth_getTransactionByBlockNumberAndIndex"', async function () {
    const response = await ethImpl.getTransactionByBlockNumberAndIndex(
      numberTo0x(defaultBlock.number),
      numberTo0x(defaultBlock.count),
      requestDetails,
    );

    validateResponseSchema(methodsResponseSchema.eth_getTransactionByBlockNumberAndIndex, response);
  });

  it('should execute "eth_getTransactionByHash"', async function () {
    const response = await ethImpl.getTransactionByHash(defaultTxHash, requestDetails);

    validateResponseSchema(methodsResponseSchema.eth_getTransactionByHash, response);
  });

  it('should execute "eth_getTransactionCount"', async function () {
    mock
      .onGet(`accounts/${contractAddress1}${noTransactions}`)
      .reply(200, { account: contractAddress1, ethereum_nonce: 5 });
    mock.onGet(`contracts/${contractAddress1}${noTransactions}`).reply(404);
    const response = await ethImpl.getTransactionCount(contractAddress1, 'latest', requestDetails);

    validateResponseSchema(methodsResponseSchema.eth_getTransactionCount, response);
  });

  it('should execute "eth_getTransactionReceipt"', async function () {
    mock.onGet(`contracts/${defaultDetailedContractResultByHash.created_contract_ids[0]}`).reply(404);

    sinon.stub(ethImpl, <any>'getCurrentGasPriceForBlock').resolves('0xad78ebc5ac620000');
    const response = await ethImpl.getTransactionReceipt(defaultTxHash, requestDetails);

    validateResponseSchema(methodsResponseSchema.eth_getTransactionReceipt, response);
  });

  it('should execute "eth_getUncleByBlockHashAndIndex"', async function () {
    const response = await ethImpl.getUncleByBlockHashAndIndex(requestDetails);

    validateResponseSchema(methodsResponseSchema.eth_getUncleByBlockHashAndIndex, response);
  });

  it('should execute "eth_getUncleByBlockNumberAndIndex"', async function () {
    const response = await ethImpl.getUncleByBlockNumberAndIndex(requestDetails);

    validateResponseSchema(methodsResponseSchema.eth_getUncleByBlockNumberAndIndex, response);
  });

  it('should execute "eth_getUncleByBlockNumberAndIndex"', async function () {
    const response = await ethImpl.getUncleByBlockNumberAndIndex(requestDetails);

    validateResponseSchema(methodsResponseSchema.eth_getUncleByBlockNumberAndIndex, response);
  });

  it('should execute "eth_getUncleCountByBlockHash"', async function () {
    const response = await ethImpl.getUncleCountByBlockHash(requestDetails);

    validateResponseSchema(methodsResponseSchema.eth_getUncleCountByBlockHash, response);
  });

  it('should execute "eth_getUncleCountByBlockNumber"', async function () {
    const response = await ethImpl.getUncleCountByBlockNumber(requestDetails);

    validateResponseSchema(methodsResponseSchema.eth_getUncleCountByBlockNumber, response);
  });

  it('should execute "eth_getWork"', async function () {
    const response = ethImpl.getWork(requestDetails);

    validateResponseSchema(methodsResponseSchema.eth_getWork, response);
  });

  it('should execute "eth_hashrate"', async function () {
    const response = await ethImpl.hashrate(requestDetails);

    validateResponseSchema(methodsResponseSchema.eth_hashrate, response);
  });

  it('should execute "eth_mining"', async function () {
    const response = await ethImpl.mining(requestDetails);

    validateResponseSchema(methodsResponseSchema.eth_mining, response);
  });

  it('should execute "eth_protocolVersion"', async function () {
    const response = ethImpl.protocolVersion(requestDetails);

    validateResponseSchema(methodsResponseSchema.eth_protocolVersion, response);
  });

  it('should execute "eth_sendRawTransaction"', async function () {
    const response = await ethImpl.sendRawTransaction(signedTransactionHash, requestDetails);

    validateResponseSchema(methodsResponseSchema.eth_sendRawTransaction, response);
  });

  it('should execute "eth_sendTransaction"', async function () {
    const response = ethImpl.sendTransaction(requestDetails);

    validateResponseSchema(methodsResponseSchema.eth_sendTransaction, response);
  });

  it('should execute "eth_signTransaction"', async function () {
    const response = ethImpl.signTransaction(requestDetails);

    validateResponseSchema(methodsResponseSchema.eth_signTransaction, response);
  });

  it('should execute "eth_sign"', async function () {
    const response = ethImpl.sign(requestDetails);

    validateResponseSchema(methodsResponseSchema.eth_sign, response);
  });

  it('should execute "eth_submitHashrate"', async function () {
    const response = ethImpl.submitHashrate(requestDetails);

    validateResponseSchema(methodsResponseSchema.eth_submitHashrate, response);
  });

  it('should execute "eth_submitWork"', async function () {
    const response = await ethImpl.submitWork(requestDetails);

    validateResponseSchema(methodsResponseSchema.eth_submitWork, response);
  });

  it('should execute "eth_syncing"', async function () {
    const response = await ethImpl.syncing(requestDetails);

    validateResponseSchema(methodsResponseSchema.eth_syncing, response);
  });

  it('should execute "net_listening"', function () {
    const response = Relay.net().listening();

    validateResponseSchema(methodsResponseSchema.net_listening, response);
  });

  it('should execute "net_version"', function () {
    const response = Relay.net().version();

    validateResponseSchema(methodsResponseSchema.net_version, response);
  });

  it('should execute "web3_clientVersion"', function () {
    const response = Relay.web3().clientVersion();

    validateResponseSchema(methodsResponseSchema.web3_clientVersion, response);
  });
});<|MERGE_RESOLUTION|>--- conflicted
+++ resolved
@@ -27,10 +27,7 @@
 import dotenv from 'dotenv';
 import { expect } from 'chai';
 import EventEmitter from 'events';
-<<<<<<< HEAD
-=======
 import { Hbar } from '@hashgraph/sdk';
->>>>>>> ce0930d3
 import { BigNumber } from 'bignumber.js';
 import { EthImpl } from '../../src/lib/eth';
 import { AccountInfo } from '@hashgraph/sdk';
@@ -133,12 +130,8 @@
       cacheService,
       instance,
     );
-<<<<<<< HEAD
-    const total = constants.HBAR_RATE_LIMIT_TINYBAR;
-=======
     const duration = constants.HBAR_RATE_LIMIT_DURATION;
     const total = constants.HBAR_RATE_LIMIT_TOTAL;
->>>>>>> ce0930d3
     const eventEmitter = new EventEmitter();
 
     const hbarSpendingPlanRepository = new HbarSpendingPlanRepository(cacheService, logger);
@@ -150,12 +143,8 @@
       ipAddressHbarSpendingPlanRepository,
       logger,
       register,
-<<<<<<< HEAD
-      total,
-=======
       Hbar.fromTinybars(total),
       duration,
->>>>>>> ce0930d3
     );
 
     clientServiceInstance = new ClientService(logger, registry, cacheService, eventEmitter, hbarLimitService);
