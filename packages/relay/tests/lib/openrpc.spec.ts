--- conflicted
+++ resolved
@@ -18,28 +18,19 @@
  *
  */
 
-<<<<<<< HEAD
 import { ConfigService } from '@hashgraph/json-rpc-config-service/dist/services';
-import { expect } from 'chai';
-import { validateOpenRPCDocument, parseOpenRPCDocument } from '@open-rpc/schema-utils-js';
-import Ajv from 'ajv';
-=======
 import Ajv from 'ajv';
 import path from 'path';
->>>>>>> 34ec5a2d
 import pino from 'pino';
 import Long from 'long';
 import axios from 'axios';
 import sinon from 'sinon';
-<<<<<<< HEAD
-import MockAdapter from 'axios-mock-adapter';
-import { Registry } from 'prom-client';
-=======
 import dotenv from 'dotenv';
 import { expect } from 'chai';
 import EventEmitter from 'events';
 import { AccountInfo, Hbar } from '@hashgraph/sdk';
->>>>>>> 34ec5a2d
+import MockAdapter from 'axios-mock-adapter';
+import { Registry } from 'prom-client';
 import { BigNumber } from 'bignumber.js';
 import { EthImpl } from '../../src/lib/eth';
 import MockAdapter from 'axios-mock-adapter';
