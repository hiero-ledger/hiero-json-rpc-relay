--- conflicted
+++ resolved
@@ -96,11 +96,7 @@
       duration,
     );
 
-<<<<<<< HEAD
-    sdkClient = new SDKClient(client, logger.child({ name: constants.LOGGER_CHILD_NAME.CONSENSUS_NODE }), eventEmitter, hbarLimitService);
-=======
     sdkClient = new SDKClient(client, logger, eventEmitter, hbarLimitService);
->>>>>>> 6f5abd03
 
     instance = axios.create({
       baseURL: 'https://localhost:5551/api/v1',
