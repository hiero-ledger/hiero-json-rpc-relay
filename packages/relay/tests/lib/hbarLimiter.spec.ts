--- conflicted
+++ resolved
@@ -22,17 +22,8 @@
 import { expect } from 'chai';
 import { Registry } from 'prom-client';
 import HbarLimit from '../../src/lib/hbarlimiter';
-<<<<<<< HEAD
-import {
-  estimateFileTransactionsFee,
-  getRequestId,
-  random20BytesAddress,
-  withOverriddenEnvsInMochaTest,
-} from '../helpers';
-=======
-import { estimateFileTransactionsFee, getRequestId, random20BytesAddress } from '../helpers';
+import { estimateFileTransactionsFee, random20BytesAddress, withOverriddenEnvsInMochaTest } from '../helpers';
 import { RequestDetails } from '../../src/lib/types';
->>>>>>> f1794d8b
 
 const registry = new Registry();
 const logger = pino();
@@ -52,7 +43,7 @@
   const randomAccountAddress = random20BytesAddress();
   const randomWhiteListedAccountAddress = random20BytesAddress();
   const fileChunkSize = Number(process.env.FILE_APPEND_CHUNK_SIZE) || 5120;
-  const requestDetails = new RequestDetails({ requestId: getRequestId(), ipAddress: '0.0.0.0' });
+  const requestDetails = new RequestDetails({ requestId: 'hbarRateLimiterTest', ipAddress: '0.0.0.0' });
 
   this.beforeEach(() => {
     currentDateNow = Date.now();
@@ -60,7 +51,6 @@
     rateLimiterWithEmptyBudget = new HbarLimit(logger, currentDateNow, invalidTotal, validDuration, registry);
   });
 
-<<<<<<< HEAD
   withOverriddenEnvsInMochaTest({ HBAR_RATE_LIMIT_WHITELIST: `[${randomWhiteListedAccountAddress}]` }, () => {
     it('should be disabled, if we pass invalid total', async function () {
       const isEnabled = rateLimiterWithEmptyBudget.isEnabled();
@@ -71,8 +61,9 @@
         'QUERY',
         'eth_call',
         randomAccountAddress,
-      );
-      rateLimiterWithEmptyBudget.addExpense(validTotal, currentDateNow);
+        requestDetails,
+      );
+      rateLimiterWithEmptyBudget.addExpense(validTotal, currentDateNow, requestDetails);
 
       expect(isEnabled).to.equal(false);
       expect(shouldRateLimit).to.equal(false);
@@ -86,8 +77,14 @@
       const isEnabled = rateLimiter.isEnabled();
       const limiterResetTime = rateLimiter.getResetTime();
       const limiterRemainingBudget = rateLimiter.getRemainingBudget();
-      const shouldRateLimit = rateLimiter.shouldLimit(currentDateNow, 'QUERY', 'eth_call', randomAccountAddress);
-      rateLimiter.addExpense(validTotal, currentDateNow);
+      const shouldRateLimit = rateLimiter.shouldLimit(
+        currentDateNow,
+        'QUERY',
+        'eth_call',
+        randomAccountAddress,
+        requestDetails,
+      );
+      rateLimiter.addExpense(validTotal, currentDateNow, requestDetails);
 
       expect(isEnabled).to.equal(false);
       expect(shouldRateLimit).to.equal(false);
@@ -101,8 +98,14 @@
       const isEnabled = invalidRateLimiter.isEnabled();
       const limiterResetTime = invalidRateLimiter.getResetTime();
       const limiterRemainingBudget = invalidRateLimiter.getRemainingBudget();
-      const shouldRateLimit = invalidRateLimiter.shouldLimit(currentDateNow, 'QUERY', 'eth_call', randomAccountAddress);
-      invalidRateLimiter.addExpense(validTotal, currentDateNow);
+      const shouldRateLimit = invalidRateLimiter.shouldLimit(
+        currentDateNow,
+        'QUERY',
+        'eth_call',
+        randomAccountAddress,
+        requestDetails,
+      );
+      invalidRateLimiter.addExpense(validTotal, currentDateNow, requestDetails);
 
       expect(isEnabled).to.equal(false);
       expect(shouldRateLimit).to.equal(false);
@@ -114,7 +117,13 @@
       const isEnabled = rateLimiter.isEnabled();
       const limiterResetTime = rateLimiter.getResetTime();
       const limiterRemainingBudget = rateLimiter.getRemainingBudget();
-      const shouldRateLimit = rateLimiter.shouldLimit(currentDateNow, 'QUERY', 'eth_call', randomAccountAddress);
+      const shouldRateLimit = rateLimiter.shouldLimit(
+        currentDateNow,
+        'QUERY',
+        'eth_call',
+        randomAccountAddress,
+        requestDetails,
+      );
 
       expect(isEnabled).to.equal(true);
       expect(shouldRateLimit).to.equal(false);
@@ -125,16 +134,17 @@
     it('should not rate limit', async function () {
       const cost = 10000000;
 
-      rateLimiter.addExpense(cost, currentDateNow);
-
-      const isEnabled = rateLimiter.isEnabled();
-      const limiterResetTime = rateLimiter.getResetTime();
-      const limiterRemainingBudget = rateLimiter.getRemainingBudget();
-      const shouldRateLimit = rateLimiter.shouldLimit(
-        currentDateNow,
-        'TRANSACTION',
-        'eth_sendRawTransaction',
-        randomAccountAddress,
+      rateLimiter.addExpense(cost, currentDateNow, requestDetails);
+
+      const isEnabled = rateLimiter.isEnabled();
+      const limiterResetTime = rateLimiter.getResetTime();
+      const limiterRemainingBudget = rateLimiter.getRemainingBudget();
+      const shouldRateLimit = rateLimiter.shouldLimit(
+        currentDateNow,
+        'TRANSACTION',
+        'eth_sendRawTransaction',
+        randomAccountAddress,
+        requestDetails,
       );
 
       expect(isEnabled).to.equal(true);
@@ -146,16 +156,17 @@
     it('should rate limit', async function () {
       const cost = 1000000000;
 
-      rateLimiter.addExpense(cost, currentDateNow);
-
-      const isEnabled = rateLimiter.isEnabled();
-      const limiterResetTime = rateLimiter.getResetTime();
-      const limiterRemainingBudget = rateLimiter.getRemainingBudget();
-      const shouldRateLimit = rateLimiter.shouldLimit(
-        currentDateNow,
-        'TRANSACTION',
-        'eth_sendRawTransaction',
-        randomAccountAddress,
+      rateLimiter.addExpense(cost, currentDateNow, requestDetails);
+
+      const isEnabled = rateLimiter.isEnabled();
+      const limiterResetTime = rateLimiter.getResetTime();
+      const limiterRemainingBudget = rateLimiter.getRemainingBudget();
+      const shouldRateLimit = rateLimiter.shouldLimit(
+        currentDateNow,
+        'TRANSACTION',
+        'eth_sendRawTransaction',
+        randomAccountAddress,
+        requestDetails,
       );
 
       expect(isEnabled).to.equal(true);
@@ -167,7 +178,7 @@
     it('should reset budget, while checking if we should rate limit', async function () {
       const cost = 1000000000;
 
-      rateLimiter.addExpense(cost, currentDateNow);
+      rateLimiter.addExpense(cost, currentDateNow, requestDetails);
 
       const isEnabled = rateLimiter.isEnabled();
       const futureDate = currentDateNow + validDuration * 2;
@@ -176,6 +187,7 @@
         'TRANSACTION',
         'eth_sendRawTransaction',
         randomAccountAddress,
+        requestDetails,
       );
       const limiterResetTime = rateLimiter.getResetTime();
       const limiterRemainingBudget = rateLimiter.getRemainingBudget();
@@ -189,21 +201,23 @@
     it('should reset budget, while adding expense', async function () {
       const cost = 1000000000;
 
-      rateLimiter.addExpense(cost, currentDateNow);
+      rateLimiter.addExpense(cost, currentDateNow, requestDetails);
       const shouldRateLimitBefore = rateLimiter.shouldLimit(
         currentDateNow,
         'TRANSACTION',
         'eth_sendRawTransaction',
         randomAccountAddress,
+        requestDetails,
       );
 
       const futureDate = currentDateNow + validDuration * 2;
-      rateLimiter.addExpense(100, futureDate);
+      rateLimiter.addExpense(100, futureDate, requestDetails);
       const shouldRateLimitAfter = rateLimiter.shouldLimit(
         futureDate,
         'TRANSACTION',
         'eth_sendRawTransaction',
         randomAccountAddress,
+        requestDetails,
       );
 
       const isEnabled = rateLimiter.isEnabled();
@@ -223,18 +237,18 @@
         callDataSize,
         fileChunkSize,
         mockedExchangeRateInCents,
-        getRequestId(),
+        requestDetails,
       );
       expect(result).to.be.true;
     });
 
-    it('Shouldexecute shouldPreemptivelyLimitFileTransactions() and return FALSE if expected transactionFee is less than remaining balance', () => {
+    it('Should execute shouldPreemptivelyLimitFileTransactions() and return FALSE if expected transactionFee is less than remaining balance', () => {
       const result = rateLimiter.shouldPreemptivelyLimitFileTransactions(
         randomAccountAddress,
         callDataSize,
         fileChunkSize,
         mockedExchangeRateInCents,
-        getRequestId(),
+        requestDetails,
       );
       expect(result).to.be.false;
     });
@@ -249,7 +263,7 @@
 
     it('should bypass rate limit if original caller is a white listed account', async function () {
       // add expense to rate limit throttle
-      rateLimiter.addExpense(validTotal, currentDateNow);
+      rateLimiter.addExpense(validTotal, currentDateNow, requestDetails);
 
       // should return true as `randomAccountAddress` is not white listed
       const shouldNOTByPassRateLimit = rateLimiter.shouldLimit(
@@ -257,6 +271,7 @@
         'TRANSACTION',
         'eth_sendRawTransaction',
         randomAccountAddress,
+        requestDetails,
       );
 
       // should return false as `randomWhiteListedAccountAddress` is white listed
@@ -265,6 +280,7 @@
         'TRANSACTION',
         'eth_sendRawTransaction',
         randomWhiteListedAccountAddress,
+        requestDetails,
       );
 
       expect(shouldByPassRateLimit).to.equal(false);
@@ -277,7 +293,7 @@
         callDataSize,
         fileChunkSize,
         mockedExchangeRateInCents,
-        getRequestId(),
+        requestDetails,
       );
       expect(result).to.be.false;
     });
@@ -288,7 +304,7 @@
         callDataSize,
         fileChunkSize,
         mockedExchangeRateInCents,
-        getRequestId(),
+        requestDetails,
       );
       expect(result).to.be.true;
     });
@@ -298,276 +314,5 @@
       const expectedResult = estimateFileTransactionsFee(callDataSize, fileChunkSize, mockedExchangeRateInCents);
       expect(result).to.eq(expectedResult);
     });
-=======
-  this.beforeAll(() => {
-    process.env.HBAR_RATE_LIMIT_WHITELIST = `[${randomWhiteListedAccountAddress}]`;
-  });
-
-  this.afterAll(() => {
-    delete process.env.HBAR_RATE_LIMIT_WHITELIST;
-  });
-
-  it('should be disabled, if we pass invalid total', async function () {
-    const isEnabled = rateLimiterWithEmptyBudget.isEnabled();
-    const limiterResetTime = rateLimiterWithEmptyBudget.getResetTime();
-    const limiterRemainingBudget = rateLimiterWithEmptyBudget.getRemainingBudget();
-    const shouldRateLimit = rateLimiterWithEmptyBudget.shouldLimit(
-      currentDateNow,
-      'QUERY',
-      'eth_call',
-      randomAccountAddress,
-      requestDetails,
-    );
-    rateLimiterWithEmptyBudget.addExpense(validTotal, currentDateNow, requestDetails);
-
-    expect(isEnabled).to.equal(false);
-    expect(shouldRateLimit).to.equal(false);
-    expect(limiterResetTime).to.equal(currentDateNow);
-    expect(limiterRemainingBudget).to.equal(0);
-  });
-
-  it('should be disabled, if we pass invalid duration', async function () {
-    rateLimiter = new HbarLimit(logger, currentDateNow, validTotal, invalidDuration, registry);
-
-    const isEnabled = rateLimiter.isEnabled();
-    const limiterResetTime = rateLimiter.getResetTime();
-    const limiterRemainingBudget = rateLimiter.getRemainingBudget();
-    const shouldRateLimit = rateLimiter.shouldLimit(
-      currentDateNow,
-      'QUERY',
-      'eth_call',
-      randomAccountAddress,
-      requestDetails,
-    );
-    rateLimiter.addExpense(validTotal, currentDateNow, requestDetails);
-
-    expect(isEnabled).to.equal(false);
-    expect(shouldRateLimit).to.equal(false);
-    expect(limiterResetTime).to.equal(currentDateNow);
-    expect(limiterRemainingBudget).to.equal(0);
-  });
-
-  it('should be disabled, if we pass both invalid duration and total', async function () {
-    const invalidRateLimiter = new HbarLimit(logger, currentDateNow, invalidTotal, invalidDuration, registry);
-
-    const isEnabled = invalidRateLimiter.isEnabled();
-    const limiterResetTime = invalidRateLimiter.getResetTime();
-    const limiterRemainingBudget = invalidRateLimiter.getRemainingBudget();
-    const shouldRateLimit = invalidRateLimiter.shouldLimit(
-      currentDateNow,
-      'QUERY',
-      'eth_call',
-      randomAccountAddress,
-      requestDetails,
-    );
-    invalidRateLimiter.addExpense(validTotal, currentDateNow, requestDetails);
-
-    expect(isEnabled).to.equal(false);
-    expect(shouldRateLimit).to.equal(false);
-    expect(limiterResetTime).to.equal(currentDateNow);
-    expect(limiterRemainingBudget).to.equal(0);
-  });
-
-  it('should be enabled, if we pass valid duration and total', async function () {
-    const isEnabled = rateLimiter.isEnabled();
-    const limiterResetTime = rateLimiter.getResetTime();
-    const limiterRemainingBudget = rateLimiter.getRemainingBudget();
-    const shouldRateLimit = rateLimiter.shouldLimit(
-      currentDateNow,
-      'QUERY',
-      'eth_call',
-      randomAccountAddress,
-      requestDetails,
-    );
-
-    expect(isEnabled).to.equal(true);
-    expect(shouldRateLimit).to.equal(false);
-    expect(limiterResetTime).to.equal(currentDateNow + validDuration);
-    expect(limiterRemainingBudget).to.equal(validTotal);
-  });
-
-  it('should not rate limit', async function () {
-    const cost = 10000000;
-
-    rateLimiter.addExpense(cost, currentDateNow, requestDetails);
-
-    const isEnabled = rateLimiter.isEnabled();
-    const limiterResetTime = rateLimiter.getResetTime();
-    const limiterRemainingBudget = rateLimiter.getRemainingBudget();
-    const shouldRateLimit = rateLimiter.shouldLimit(
-      currentDateNow,
-      'TRANSACTION',
-      'eth_sendRawTransaction',
-      randomAccountAddress,
-      requestDetails,
-    );
-
-    expect(isEnabled).to.equal(true);
-    expect(shouldRateLimit).to.equal(false);
-    expect(limiterResetTime).to.equal(currentDateNow + validDuration);
-    expect(limiterRemainingBudget).to.equal(validTotal - cost);
-  });
-
-  it('should rate limit', async function () {
-    const cost = 1000000000;
-
-    rateLimiter.addExpense(cost, currentDateNow, requestDetails);
-
-    const isEnabled = rateLimiter.isEnabled();
-    const limiterResetTime = rateLimiter.getResetTime();
-    const limiterRemainingBudget = rateLimiter.getRemainingBudget();
-    const shouldRateLimit = rateLimiter.shouldLimit(
-      currentDateNow,
-      'TRANSACTION',
-      'eth_sendRawTransaction',
-      randomAccountAddress,
-      requestDetails,
-    );
-
-    expect(isEnabled).to.equal(true);
-    expect(shouldRateLimit).to.equal(true);
-    expect(limiterResetTime).to.equal(currentDateNow + validDuration);
-    expect(limiterRemainingBudget).to.equal(validTotal - cost);
-  });
-
-  it('should reset budget, while checking if we should rate limit', async function () {
-    const cost = 1000000000;
-
-    rateLimiter.addExpense(cost, currentDateNow, requestDetails);
-
-    const isEnabled = rateLimiter.isEnabled();
-    const futureDate = currentDateNow + validDuration * 2;
-    const shouldRateLimit = rateLimiter.shouldLimit(
-      futureDate,
-      'TRANSACTION',
-      'eth_sendRawTransaction',
-      randomAccountAddress,
-      requestDetails,
-    );
-    const limiterResetTime = rateLimiter.getResetTime();
-    const limiterRemainingBudget = rateLimiter.getRemainingBudget();
-
-    expect(isEnabled).to.equal(true);
-    expect(shouldRateLimit).to.equal(false);
-    expect(limiterResetTime).to.equal(futureDate + validDuration);
-    expect(limiterRemainingBudget).to.equal(validTotal);
-  });
-
-  it('should reset budget, while adding expense', async function () {
-    const cost = 1000000000;
-
-    rateLimiter.addExpense(cost, currentDateNow, requestDetails);
-    const shouldRateLimitBefore = rateLimiter.shouldLimit(
-      currentDateNow,
-      'TRANSACTION',
-      'eth_sendRawTransaction',
-      randomAccountAddress,
-      requestDetails,
-    );
-
-    const futureDate = currentDateNow + validDuration * 2;
-    rateLimiter.addExpense(100, futureDate, requestDetails);
-    const shouldRateLimitAfter = rateLimiter.shouldLimit(
-      futureDate,
-      'TRANSACTION',
-      'eth_sendRawTransaction',
-      randomAccountAddress,
-      requestDetails,
-    );
-
-    const isEnabled = rateLimiter.isEnabled();
-    const limiterResetTime = rateLimiter.getResetTime();
-    const limiterRemainingBudget = rateLimiter.getRemainingBudget();
-
-    expect(isEnabled).to.equal(true);
-    expect(shouldRateLimitBefore).to.equal(true);
-    expect(shouldRateLimitAfter).to.equal(false);
-    expect(limiterResetTime).to.equal(futureDate + validDuration);
-    expect(limiterRemainingBudget).to.equal(validTotal - 100);
-  });
-
-  it('Should execute shouldPreemptivelyLimitFileTransactions() and return TRUE if expected transactionFee is greater than remaining balance', () => {
-    const result = rateLimiterWithEmptyBudget.shouldPreemptivelyLimitFileTransactions(
-      randomAccountAddress,
-      callDataSize,
-      fileChunkSize,
-      mockedExchangeRateInCents,
-      requestDetails,
-    );
-    expect(result).to.be.true;
-  });
-
-  it('Shouldexecute shouldPreemptivelyLimitFileTransactions() and return FALSE if expected transactionFee is less than remaining balance', () => {
-    const result = rateLimiter.shouldPreemptivelyLimitFileTransactions(
-      randomAccountAddress,
-      callDataSize,
-      fileChunkSize,
-      mockedExchangeRateInCents,
-      requestDetails,
-    );
-    expect(result).to.be.false;
-  });
-
-  it('Should verify if an account is whitelisted', () => {
-    const shoulNotdBeWhiteListed = rateLimiterWithEmptyBudget.isAccountWhiteListed(randomAccountAddress);
-    const shouldBeWhiteListed = rateLimiterWithEmptyBudget.isAccountWhiteListed(randomWhiteListedAccountAddress);
-
-    expect(shoulNotdBeWhiteListed).to.be.false;
-    expect(shouldBeWhiteListed).to.be.true;
-  });
-
-  it('should bypass rate limit if original caller is a white listed account', async function () {
-    // add expense to rate limit throttle
-    rateLimiter.addExpense(validTotal, currentDateNow, requestDetails);
-
-    // should return true as `randomAccountAddress` is not white listed
-    const shouldNOTByPassRateLimit = rateLimiter.shouldLimit(
-      currentDateNow,
-      'TRANSACTION',
-      'eth_sendRawTransaction',
-      randomAccountAddress,
-      requestDetails,
-    );
-
-    // should return false as `randomWhiteListedAccountAddress` is white listed
-    const shouldByPassRateLimit = rateLimiter.shouldLimit(
-      currentDateNow,
-      'TRANSACTION',
-      'eth_sendRawTransaction',
-      randomWhiteListedAccountAddress,
-      requestDetails,
-    );
-
-    expect(shouldByPassRateLimit).to.equal(false);
-    expect(shouldNOTByPassRateLimit).to.equal(true);
-  });
-
-  it('Should execute shouldPreemptivelyLimitFileTransactions() and return FALSE if the original caller is a white listed account', () => {
-    const result = rateLimiterWithEmptyBudget.shouldPreemptivelyLimitFileTransactions(
-      randomWhiteListedAccountAddress,
-      callDataSize,
-      fileChunkSize,
-      mockedExchangeRateInCents,
-      requestDetails,
-    );
-    expect(result).to.be.false;
-  });
-
-  it('Should execute shouldPreemptivelyLimitFileTransactions() and return TRUE if the original caller is NOT a white listed account', () => {
-    const result = rateLimiterWithEmptyBudget.shouldPreemptivelyLimitFileTransactions(
-      randomAccountAddress,
-      callDataSize,
-      fileChunkSize,
-      mockedExchangeRateInCents,
-      requestDetails,
-    );
-    expect(result).to.be.true;
-  });
-
-  it('Should execute estimateFileTransactionFee() to estimate total fee of file transactions', async () => {
-    const result = rateLimiter.estimateFileTransactionsFee(callDataSize, fileChunkSize, mockedExchangeRateInCents);
-    const expectedResult = estimateFileTransactionsFee(callDataSize, fileChunkSize, mockedExchangeRateInCents);
-    expect(result).to.eq(expectedResult);
->>>>>>> f1794d8b
   });
 });