/*-
 *
 * Hedera JSON RPC Relay
 *
 * Copyright (C) 2022-2024 Hedera Hashgraph, LLC
 *
 * Licensed under the Apache License, Version 2.0 (the "License");
 * you may not use this file except in compliance with the License.
 * You may obtain a copy of the License at
 *
 *      http://www.apache.org/licenses/LICENSE-2.0
 *
 * Unless required by applicable law or agreed to in writing, software
 * distributed under the License is distributed on an "AS IS" BASIS,
 * WITHOUT WARRANTIES OR CONDITIONS OF ANY KIND, either express or implied.
 * See the License for the specific language governing permissions and
 * limitations under the License.
 *
 */

import { ConfigService } from '@hashgraph/json-rpc-config-service/dist/services';
import { configServiceTestHelper } from '../../../config-service/tests/configServiceTestHelper';
import { expect } from 'chai';
import { Registry } from 'prom-client';
<<<<<<< HEAD
import { MirrorNodeClient } from '../../src/lib/clients/mirrorNodeClient';
=======
import { MirrorNodeClient } from '../../src/lib/clients';
>>>>>>> f1794d8b
import constants from '../../src/lib/constants';
import axios, { AxiosInstance } from 'axios';
import MockAdapter from 'axios-mock-adapter';
<<<<<<< HEAD
import { getRequestId, mockData, random20BytesAddress } from './../helpers';
=======
import { getRequestId, mockData, random20BytesAddress } from '../helpers';
>>>>>>> f1794d8b
import pino from 'pino';
import { ethers } from 'ethers';
import { MirrorNodeClientError, predefined } from '../../src';
import { CacheService } from '../../src/lib/services/cacheService/cacheService';
<<<<<<< HEAD
import { MirrorNodeClientError } from '../../src/lib/errors/MirrorNodeClientError';

const registry = new Registry();
=======
import { MirrorNodeTransactionRecord, RequestDetails } from '../../src/lib/types';
import { SDKClientError } from '../../src/lib/errors/SDKClientError';
import { BigNumber } from 'bignumber.js';

dotenv.config({ path: path.resolve(__dirname, '../test.env') });

const registry = new Registry();

>>>>>>> f1794d8b
const logger = pino();
const noTransactions = '?transactions=false';
const requestDetails = new RequestDetails({ requestId: getRequestId(), ipAddress: '0.0.0.0' });

describe('MirrorNodeClient', async function () {
  this.timeout(20000);

  let instance: AxiosInstance, mock: MockAdapter, mirrorNodeInstance: MirrorNodeClient, cacheService: CacheService;

  before(() => {
    // mock axios
    instance = axios.create({
      baseURL: 'https://localhost:5551/api/v1',
      responseType: 'json' as const,
      headers: {
        'Content-Type': 'application/json',
      },
      timeout: 20 * 1000,
    });
    cacheService = new CacheService(logger.child({ name: `cache` }), registry);
    mirrorNodeInstance = new MirrorNodeClient(
      ConfigService.get('MIRROR_NODE_URL') || '',
      logger.child({ name: `mirror-node` }),
      registry,
      cacheService,
      instance,
    );
  });

  beforeEach(() => {
    mock = new MockAdapter(instance);
    cacheService.clear(requestDetails);
  });

  describe('handleError', async () => {
    const CONTRACT_CALL_ENDPOINT = 'contracts/call';
    const nullResponseCodes = [404];
    const errorRepsonseCodes = [501, 503, 400, 429, 415, 500];

    for (const code of nullResponseCodes) {
      it(`returns null when ${code} is returned`, async () => {
        let error = new Error('test error');
        error['response'] = 'test error';

        const result = mirrorNodeInstance.handleError(
          error,
          CONTRACT_CALL_ENDPOINT,
          CONTRACT_CALL_ENDPOINT,
          code,
          'POST',
          requestDetails,
        );
        expect(result).to.equal(null);
      });
    }

    for (const code of errorRepsonseCodes) {
      it(`throws an error when ${code} is returned`, async () => {
        try {
          let error = new Error('test error');
          error['response'] = 'test error';
          mirrorNodeInstance.handleError(
            error,
            CONTRACT_CALL_ENDPOINT,
            CONTRACT_CALL_ENDPOINT,
            code,
            'POST',
            requestDetails,
          );
          expect.fail('should have thrown an error');
        } catch (e: any) {
          expect(e.message).to.equal('test error');
        }
      });
    }
  });

  it('Can extract the account number out of an account pagination next link url', async () => {
    const accountId = '0.0.123';
    const url = `/api/v1/accounts/${accountId}?limit=100&timestamp=lt:1682455406.562695326`;
    const extractedAccountId = mirrorNodeInstance.extractAccountIdFromUrl(url, requestDetails);
    expect(extractedAccountId).to.eq(accountId);
  });

  it('Can extract the evm address out of an account pagination next link url', async () => {
    const evmAddress = '0x583031d1113ad414f02576bd6afa5bbdf935b7d9';
    const url = `/api/v1/accounts/${evmAddress}?limit=100&timestamp=lt:1682455406.562695326`;
    const extractedEvmAddress = mirrorNodeInstance.extractAccountIdFromUrl(url, requestDetails);
    expect(extractedEvmAddress).to.eq(evmAddress);
  });

  it('it should have a `request` method ', async () => {
    expect(mirrorNodeInstance).to.exist;
    expect(mirrorNodeInstance['request']).to.exist;
  });

  it('`restUrl` is exposed and correct', async () => {
    const domain = (ConfigService.get('MIRROR_NODE_URL') || '').replace(/^https?:\/\//, '');
    const prodMirrorNodeInstance = new MirrorNodeClient(
      domain,
      logger.child({ name: `mirror-node` }),
      registry,
      new CacheService(logger.child({ name: `cache` }), registry),
    );
    expect(prodMirrorNodeInstance.restUrl).to.eq(`https://${domain}/api/v1/`);
  });

  it('Can extract the account number out of an account pagination next link url', async () => {
    const accountId = '0.0.123';
    const url = `/api/v1/accounts/${accountId}?limit=100&timestamp=lt:1682455406.562695326`;
    const extractedAccountId = mirrorNodeInstance.extractAccountIdFromUrl(url, requestDetails);
    expect(extractedAccountId).to.eq(accountId);
  });

  it('Can extract the evm address out of an account pagination next link url', async () => {
    const evmAddress = '0x583031d1113ad414f02576bd6afa5bbdf935b7d9';
    const url = `/api/v1/accounts/${evmAddress}?limit=100&timestamp=lt:1682455406.562695326`;
    const extractedEvmAddress = mirrorNodeInstance.extractAccountIdFromUrl(url, requestDetails);
    expect(extractedEvmAddress).to.eq(evmAddress);
  });

  it('Can provide custom x-api-key header', async () => {
    const exampleApiKey = 'abc123iAManAPIkey';
    configServiceTestHelper.dynamicOverride('MIRROR_NODE_URL_HEADER_X_API_KEY', exampleApiKey);
    const mirrorNodeInstanceOverridden = new MirrorNodeClient(
      ConfigService.get('MIRROR_NODE_URL') || '',
      logger.child({ name: `mirror-node` }),
      registry,
      cacheService,
    );
    const axiosHeaders = mirrorNodeInstanceOverridden.getMirrorNodeRestInstance().defaults.headers.common;
    expect(axiosHeaders).has.property('x-api-key');
    expect(axiosHeaders['x-api-key']).to.eq(exampleApiKey);
  });

  it('`getQueryParams` general', async () => {
    const queryParams = {
      limit: 5,
      order: 'desc',
      timestamp: '1586567700.453054000',
    };

    const queryParamsString = mirrorNodeInstance.getQueryParams(queryParams);
    expect(queryParamsString).equal('?limit=5&order=desc&timestamp=1586567700.453054000');
  });

  it('`getQueryParams` contract result related', async () => {
    const queryParams = {
      'block.hash':
        '0x1eaf1abbd64bbcac7f473f0272671c66d3d1d64f584112b11cd4d2063e736305312fcb305804a48baa41571e71c39c61',
      'block.number': 5,
      from: '0x0000000000000000000000000000000000000065',
      internal: 'true',
      'transaction.index': '1586567700.453054000',
    };

    const queryParamsString = mirrorNodeInstance.getQueryParams(queryParams);
    expect(queryParamsString).equal(
      '?block.hash=0x1eaf1abbd64bbcac7f473f0272671c66d3d1d64f584112b11cd4d2063e736305312fcb305804a48baa41571e71c39c61' +
        '&block.number=5&from=0x0000000000000000000000000000000000000065&internal=true&transaction.index=1586567700.453054000',
    );
  });

  it('`getQueryParams` logs related', async () => {
    const queryParams = {
      topic0: ['0x0a', '0x0b'],
      topic1: '0x0c',
      topic2: ['0x0d', '0x0e'],
      topic3: '0x0f',
    };

    const queryParamsString = mirrorNodeInstance.getQueryParams(queryParams);
    expect(queryParamsString).equal('?topic0=0x0a&topic0=0x0b&topic1=0x0c&topic2=0x0d&topic2=0x0e&topic3=0x0f');
  });

  it('`get` works', async () => {
    mock.onGet('accounts').reply(200, {
      accounts: [
        {
          account: '0.0.1',
          balance: {
            balance: '536516344215',
            timestamp: '1652985000.085209000',
          },
          timestamp: '1652985000.085209000',
        },
        {
          account: '0.0.2',
          balance: {
            balance: '4045894480417537000',
            timestamp: '1652985000.085209000',
          },
          timestamp: '1652985000.085209000',
        },
      ],
      links: {
        next: '/api/v1/accounts?limit=1&account.id=gt:0.0.1',
      },
    });

    const result = await mirrorNodeInstance.get('accounts', 'accounts', requestDetails);
    expect(result).to.exist;
    expect(result.links).to.exist;
    expect(result.links.next).to.exist;
    expect(result.accounts).to.exist;
    expect(result.accounts.length).to.gt(0);
    result.accounts.forEach((acc: any) => {
      expect(acc.account).to.exist;
      expect(acc.balance).to.exist;
      expect(acc.balance.balance).to.exist;
      expect(acc.balance.timestamp).to.exist;
    });
  });

  it('`post` works', async () => {
    const mockResult = {
      result: '0x3234333230',
    };
    mock.onPost('contracts/call', { foo: 'bar' }).reply(200, mockResult);

    const result = await mirrorNodeInstance.post('contracts/call', { foo: 'bar' }, 'contracts/call', requestDetails);
    expect(result).to.exist;
    expect(result.result).to.exist;
    expect(result.result).to.eq(mockResult.result);
  });

  it('call to non-existing REST route returns 404', async () => {
    try {
      expect(await mirrorNodeInstance.get('non-existing-route', 'non-existing-route', requestDetails)).to.throw;
    } catch (err: any) {
      expect(err.statusCode).to.eq(404);
    }
  });

  it('`getAccount` works', async () => {
    const alias = 'HIQQEXWKW53RKN4W6XXC4Q232SYNZ3SZANVZZSUME5B5PRGXL663UAQA';
    mock.onGet(`accounts/${alias}${noTransactions}`).reply(200, {
      transactions: [
        {
          nonce: 3,
        },
      ],
      links: {
        next: null,
      },
    });

    const result = await mirrorNodeInstance.getAccount(alias, requestDetails);
    expect(result).to.exist;
    expect(result.links).to.exist;
    expect(result.links.next).to.equal(null);
    expect(result.transactions.length).to.gt(0);
    expect(result.transactions[0].nonce).to.equal(3);
  });

  it('`getBlock by hash` works', async () => {
    const hash = '0x3c08bbbee74d287b1dcd3f0ca6d1d2cb92c90883c4acf9747de9f3f3162ad25b999fc7e86699f60f2a3fb3ed9a646c6b';
    mock.onGet(`blocks/${hash}`).reply(200, {
      count: 3,
      hapi_version: '0.27.0',
      hash: '0x3c08bbbee74d287b1dcd3f0ca6d1d2cb92c90883c4acf9747de9f3f3162ad25b999fc7e86699f60f2a3fb3ed9a646c6b',
      name: '2022-05-03T06_46_26.060890949Z.rcd',
      number: 77,
      previous_hash:
        '0xf7d6481f659c866c35391ee230c374f163642ebf13a5e604e04a95a9ca48a298dc2dfa10f51bcbaab8ae23bc6d662a0b',
      size: null,
      timestamp: {
        from: '1651560386.060890949',
        to: '1651560389.060890949',
      },
    });

    const result = await mirrorNodeInstance.getBlock(hash, requestDetails);
    expect(result).to.exist;
    expect(result.count).equal(3);
    expect(result.number).equal(77);
  });

  it('`getBlock by number` works', async () => {
    const number = 3;
    mock.onGet(`blocks/${number}`).reply(200, {
      count: 3,
      hapi_version: '0.27.0',
      hash: '0x3c08bbbee74d287b1dcd3f0ca6d1d2cb92c90883c4acf9747de9f3f3162ad25b999fc7e86699f60f2a3fb3ed9a646c6b',
      name: '2022-05-03T06_46_26.060890949Z.rcd',
      number: 77,
      previous_hash:
        '0xf7d6481f659c866c35391ee230c374f163642ebf13a5e604e04a95a9ca48a298dc2dfa10f51bcbaab8ae23bc6d662a0b',
      size: null,
      timestamp: {
        from: '1651560386.060890949',
        to: '1651560389.060890949',
      },
    });

    const result = await mirrorNodeInstance.getBlock(number, requestDetails);
    expect(result).to.exist;
    expect(result.count).equal(3);
    expect(result.number).equal(77);
  });

  const block = {
    count: 3,
    hapi_version: '0.27.0',
    hash: '0x3c08bbbee74d287b1dcd3f0ca6d1d2cb92c90883c4acf9747de9f3f3162ad25b999fc7e86699f60f2a3fb3ed9a646c6b',
    name: '2022-05-03T06_46_26.060890949Z.rcd',
    number: 77,
    previous_hash: '0xf7d6481f659c866c35391ee230c374f163642ebf13a5e604e04a95a9ca48a298dc2dfa10f51bcbaab8ae23bc6d662a0b',
    size: null,
    timestamp: {
      from: '1651560386.060890949',
      to: '1651560389.060890949',
    },
  };
  it('`getBlocks` by number', async () => {
    const number = 3;
    mock
      .onGet(`blocks?block.number=${number}&limit=100&order=asc`)
      .reply(200, { blocks: [block], links: { next: null } });

    const result = await mirrorNodeInstance.getBlocks(requestDetails, number);
    expect(result).to.exist;
    expect(result.links).to.exist;
    expect(result.links.next).to.equal(null);
    expect(result.blocks.length).to.gt(0);
    const firstBlock = result.blocks[0];
    expect(firstBlock.count).equal(block.count);
    expect(firstBlock.number).equal(block.number);
  });

  it('`getBlocks` by timestamp', async () => {
    const timestamp = '1651560786.960890949';
    mock
      .onGet(`blocks?timestamp=${timestamp}&limit=100&order=asc`)
      .reply(200, { blocks: [block], links: { next: null } });

    const result = await mirrorNodeInstance.getBlocks(requestDetails, undefined, timestamp);
    expect(result).to.exist;
    expect(result.links).to.exist;
    expect(result.links.next).to.equal(null);
    expect(result.blocks.length).to.gt(0);
    const firstBlock = result.blocks[0];
    expect(firstBlock.count).equal(block.count);
    expect(firstBlock.number).equal(block.number);
  });

  it('`getContract`', async () => {
    mock.onGet(`contracts/${mockData.contractEvmAddress}`).reply(200, mockData.contract);
    const result = await mirrorNodeInstance.getContract(mockData.contractEvmAddress, requestDetails);
    expect(result).to.exist;
    expect(result.contract_id).equal('0.0.2000');
  });

  it('`getContract` not found', async () => {
    mock.onGet(`contracts/${mockData.contractEvmAddress}`).reply(404, mockData.notFound);
    const result = await mirrorNodeInstance.getContract(mockData.contractEvmAddress, requestDetails);
    expect(result).to.be.null;
  });

  it('`getAccount`', async () => {
    mock.onGet(`accounts/${mockData.accountEvmAddress}${noTransactions}`).reply(200, mockData.account);

    const result = await mirrorNodeInstance.getAccount(mockData.accountEvmAddress, requestDetails);
    expect(result).to.exist;
    expect(result.account).equal('0.0.1014');
  });

  it('`getAccount` not found', async () => {
    const evmAddress = '0x00000000000000000000000000000000000003f6';
    mock.onGet(`accounts/${evmAddress}${noTransactions}`).reply(404, mockData.notFound);

    const result = await mirrorNodeInstance.getAccount(evmAddress, requestDetails);
    expect(result).to.be.null;
  });

  it('getAccount (500) Unexpected error', async () => {
    const evmAddress = '0x00000000000000000000000000000000000004f7';
    mock.onGet(`accounts/${evmAddress}${noTransactions}`).reply(500, { error: 'unexpected error' });
    let errorRaised = false;
    try {
      await mirrorNodeInstance.getAccount(evmAddress, requestDetails);
    } catch (error: any) {
      errorRaised = true;
      expect(error.message).to.equal(`Request failed with status code 500`);
    }
    expect(errorRaised).to.be.true;
  });

  it(`getAccount (400) validation error`, async () => {
    const invalidAddress = '0x123';
    mock.onGet(`accounts/${invalidAddress}${noTransactions}`).reply(400);
    let errorRaised = false;
    try {
      await mirrorNodeInstance.getAccount(invalidAddress, requestDetails);
    } catch (error: any) {
      errorRaised = true;
      expect(error.message).to.equal(`Request failed with status code 400`);
    }
    expect(errorRaised).to.be.true;
  });

  it('`getTokenById`', async () => {
    mock.onGet(`tokens/${mockData.tokenId}`).reply(200, mockData.token);

    const result = await mirrorNodeInstance.getTokenById(mockData.tokenId, requestDetails);
    expect(result).to.exist;
    expect(result.token_id).equal('0.0.13312');
  });

  it('`getTokenById` not found', async () => {
    const tokenId = '0.0.132';
    mock.onGet(`accounts/${tokenId}${noTransactions}`).reply(404, mockData.notFound);

    const result = await mirrorNodeInstance.getTokenById(tokenId, requestDetails);
    expect(result).to.be.null;
  });

  const detailedContractResult = {
    access_list: '0x',
    amount: 2000000000,
    block_gas_used: 50000000,
    block_hash: '0x6ceecd8bb224da491',
    block_number: 17,
    bloom: '0x0505',
    call_result: '0x0606',
    chain_id: '0x',
    contract_id: '0.0.5001',
    created_contract_ids: ['0.0.7001'],
    error_message: null,
    from: '0x0000000000000000000000000000000000001f41',
    function_parameters: '0x0707',
    gas_limit: 1000000,
    gas_price: '0x4a817c80',
    gas_used: 123,
    hash: '0x4a563af33c4871b51a8b108aa2fe1dd5280a30dfb7236170ae5e5e7957eb6392',
    logs: [
      {
        address: '0x0000000000000000000000000000000000001389',
        bloom: '0x0123',
        contract_id: '0.0.5001',
        data: '0x0123',
        index: 0,
        topics: [
          '0x97c1fc0a6ed5551bc831571325e9bdb365d06803100dc20648640ba24ce69750',
          '0x8c5be1e5ebec7d5bd14f71427d1e84f3dd0314c0f7b2291e5b200ac8c7c3b925',
          '0xddf252ad1be2c89b69c2b068fc378daa952ba7f163c4a11628f55a4df523b3ef',
          '0xe8d47b56e8cdfa95f871b19d4f50a857217c44a95502b0811a350fec1500dd67',
        ],
      },
    ],
    max_fee_per_gas: '0x',
    max_priority_fee_per_gas: '0x',
    nonce: 1,
    r: '0xd693b532a80fed6392b428604171fb32fdbf953728a3a7ecc7d4062b1652c042',
    result: 'SUCCESS',
    s: '0x24e9c602ac800b983b035700a14b23f78a253ab762deab5dc27e3555a750b354',
    state_changes: [
      {
        address: '0x0000000000000000000000000000000000001389',
        contract_id: '0.0.5001',
        slot: '0x0000000000000000000000000000000000000000000000000000000000000101',
        value_read: '0x97c1fc0a6ed5551bc831571325e9bdb365d06803100dc20648640ba24ce69750',
        value_written: '0x8c5be1e5ebec7d5bd14f71427d1e84f3dd0314c0f7b2291e5b200ac8c7c3b925',
      },
    ],
    status: '0x1',
    timestamp: '167654.000123456',
    to: '0x0000000000000000000000000000000000001389',
    transaction_index: 1,
    type: 2,
    v: 1,
  };

  const contractAddress = '0x000000000000000000000000000000000000055f';
  const contractId = '0.0.5001';

  const defaultCurrentContractState = {
    state: [
      {
        address: contractAddress,
        contract_id: contractId,
        timestamp: '1653077541.983983199',
        slot: '0x0000000000000000000000000000000000000000000000000000000000000101',
        value: '0x8c5be1e5ebec7d5bd14f71427d1e84f3dd0314c0f7b2291e5b200ac8c7c3b925',
      },
    ],
  };

  it('`getContractResults` by transactionId', async () => {
    const transactionId = '0.0.10-167654-000123456';
    mock.onGet(`contracts/results/${transactionId}`).reply(200, detailedContractResult);

    const result = await mirrorNodeInstance.getContractResult(transactionId, requestDetails);
    expect(result).to.exist;
    expect(result.contract_id).equal(detailedContractResult.contract_id);
    expect(result.to).equal(detailedContractResult.to);
    expect(result.v).equal(detailedContractResult.v);
  });

  it('`getContractResults` by hash', async () => {
    const hash = '0x4a563af33c4871b51a8b108aa2fe1dd5280a30dfb7236170ae5e5e7957eb6391';
    mock.onGet(`contracts/results/${hash}`).reply(200, detailedContractResult);

    const result = await mirrorNodeInstance.getContractResult(hash, requestDetails);
    expect(result).to.exist;
    expect(result.contract_id).equal(detailedContractResult.contract_id);
    expect(result.to).equal(detailedContractResult.to);
    expect(result.v).equal(detailedContractResult.v);
  });

  it('`getContractResults` by hash using cache', async () => {
    const hash = '0x07cad7b827375d10d73af57b6a3e84353645fdb1305ea58ff52dda53ec640533';
    mock.onGet(`contracts/results/${hash}`).reply(200, detailedContractResult);
    const resultBeforeCached = await mirrorNodeInstance.getContractResult(hash, requestDetails);

    mock.onGet(`contracts/results/${hash}`).reply(400, null);
    const resultAfterCached = await mirrorNodeInstance.getContractResult(hash, requestDetails);

    expect(resultBeforeCached).to.eq(resultAfterCached);
  });

  it('`getContractResultsWithRetry` by hash', async () => {
    const hash = '0x4a563af33c4871b51a8b108aa2fe1dd5280a30dfb7236170ae5e5e7957eb6399';
    mock.onGet(`contracts/results/${hash}`).reply(200, detailedContractResult);

    const result = await mirrorNodeInstance.getContractResultWithRetry(hash, requestDetails);
    expect(result).to.exist;
    expect(result.contract_id).equal(detailedContractResult.contract_id);
    expect(result.to).equal(detailedContractResult.to);
    expect(result.v).equal(detailedContractResult.v);
    expect(result.transaction_index).equal(detailedContractResult.transaction_index);
    expect(mock.history.get.length).to.eq(1); // is called once
  });

  it('`getContractResultsWithRetry` by hash retries once because of missing transaction_index', async () => {
    const hash = '0x2a563af33c4871b51a8b108aa2fe1dd5280a30dfb7236170ae5e5e7957eb6397';
    mock.onGet(`contracts/results/${hash}`).replyOnce(200, { ...detailedContractResult, transaction_index: undefined });
    mock.onGet(`contracts/results/${hash}`).reply(200, detailedContractResult);

    const result = await mirrorNodeInstance.getContractResultWithRetry(hash, requestDetails);
    expect(result).to.exist;
    expect(result.contract_id).equal(detailedContractResult.contract_id);
    expect(result.to).equal(detailedContractResult.to);
    expect(result.v).equal(detailedContractResult.v);
    expect(result.transaction_index).equal(detailedContractResult.transaction_index);
    expect(mock.history.get.length).to.eq(2); // is called twice
  });

  it('`getContractResultsWithRetry` by hash retries once because of missing transaction_index and block_number', async () => {
    const hash = '0x2a563af33c4871b51a8b108aa2fe1dd5280a30dfb7236170ae5e5e7957eb6393';
    mock
      .onGet(`contracts/results/${hash}`)
      .replyOnce(200, { ...detailedContractResult, transaction_index: undefined, block_number: undefined });
    mock.onGet(`contracts/results/${hash}`).reply(200, detailedContractResult);

    const result = await mirrorNodeInstance.getContractResultWithRetry(hash, requestDetails);
    expect(result).to.exist;
    expect(result.contract_id).equal(detailedContractResult.contract_id);
    expect(result.to).equal(detailedContractResult.to);
    expect(result.v).equal(detailedContractResult.v);
    expect(result.transaction_index).equal(detailedContractResult.transaction_index);
    expect(result.block_number).equal(detailedContractResult.block_number);
    expect(mock.history.get.length).to.eq(2); // is called twice
  });

  it('`getContractResultsWithRetry` by hash retries once because of missing block_number', async () => {
    const hash = '0x2a563af33c4871b51a8b108aa2fe1dd5280a30dfb7236170ae5e5e7957eb3391';
    mock.onGet(`contracts/results/${hash}`).replyOnce(200, { ...detailedContractResult, block_number: undefined });
    mock.onGet(`contracts/results/${hash}`).reply(200, detailedContractResult);

    const result = await mirrorNodeInstance.getContractResultWithRetry(hash, requestDetails);
    expect(result).to.exist;
    expect(result.contract_id).equal(detailedContractResult.contract_id);
    expect(result.to).equal(detailedContractResult.to);
    expect(result.v).equal(detailedContractResult.v);
    expect(result.block_number).equal(detailedContractResult.block_number);
    expect(mock.history.get.length).to.eq(2); // is called twice
  });

  it('`getContractResults` detailed', async () => {
    mock
      .onGet(`contracts/results?limit=100&order=asc`)
      .reply(200, { results: [detailedContractResult], links: { next: null } });

    const result = await mirrorNodeInstance.getContractResults(requestDetails);
    expect(result).to.exist;
    expect(result.links).to.not.exist;
    expect(result.length).to.gt(0);
    const firstResult = result[0];
    expect(firstResult.contract_id).equal(detailedContractResult.contract_id);
    expect(firstResult.to).equal(detailedContractResult.to);
    expect(firstResult.v).equal(detailedContractResult.v);
  });

  const contractResult = {
    amount: 30,
    bloom: '0x0505',
    call_result: '0x0606',
    contract_id: '0.0.5001',
    created_contract_ids: ['0.0.7001'],
    error_message: null,
    from: '0x0000000000000000000000000000000000001f41',
    function_parameters: '0x0707',
    gas_limit: BigNumber('9223372036854775807'),
    gas_used: BigNumber('9223372036854775806'),
    timestamp: '987654.000123456',
    to: '0x0000000000000000000000000000000000001389',
  };
  it('`getContractResults` by id', async () => {
    const contractId = '0.0.5001';
    mock
      .onGet(`contracts/${contractId}/results?limit=100&order=asc`)
      .reply(200, { results: [contractResult], links: { next: null } });

    const result = await mirrorNodeInstance.getContractResultsByAddress(contractId, requestDetails);
    expect(result).to.exist;
    expect(result.links).to.exist;
    expect(result.links.next).to.equal(null);
    expect(result.results.length).to.gt(0);
    const firstResult = result.results[0];
    expect(firstResult.contract_id).equal(detailedContractResult.contract_id);
    expect(firstResult.function_parameters).equal(contractResult.function_parameters);
    expect(firstResult.to).equal(contractResult.to);
  });

  it('`getContractResults` by address', async () => {
    const address = '0x0000000000000000000000000000000000001f41';
    mock
      .onGet(`contracts/${address}/results?limit=100&order=asc`)
      .reply(200, { results: [contractResult], links: { next: null } });

    const result = await mirrorNodeInstance.getContractResultsByAddress(address, requestDetails);
    expect(result).to.exist;
    expect(result.links).to.exist;
    expect(result.links.next).to.equal(null);
    expect(result.results.length).to.gt(0);
    const firstResult = result.results[0];
    expect(firstResult.contract_id).equal(detailedContractResult.contract_id);
    expect(firstResult.function_parameters).equal(contractResult.function_parameters);
    expect(firstResult.to).equal(contractResult.to);
  });

  it('`getLatestContractResultsByAddress` by address no timestamp', async () => {
    const address = '0x0000000000000000000000000000000000001f41';
    mock
      .onGet(`contracts/${address}/results?limit=1&order=desc`)
      .reply(200, { results: [contractResult], links: { next: null } });

    const result = await mirrorNodeInstance.getLatestContractResultsByAddress(address, undefined, 1, requestDetails);
    expect(result).to.exist;
    expect(result.links).to.exist;
    expect(result.links.next).to.equal(null);
    expect(result.results.length).to.gt(0);
    const firstResult = result.results[0];
    expect(firstResult.contract_id).equal(detailedContractResult.contract_id);
    expect(firstResult.function_parameters).equal(contractResult.function_parameters);
    expect(firstResult.to).equal(contractResult.to);
  });

  it('`getLatestContractResultsByAddress` by address with timestamp, limit 2', async () => {
    const address = '0x0000000000000000000000000000000000001f41';
    mock
      .onGet(`contracts/${address}/results?timestamp=lte:987654.000123456&limit=2&order=desc`)
      .reply(200, { results: [contractResult], links: { next: null } });

    const result = await mirrorNodeInstance.getLatestContractResultsByAddress(
      address,
      '987654.000123456',
      2,
      requestDetails,
    );
    expect(result).to.exist;
    expect(result.links).to.exist;
    expect(result.links.next).to.equal(null);
    expect(result.results.length).to.gt(0);
    const firstResult = result.results[0];
    expect(firstResult.contract_id).equal(detailedContractResult.contract_id);
    expect(firstResult.function_parameters).equal(contractResult.function_parameters);
    expect(firstResult.to).equal(contractResult.to);
  });

  const log = {
    address: '0xddf252ad1be2c89b69c2b068fc378daa952ba7f163c4a11628f55a4df523b3ef',
    bloom: '0x549358c4c2e573e02410ef7b5a5ffa5f36dd7398',
    contract_id: '0.1.2',
    data: '0x00000000000000000000000000000000000000000000000000000000000000fa',
    index: 0,
    topics: ['0xf4757a49b326036464bec6fe419a4ae38c8a02ce3e68bf0809674f6aab8ad300'],
    root_contract_id: '0.1.2',
    timestamp: '1586567700.453054000',
  };
  it('`getContractResultsLogs` ', async () => {
    mock.onGet(`contracts/results/logs?limit=100&order=asc`).reply(200, { logs: [log] });

    const results = await mirrorNodeInstance.getContractResultsLogs(requestDetails);
    expect(results).to.exist;
    expect(results.length).to.gt(0);
    const firstResult = results[0];
    expect(firstResult.address).equal(log.address);
    expect(firstResult.contract_id).equal(log.contract_id);
    expect(firstResult.index).equal(log.index);
  });

  it('`getContractResultsLogsByAddress` ', async () => {
    mock.onGet(`contracts/${log.address}/results/logs?limit=100&order=asc`).reply(200, { logs: [log] });

    const results = await mirrorNodeInstance.getContractResultsLogsByAddress(log.address, requestDetails);
    expect(results).to.exist;
    expect(results.length).to.gt(0);
    const firstResult = results[0];
    expect(firstResult.address).equal(log.address);
    expect(firstResult.contract_id).equal(log.contract_id);
    expect(firstResult.index).equal(log.index);
  });
  it('`getContractResultsLogsByAddress` with ZeroAddress ', async () => {
    const results = await mirrorNodeInstance.getContractResultsLogsByAddress(ethers.ZeroAddress, requestDetails);
    expect(results).to.exist;
    expect(results.length).to.eq(0);
    expect(results).to.deep.equal([]);
  });

  it('`getContractCurrentStateByAddressAndSlot`', async () => {
    mock
      .onGet(
        `contracts/${contractAddress}/state?slot=${defaultCurrentContractState.state[0].slot}&limit=100&order=desc`,
      )
      .reply(200, defaultCurrentContractState);
    const result = await mirrorNodeInstance.getContractStateByAddressAndSlot(
      contractAddress,
      defaultCurrentContractState.state[0].slot,
      requestDetails,
    );

    expect(result).to.exist;
    expect(result.state).to.exist;
    expect(result.state[0].value).to.eq(defaultCurrentContractState.state[0].value);
  });

  it('`getContractCurrentStateByAddressAndSlot` - incorrect address', async () => {
    mock
      .onGet(
        `contracts/${contractAddress}/state?slot=${defaultCurrentContractState.state[0].slot}&limit=100&order=desc`,
      )
      .reply(200, defaultCurrentContractState);
    try {
      expect(
        await mirrorNodeInstance.getContractStateByAddressAndSlot(
          contractAddress + '1',
          defaultCurrentContractState.state[0].slot,
          requestDetails,
        ),
      ).to.throw();
    } catch (error) {
      expect(error).to.exist;
    }
  });

  it('`getContractCurrentStateByAddressAndSlot` - incorrect slot', async () => {
    mock
      .onGet(
        `contracts/${contractAddress}/state?slot=${defaultCurrentContractState.state[0].slot}&limit=100&order=desc`,
      )
      .reply(200, defaultCurrentContractState);
    try {
      expect(
        await mirrorNodeInstance.getContractStateByAddressAndSlot(
          contractAddress,
          defaultCurrentContractState.state[0].slot + '1',
          requestDetails,
        ),
      ).to.throw();
    } catch (error) {
      expect(error).to.exist;
    }
  });

  it('`getContractResultsLogsByAddress` - incorrect address', async () => {
    mock.onGet(`contracts/${log.address}/results/logs?limit=100&order=asc`).reply(200, { logs: [log] });

    const incorrectAddress = '0xddf252ad1be2c89b69c2b068fc378daa952ba7f163c4a11628f55a4df523b3ed';
    try {
      expect(await mirrorNodeInstance.getContractResultsLogsByAddress(incorrectAddress, requestDetails)).to.throw;
    } catch (err: any) {
      expect(err).to.exist;
    }
  });

  it('`getBlocks` by number', async () => {
    mock.onGet(`blocks?limit=1&order=desc`).reply(200, block);

    const result = await mirrorNodeInstance.getLatestBlock(requestDetails);
    expect(result).to.exist;
    expect(result.count).equal(block.count);
    expect(result.number).equal(block.number);
  });

  it('`getBlocks` should hit the cache', async () => {
    const hash = '0x3c08bbbee74d287b1dcd3f0ca6d1d2cb92c90883c4acf9747de9f3f3162ad25b999fc7e86699f60f2a3fb3ed9a646c6b';
    mock.onGet(`blocks/${hash}`).replyOnce(200, {
      hash: '0x3c08bbbee74d287b1dcd3f0ca6d1d2cb92c90883c4acf9747de9f3f3162ad25b999fc7e86699f60f2a3fb3ed9a646c6b',
      number: 77,
    });

    for (let i = 0; i < 3; i++) {
      const result = await mirrorNodeInstance.getBlock(hash, requestDetails);
      expect(result).to.exist;
      expect(result.hash).equal(hash);
      expect(result.number).equal(77);
    }
  });

  it('`getNetworkExchangeRate`', async () => {
    const exchangerate = {
      current_rate: {
        cent_equivalent: 596987,
        expiration_time: 1649689200,
        hbar_equivalent: 30000,
      },
      next_rate: {
        cent_equivalent: 596987,
        expiration_time: 1649689200,
        hbar_equivalent: 30000,
      },
      timestamp: '1586567700.453054000',
    };

    mock.onGet(`network/exchangerate`).reply(200, exchangerate);

    const result = await mirrorNodeInstance.getNetworkExchangeRate(requestDetails);
    expect(result).to.exist;
    expect(result.current_rate).to.exist;
    expect(result.next_rate).to.exist;
    expect(result).to.exist;
    expect(result.current_rate.cent_equivalent).equal(exchangerate.current_rate.cent_equivalent);
    expect(result.next_rate.hbar_equivalent).equal(exchangerate.next_rate.hbar_equivalent);
    expect(result.timestamp).equal(exchangerate.timestamp);
  });

  describe('resolveEntityType', async () => {
    const notFoundAddress = random20BytesAddress();
    it('returns `contract` when CONTRACTS endpoint returns a result', async () => {
      mock.onGet(`contracts/${mockData.contractEvmAddress}`).reply(200, mockData.contract);
      mock.onGet(`accounts/${mockData.contractEvmAddress}${noTransactions}`).reply(200, mockData.account);
      mock.onGet(`tokens/${mockData.contractEvmAddress}`).reply(404, mockData.notFound);

      const entityType = await mirrorNodeInstance.resolveEntityType(
        mockData.contractEvmAddress,
        'mirrorNodeClientTest',
        requestDetails,
      );
      expect(entityType).to.exist;
      expect(entityType).to.have.property('type');
      expect(entityType).to.have.property('entity');
      expect(entityType!.type).to.eq('contract');
      expect(entityType!.entity).to.have.property('contract_id');
      expect(entityType!.entity.contract_id).to.eq(mockData.contract.contract_id);
    });

    it('returns `account` when CONTRACTS and TOKENS endpoint returns 404 and ACCOUNTS endpoint returns a result', async () => {
      mock.onGet(`contracts/${mockData.accountEvmAddress}`).reply(404, mockData.notFound);
      mock.onGet(`accounts/${mockData.accountEvmAddress}${noTransactions}`).reply(200, mockData.account);
      mock.onGet(`tokens/${mockData.tokenId}`).reply(404, mockData.notFound);

      const entityType = await mirrorNodeInstance.resolveEntityType(
        mockData.accountEvmAddress,
        'mirrorNodeClientTest',
        requestDetails,
      );
      expect(entityType).to.exist;
      expect(entityType).to.have.property('type');
      expect(entityType).to.have.property('entity');
      expect(entityType!.type).to.eq('account');
      expect(entityType!.entity).to.have.property('account');
      expect(entityType!.entity.account).to.eq(mockData.account.account);
    });

    it('returns `token` when CONTRACTS and ACCOUNTS endpoints returns 404 and TOKEN endpoint returns a result', async () => {
      mock.onGet(`contracts/${notFoundAddress}`).reply(404, mockData.notFound);
      mock.onGet(`accounts/${notFoundAddress}${noTransactions}`).reply(404, mockData.notFound);
      mock.onGet(`tokens/${mockData.tokenId}`).reply(200, mockData.token);

      const entityType = await mirrorNodeInstance.resolveEntityType(
        mockData.tokenLongZero,
        'mirrorNodeClientTest',
        requestDetails,
      );
      expect(entityType).to.exist;
      expect(entityType).to.have.property('type');
      expect(entityType).to.have.property('entity');
      expect(entityType!.type).to.eq('token');
      expect(entityType!.entity.token_id).to.eq(mockData.tokenId);
    });

    it('returns null when CONTRACTS and ACCOUNTS endpoints return 404', async () => {
      mock.onGet(`contracts/${notFoundAddress}`).reply(404, mockData.notFound);
      mock.onGet(`accounts/${notFoundAddress}${noTransactions}`).reply(404, mockData.notFound);
      mock.onGet(`tokens/${notFoundAddress}`).reply(404, mockData.notFound);

      const entityType = await mirrorNodeInstance.resolveEntityType(
        notFoundAddress,
        'mirrorNodeClientTest',
        requestDetails,
      );
      expect(entityType).to.be.null;
    });

    it('calls mirror node tokens API when token is long zero type', async () => {
      mock.onGet(`contracts/${mockData.tokenId}`).reply(404, mockData.notFound);
      mock.onGet(`tokens/${mockData.tokenId}`).reply(200, mockData.token);

      const entityType = await mirrorNodeInstance.resolveEntityType(
        mockData.tokenLongZero,
        'mirrorNodeClientTest',
        requestDetails,
        [constants.TYPE_CONTRACT, constants.TYPE_TOKEN],
      );
      expect(entityType).to.exist;
      expect(entityType).to.have.property('type');
      expect(entityType).to.have.property('entity');
      expect(entityType!.type).to.eq('token');
      expect(entityType!.entity.token_id).to.eq(mockData.tokenId);
    });

    it('does not call mirror node tokens API when token is not long zero type', async () => {
      mock.onGet(`contracts/${mockData.contractEvmAddress}`).reply(200, mockData.contract);
      mock.onGet(`tokens/${mockData.tokenId}`).reply(404, mockData.notFound);

      const entityType = await mirrorNodeInstance.resolveEntityType(
        mockData.contractEvmAddress,
        'mirrorNodeClientTest',
        requestDetails,
        [constants.TYPE_CONTRACT, constants.TYPE_TOKEN],
      );
      expect(entityType).to.exist;
      expect(entityType).to.have.property('type');
      expect(entityType).to.have.property('entity');
      expect(entityType!.type).to.eq('contract');
      expect(entityType!.entity).to.have.property('contract_id');
      expect(entityType!.entity.contract_id).to.eq(mockData.contract.contract_id);
    });
  });

  describe('getTransactionById', async () => {
    const defaultTransactionId = '0.0.2@1681130064.409933500';
    const defaultTransactionIdFormatted = '0.0.2-1681130064-409933500';
    const invalidTransactionId = '0.0.2@168113222220.409933500';
    const defaultTransaction = {
      transactions: [
        {
          bytes: null,
          charged_tx_fee: 56800000,
          consensus_timestamp: '1681130077.127938923',
          entity_id: null,
          max_fee: '1080000000',
          memo_base64: '',
          name: 'ETHEREUMTRANSACTION',
          node: '0.0.3',
          nonce: 0,
          parent_consensus_timestamp: null,
          result: 'CONTRACT_REVERT_EXECUTED',
          scheduled: false,
          staking_reward_transfers: [],
          transaction_hash: 'uUHtwzFBlpHzp20OCJtjk4m6yFi93TZem7pKYrjgaF0v383um84g/Jo+uP2IrRd7',
          transaction_id: '0.0.2-1681130064-409933500',
          transfers: [],
          valid_duration_seconds: '120',
          valid_start_timestamp: '1681130064.409933500',
        },
        {
          bytes: null,
          charged_tx_fee: 0,
          consensus_timestamp: '1681130077.127938924',
          entity_id: null,
          max_fee: '0',
          memo_base64: '',
          name: 'TOKENCREATION',
          node: null,
          nonce: 1,
          parent_consensus_timestamp: '1681130077.127938923',
          result: 'INVALID_FULL_PREFIX_SIGNATURE_FOR_PRECOMPILE',
          scheduled: false,
          staking_reward_transfers: [],
          transaction_hash: 'EkQUvik9b4QUvymTNX90ybTz1SNobpQ5huQmMCKkP3fjOxirLT0nRel+w4bweXyX',
          transaction_id: '0.0.2-1681130064-409933500',
          transfers: [],
          valid_duration_seconds: null,
          valid_start_timestamp: '1681130064.409933500',
        },
      ],
    };

    const transactionId = '0.0.902-1684375868-230217103';

    it('should be able to fetch transaction by transaction id', async () => {
      mock.onGet(`transactions/${defaultTransactionIdFormatted}`).reply(200, defaultTransaction);
      const transaction = await mirrorNodeInstance.getTransactionById(defaultTransactionId, requestDetails);
      expect(transaction).to.exist;
      expect(transaction.transactions.length).to.equal(defaultTransaction.transactions.length);
    });

    it('should be able to fetch transaction by transaction id and nonce', async () => {
      mock
        .onGet(`transactions/${defaultTransactionIdFormatted}?nonce=1`)
        .reply(200, defaultTransaction.transactions[1]);
      const transaction = await mirrorNodeInstance.getTransactionById(defaultTransactionId, requestDetails, 1);
      expect(transaction).to.exist;
      expect(transaction.transaction_id).to.equal(defaultTransaction.transactions[1].transaction_id);
      expect(transaction.result).to.equal(defaultTransaction.transactions[1].result);
    });

    it('should fail to fetch transaction by wrong transaction id', async () => {
      mock.onGet(`transactions/${invalidTransactionId}`).reply(404, mockData.notFound);
      const transaction = await mirrorNodeInstance.getTransactionById(invalidTransactionId, requestDetails);
      expect(transaction).to.be.null;
    });

    it('should get the state of a null transaction when the contract reverts', async () => {
      const error = new SDKClientError({
        status: { _code: 33 },
        message: 'Error: receipt for transaction 0.0.902@1684375868.230217103 contained error status',
      });
      mock.onGet(`transactions/${transactionId}`).reply(200, null);

      const result = await mirrorNodeInstance.getContractRevertReasonFromTransaction(error, requestDetails);
      expect(result).to.be.null;
    });

    it('should get the state of an empty transaction when the contract reverts', async () => {
      const error = new SDKClientError({
        status: { _code: 33 },
        message: 'Error: receipt for transaction 0.0.902@1684375868.230217103 contained error status',
      });
      mock.onGet(`transactions/${transactionId}`).reply(200, []);

      const result = await mirrorNodeInstance.getContractRevertReasonFromTransaction(error, requestDetails);
      expect(result).to.be.null;
    });

    it('should get the state of a failed transaction when the contract reverts', async () => {
      const error = new SDKClientError({
        status: { _code: 33 },
        message: 'Error: receipt for transaction 0.0.902@1684375868.230217103 contained error status',
      });
      mock.onGet(`transactions/${transactionId}`).reply(200, defaultTransaction);

      const result = await mirrorNodeInstance.getContractRevertReasonFromTransaction(error, requestDetails);
      expect(result).to.eq('INVALID_FULL_PREFIX_SIGNATURE_FOR_PRECOMPILE');
    });
  });

  describe('getPaginatedResults', async () => {
    const mockPages = (pages) => {
      let mockedResults: any[] = [];
      for (let i = 0; i < pages; i++) {
        const results = [{ foo: `bar${i}` }];
        mockedResults = mockedResults.concat(results);
        const nextPage = i !== pages - 1 ? `results?page=${i + 1}` : null;
        mock.onGet(`results?page=${i}`).reply(200, {
          genericResults: results,
          links: {
            next: nextPage,
          },
        });
      }

      return mockedResults;
    };

    it('works when there is only 1 page', async () => {
      const mockedResults = [
        {
          foo: `bar11`,
        },
      ];

      mock.onGet(`results`).reply(200, {
        genericResults: mockedResults,
        links: {
          next: null,
        },
      });

      const results = await mirrorNodeInstance.getPaginatedResults(
        'results',
        'results',
        'genericResults',
        requestDetails,
      );

      expect(results).to.exist;
      expect(results).to.deep.equal(mockedResults);
    });

    it('works when there are several pages', async () => {
      const pages = 5;
      const mockedResults = mockPages(pages);

      const results = await mirrorNodeInstance.getPaginatedResults(
        'results?page=0',
        'results',
        'genericResults',
        requestDetails,
      );

      expect(results).to.exist;
      expect(results.length).to.eq(pages);
      expect(results).to.deep.equal(mockedResults);
    });

    it('stops paginating when it reaches MAX_MIRROR_NODE_PAGINATION', async () => {
      const pages = constants.MAX_MIRROR_NODE_PAGINATION * 2;
      mockPages(pages);

      try {
        await mirrorNodeInstance.getPaginatedResults('results?page=0', 'results', 'genericResults', requestDetails);
        expect.fail('should have thrown an error');
      } catch (e: any) {
        const errorRef = predefined.PAGINATION_MAX(0); // reference error for all properties except message
        expect(e.message).to.equal(
          `Exceeded maximum mirror node pagination count: ${constants.MAX_MIRROR_NODE_PAGINATION}`,
        );
        expect(e.code).to.equal(errorRef.code);
      }
    });
  });

  describe('repeatedRequest', async () => {
    const uri = `accounts/${mockData.accountEvmAddress}${noTransactions}`;

    it('if the method returns an immediate result it is called only once', async () => {
      mock.onGet(uri).reply(200, mockData.account);

      const result = await mirrorNodeInstance.repeatedRequest(
        'getAccount',
        [mockData.accountEvmAddress, requestDetails],
        3,
      );
      expect(result).to.exist;
      expect(result.account).equal('0.0.1014');

      expect(mock.history.get.length).to.eq(1); // is called once
    });

    it('method is repeated until a result is found', async () => {
      // Return data on the second call
      mock.onGet(uri).replyOnce(404, mockData.notFound).onGet(uri).reply(200, mockData.account);

      const result = await mirrorNodeInstance.repeatedRequest(
        'getAccount',
        [mockData.accountEvmAddress, requestDetails],
        3,
      );
      expect(result).to.exist;
      expect(result.account).equal('0.0.1014');

      expect(mock.history.get.length).to.eq(2); // is called twice
    });

    it('method is repeated the specified number of times if no result is found', async () => {
      const result = await mirrorNodeInstance.repeatedRequest(
        'getAccount',
        [mockData.accountEvmAddress, requestDetails],
        3,
      );
      expect(result).to.be.null;
      expect(mock.history.get.length).to.eq(3); // is called three times
    });

    it('method is not repeated more times than the limit', async () => {
      // Return data on the fourth call
      mock
        .onGet(uri)
        .replyOnce(404, mockData.notFound)
        .onGet(uri)
        .replyOnce(404, mockData.notFound)
        .onGet(uri)
        .replyOnce(404, mockData.notFound)
        .onGet(uri)
        .reply(200, mockData.account);

      const result = await mirrorNodeInstance.repeatedRequest(
        'getAccount',
        [mockData.accountEvmAddress, requestDetails],
        3,
      );
      expect(result).to.be.null;
      expect(mock.history.get.length).to.eq(3); // is called three times
    });
  });

  describe('getTransactionRecordMetrics', () => {
    const mockedTxFee = 36900000;
    const operatorAcocuntId = `0.0.1022`;
    const mockedCallerName = 'caller_name';
    const mockedConstructorName = 'constructor_name';
    const mockedTransactionId = '0.0.1022@1681130064.409933500';
    const mockedTransactionIdFormatted = '0.0.1022-1681130064-409933500';
    const mockedUrl = `transactions/${mockedTransactionIdFormatted}?nonce=0`;

    const mockedMirrorNodeTransactionRecord = {
      transactions: [
        {
          charged_tx_fee: mockedTxFee,
          result: 'SUCCESS',
          transaction_id: '0.0.1022-1681130064-409933500',
          transfers: [
            {
              account: operatorAcocuntId,
              amount: -1 * mockedTxFee,
              is_approval: false,
            },
          ],
        },
      ],
    };

    it('should execute getTransactionRecordMetrics to get transaction record metrics', async () => {
      // Return data on the second call
      mock.onGet(mockedUrl).reply(200, mockedMirrorNodeTransactionRecord);

      const transactionRecordMetrics = await mirrorNodeInstance.getTransactionRecordMetrics(
        mockedTransactionId,
        mockedCallerName,
        mockedConstructorName,
        operatorAcocuntId,
        requestDetails,
      );

      expect(transactionRecordMetrics.transactionFee).to.eq(mockedTxFee);
    });

    it('should throw a MirrorNodeClientError if transaction record is not found when execute getTransactionRecordMetrics', async () => {
      mock.onGet(mockedUrl).reply(404, null);

      try {
        await mirrorNodeInstance.getTransactionRecordMetrics(
          mockedTransactionId,
          mockedCallerName,
          mockedConstructorName,
          operatorAcocuntId,
          requestDetails,
        );

        expect.fail('should have thrown an error');
      } catch (error) {
        const notFoundMessage = `No transaction record retrieved: transactionId=${mockedTransactionId}, txConstructorName=${mockedConstructorName}, callerName=${mockedCallerName}.`;
        const expectedError = new MirrorNodeClientError(
          { message: notFoundMessage },
          MirrorNodeClientError.statusCodes.NOT_FOUND,
        );

        expect(error).to.deep.eq(expectedError);
      }
    });
  });

  describe('getTransactionRecordMetrics', () => {
    it('Should execute getTransferAmountSumForAccount() to calculate transactionFee of the specify accountId', () => {
      const accountIdA = `0.0.1022`;
      const accountIdB = `0.0.1023`;
      const mockedTxFeeA = 300;
      const mockedTxFeeB = 600;

      const expectedTxFeeForAccountIdA = mockedTxFeeA + mockedTxFeeB;

      const mockedMirrorNodeTransactionRecord = {
        transactions: [
          {
            charged_tx_fee: 3000,
            result: 'SUCCESS',
            transaction_id: '0.0.1022-1681130064-409933500',
            transfers: [
              {
                account: accountIdA,
                amount: -1 * mockedTxFeeA,
                is_approval: false,
              },
              {
                account: accountIdB,
                amount: -1 * mockedTxFeeB,
                is_approval: false,
              },
              {
                account: accountIdA,
                amount: -1 * mockedTxFeeB,
                is_approval: false,
              },
            ],
          },
        ],
      };

      const transactionFee = mirrorNodeInstance.getTransferAmountSumForAccount(
        mockedMirrorNodeTransactionRecord.transactions[0] as MirrorNodeTransactionRecord,
        accountIdA,
      );
      expect(transactionFee).to.eq(expectedTxFeeForAccountIdA);
    });
  });

  describe('getAccountLatestEthereumTransactionsByTimestamp', async () => {
    const evmAddress = '0x305a8e76ac38fc088132fb780b2171950ff023f7';
    const timestamp = '1686019921.957394003';
    const transactionPath = (addresss, num) =>
      `accounts/${addresss}?transactiontype=ETHEREUMTRANSACTION&timestamp=lte:${timestamp}&limit=${num}&order=desc`;
    const defaultTransaction = {
      transactions: [
        {
          bytes: null,
          charged_tx_fee: 56800000,
          consensus_timestamp: '1681130077.127938923',
          entity_id: null,
          max_fee: '1080000000',
          memo_base64: '',
          name: 'ETHEREUMTRANSACTION',
          node: '0.0.3',
          nonce: 0,
          parent_consensus_timestamp: null,
          result: 'CONTRACT_REVERT_EXECUTED',
          scheduled: false,
          staking_reward_transfers: [],
          transaction_hash: 'uUHtwzFBlpHzp20OCJtjk4m6yFi93TZem7pKYrjgaF0v383um84g/Jo+uP2IrRd7',
          transaction_id: '0.0.2-1681130064-409933500',
          transfers: [],
          valid_duration_seconds: '120',
          valid_start_timestamp: '1681130064.409933500',
        },
        {
          bytes: null,
          charged_tx_fee: 0,
          consensus_timestamp: '1681130077.127938924',
          entity_id: null,
          max_fee: '0',
          memo_base64: '',
          name: 'TOKENCREATION',
          node: null,
          nonce: 1,
          parent_consensus_timestamp: '1681130077.127938923',
          result: 'INVALID_FULL_PREFIX_SIGNATURE_FOR_PRECOMPILE',
          scheduled: false,
          staking_reward_transfers: [],
          transaction_hash: 'EkQUvik9b4QUvymTNX90ybTz1SNobpQ5huQmMCKkP3fjOxirLT0nRel+w4bweXyX',
          transaction_id: '0.0.2-1681130064-409933500',
          transfers: [],
          valid_duration_seconds: null,
          valid_start_timestamp: '1681130064.409933500',
        },
      ],
    };

    it('should fail to fetch transaction by non existing account', async () => {
      mock.onGet(transactionPath(evmAddress, 1)).reply(404, mockData.notFound);
      const transactions = await mirrorNodeInstance.getAccountLatestEthereumTransactionsByTimestamp(
        evmAddress,
        timestamp,
        requestDetails,
      );
      expect(transactions).to.be.null;
    });

    it('should be able to fetch empty ethereum transactions for an account', async () => {
      mock.onGet(transactionPath(evmAddress, 1)).reply(200, { transactions: [] });
      const transactions = await mirrorNodeInstance.getAccountLatestEthereumTransactionsByTimestamp(
        evmAddress,
        timestamp,
        requestDetails,
      );
      expect(transactions).to.exist;
      expect(transactions.transactions.length).to.equal(0);
    });

    it('should be able to fetch single ethereum transactions for an account', async () => {
      mock.onGet(transactionPath(evmAddress, 1)).reply(200, { transactions: [defaultTransaction.transactions[0]] });
      const transactions = await mirrorNodeInstance.getAccountLatestEthereumTransactionsByTimestamp(
        evmAddress,
        timestamp,
        requestDetails,
      );
      expect(transactions).to.exist;
      expect(transactions.transactions.length).to.equal(1);
    });

    it('should be able to fetch ethereum transactions for an account', async () => {
      mock.onGet(transactionPath(evmAddress, 2)).reply(200, defaultTransaction);
      const transactions = await mirrorNodeInstance.getAccountLatestEthereumTransactionsByTimestamp(
        evmAddress,
        timestamp,
        requestDetails,
        2,
      );
      expect(transactions).to.exist;
      expect(transactions.transactions.length).to.equal(2);
    });

    it('should throw Error with unexpected exception if mirror node returns unexpected error', async () => {
      const address = '0x00000000000000000000000000000000000007b8';
      mock.onGet(transactionPath(address, 1)).reply(500, { error: 'unexpected error' });
      let errorRaised = false;
      try {
        await mirrorNodeInstance.getAccountLatestEthereumTransactionsByTimestamp(address, timestamp, requestDetails);
      } catch (error: any) {
        errorRaised = true;
        expect(error.message).to.equal(`Request failed with status code 500`);
      }
      expect(errorRaised).to.be.true;
    });

    it('should throw invalid address error if mirror node returns 400 error status', async () => {
      const invalidAddress = '0x123';
      mock.onGet(transactionPath(invalidAddress, 1)).reply(400, null);
      let errorRaised = false;
      try {
        await mirrorNodeInstance.getAccountLatestEthereumTransactionsByTimestamp(
          invalidAddress,
          timestamp,
          requestDetails,
        );
      } catch (error: any) {
        errorRaised = true;
        expect(error.message).to.equal(`Request failed with status code 400`);
      }
      expect(errorRaised).to.be.true;
    });
  });

  describe('isValidContract', async () => {
    const evmAddress = '0x305a8e76ac38fc088132fb780b2171950ff023f7';
    const contractPath = `contracts/${evmAddress}`;

    it('should return false for contract for non existing contract', async () => {
      mock.onGet(contractPath).reply(404, mockData.notFound);
      const isValid = await mirrorNodeInstance.isValidContract(evmAddress, requestDetails);
      expect(isValid).to.be.false;
    });

    it('should return valid for contract for existing contract', async () => {
      mock.onGet(contractPath).reply(200, mockData.contract);
      const isValid = await mirrorNodeInstance.isValidContract(evmAddress, requestDetails);
      expect(isValid).to.be.true;
    });

    it('should return valid for contract from cache on additional calls', async () => {
      mock.onGet(contractPath).reply(200, mockData.contract);
      let isValid = await mirrorNodeInstance.isValidContract(evmAddress, requestDetails);
      expect(isValid).to.be.true;

      // verify that the cache is used
      mock.onGet(contractPath).reply(404, mockData.notFound);
      isValid = await mirrorNodeInstance.isValidContract(evmAddress, requestDetails);
      expect(isValid).to.be.true;
    });
  });

  describe('getContractId', async () => {
    const evmAddress = '0x305a8e76ac38fc088132fb780b2171950ff023f7';
    const contractPath = `contracts/${evmAddress}`;

    it('should fail to fetch contract for non existing contract', async () => {
      mock.onGet(contractPath).reply(404, mockData.notFound);
      const id = await mirrorNodeInstance.getContractId(evmAddress, requestDetails);
      expect(id).to.not.exist;
    });

    it('should fetch id for existing contract', async () => {
      mock.onGet(contractPath).reply(200, mockData.contract);
      const id = await mirrorNodeInstance.getContractId(evmAddress, requestDetails);
      expect(id).to.exist;
      expect(id).to.be.equal(mockData.contract.contract_id);
    });

    it('should fetch contract for existing contract from cache on additional calls', async () => {
      mock.onGet(contractPath).reply(200, mockData.contract);
      let id = await mirrorNodeInstance.getContractId(evmAddress, requestDetails);
      expect(id).to.exist;
      expect(id).to.be.equal(mockData.contract.contract_id);

      // verify that the cache is used
      mock.onGet(contractPath).reply(404, mockData.notFound);
      expect(id).to.exist;
      expect(id).to.be.equal(mockData.contract.contract_id);
    });
  });

  describe('getEarliestBlock', async () => {
    const blockPath = `blocks?limit=1&order=asc`;

    it('should fail to fetch blocks for empty network', async () => {
      mock.onGet(blockPath).reply(404, mockData.notFound);
      const earlierBlock = await mirrorNodeInstance.getEarliestBlock(requestDetails);
      expect(earlierBlock).to.not.exist;
    });

    it('should fetch block for existing valid network', async () => {
      mock.onGet(blockPath).reply(200, { blocks: [mockData.blocks.blocks[0]] });
      const earlierBlock = await mirrorNodeInstance.getEarliestBlock(requestDetails);
      expect(earlierBlock).to.exist;
      expect(earlierBlock.name).to.be.equal(mockData.blocks.blocks[0].name);
    });

    it('should fetch block for valid network from cache on additional calls', async () => {
      mock.onGet(blockPath).reply(200, { blocks: [mockData.blocks.blocks[0]] });
      let earlierBlock = await mirrorNodeInstance.getEarliestBlock(requestDetails);
      expect(earlierBlock).to.exist;
      expect(earlierBlock.name).to.be.equal(mockData.blocks.blocks[0].name);

      // verify that the cache is used
      mock.onGet(blockPath).reply(404, mockData.notFound);
      earlierBlock = await mirrorNodeInstance.getEarliestBlock(requestDetails);
      expect(earlierBlock).to.exist;
      expect(earlierBlock.name).to.be.equal(mockData.blocks.blocks[0].name);
    });
  });
});<|MERGE_RESOLUTION|>--- conflicted
+++ resolved
@@ -22,37 +22,24 @@
 import { configServiceTestHelper } from '../../../config-service/tests/configServiceTestHelper';
 import { expect } from 'chai';
 import { Registry } from 'prom-client';
-<<<<<<< HEAD
-import { MirrorNodeClient } from '../../src/lib/clients/mirrorNodeClient';
-=======
 import { MirrorNodeClient } from '../../src/lib/clients';
->>>>>>> f1794d8b
 import constants from '../../src/lib/constants';
 import axios, { AxiosInstance } from 'axios';
 import MockAdapter from 'axios-mock-adapter';
-<<<<<<< HEAD
-import { getRequestId, mockData, random20BytesAddress } from './../helpers';
-=======
 import { getRequestId, mockData, random20BytesAddress } from '../helpers';
->>>>>>> f1794d8b
 import pino from 'pino';
 import { ethers } from 'ethers';
 import { MirrorNodeClientError, predefined } from '../../src';
 import { CacheService } from '../../src/lib/services/cacheService/cacheService';
-<<<<<<< HEAD
 import { MirrorNodeClientError } from '../../src/lib/errors/MirrorNodeClientError';
 
 const registry = new Registry();
-=======
 import { MirrorNodeTransactionRecord, RequestDetails } from '../../src/lib/types';
 import { SDKClientError } from '../../src/lib/errors/SDKClientError';
 import { BigNumber } from 'bignumber.js';
 
-dotenv.config({ path: path.resolve(__dirname, '../test.env') });
-
 const registry = new Registry();
 
->>>>>>> f1794d8b
 const logger = pino();
 const noTransactions = '?transactions=false';
 const requestDetails = new RequestDetails({ requestId: getRequestId(), ipAddress: '0.0.0.0' });
