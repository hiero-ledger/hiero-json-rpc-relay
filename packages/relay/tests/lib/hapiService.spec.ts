--- conflicted
+++ resolved
@@ -34,13 +34,8 @@
 
   this.beforeAll(() => {
     const duration = constants.HBAR_RATE_LIMIT_DURATION;
-<<<<<<< HEAD
     eventEmitter = new EventEmitter<TypedEvents>();
-    cacheService = CacheService.getInstance(CACHE_LEVEL.L1, registry);
-=======
-    eventEmitter = new EventEmitter();
     cacheService = new CacheService(logger, registry);
->>>>>>> a2dac4d6
 
     const hbarSpendingPlanRepository = new HbarSpendingPlanRepository(cacheService, logger);
     const evmAddressHbarSpendingPlanRepository = new EvmAddressHbarSpendingPlanRepository(cacheService, logger);
