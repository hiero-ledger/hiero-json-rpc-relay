--- conflicted
+++ resolved
@@ -2,21 +2,15 @@
 
 import { ConfigService } from '@hashgraph/json-rpc-config-service/dist/services';
 import { expect } from 'chai';
-<<<<<<< HEAD
-=======
 import pino from 'pino';
 import { Registry } from 'prom-client';
 import sinon from 'sinon';
->>>>>>> 533a9760
 
 import { Web3Impl } from '../../src/lib/web3';
 import { withOverriddenEnvsInMochaTest } from '../helpers';
 
-<<<<<<< HEAD
 const web3Impl = new Web3Impl();
-=======
 const logger = pino({ level: 'silent' });
->>>>>>> 533a9760
 
 describe('Web3', function () {
   let relay: Relay;
