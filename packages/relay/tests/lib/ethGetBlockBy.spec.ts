--- conflicted
+++ resolved
@@ -264,26 +264,26 @@
 
       // @ts-ignore
       mirrorNodeInstance = new MirrorNodeClient(process.env.MIRROR_NODE_URL, logger.child({ name: `mirror-node` }), registry, clientCache);
-  
+
       // @ts-ignore
       mirrorNodeCache = mirrorNodeInstance.cache;
-  
+
       // @ts-ignore
-      restMock = new MockAdapter(mirrorNodeInstance.getMirrorNodeRestInstance(), { onNoMatch: "throwException" });    
-  
+      restMock = new MockAdapter(mirrorNodeInstance.getMirrorNodeRestInstance(), { onNoMatch: "throwException" });
+
       const duration = constants.HBAR_RATE_LIMIT_DURATION;
       const total = constants.HBAR_RATE_LIMIT_TINYBAR;
       const hbarLimiter = new HbarLimit(logger.child({ name: 'hbar-rate-limit' }), Date.now(), total, duration, registry);
 
       hapiServiceInstance = new HAPIService(logger, registry, hbarLimiter, clientCache);
-  
+
       process.env.ETH_FEE_HISTORY_FIXED = 'false';
-  
+
       // @ts-ignore
       ethImpl = new EthImpl(hapiServiceInstance, mirrorNodeInstance, logger, '0x12a', registry, clientCache);
     });
-  
-  
+
+
     this.beforeEach(() => {
       // reset cache and restMock
       mirrorNodeCache.clear();
@@ -293,28 +293,6 @@
       
     describe('getBlockByNumber', () => {
 
-<<<<<<< HEAD
-        xit('eth_getBlockByNumber with error during batch call', async function () {
-            // mirror node request mocks
-            restMock.onGet(`blocks/${blockNumber}`).reply(200, defaultBlock);
-            restMock.onGet('blocks?limit=1&order=desc').reply(200, mostRecentBlock);
-            restMock.onGet(`contracts/results?timestamp=gte:${defaultBlock.timestamp.from}&timestamp=lte:${defaultBlock.timestamp.to}&limit=100&order=asc`).reply(200, defaultContractResults);
-            restMock.onGet(`contracts/${contractAddress1}/results/${contractTimestamp1}`).reply(200, defaultDetailedContractResults);
-            restMock.onGet(`contracts/${contractAddress2}/results/${contractTimestamp2}`).timeout();
-            restMock.onGet('network/fees').reply(200, defaultNetworkFees);
-            
-            try{
-                await ethImpl.getBlockByNumber(EthImpl.numberTo0x(blockNumber), true);
-                expect(false, 'Internal error should have been thrown').to.be.true;
-            } catch(e) {
-                expect(e).to.be.an.instanceof(JsonRpcError);
-                const errorRef = predefined.INTERNAL_ERROR('Error encountered on contract results retrieval from Mirror Node');
-                expect(e.code).to.equal(errorRef.code);
-                expect(e.message).to.equal(errorRef.message);
-                expect(e.name).to.equal(errorRef.name);
-            }
-          }); 
-=======
       const defaultEthGetBlockByLogs = { logs: defaultLogs1 };
       it('eth_getBlockByNumber with eror during batch call', async function () {
           // mirror node request mocks
@@ -325,7 +303,7 @@
           restMock.onGet(`contracts/${contractAddress2}/results/${contractTimestamp2}`).timeout();
           restMock.onGet('network/fees').reply(200, defaultNetworkFees);
           restMock.onGet(`contracts/results/logs?timestamp=gte:${defaultBlock.timestamp.from}&timestamp=lte:${defaultBlock.timestamp.to}&limit=100&order=asc`).reply(200, defaultEthGetBlockByLogs);
-          
+
           try{
               await ethImpl.getBlockByNumber(EthImpl.numberTo0x(blockNumber), true);
               expect(false, 'Internal error should have been thrown').to.be.true;
@@ -336,7 +314,7 @@
               expect(e.message).to.equal(errorRef.message);
               expect(e.name).to.equal(errorRef.name);
           }
-      }); 
+      });
     });
 
     const mirrorLogToModelLog = (mirrorLog) => {
@@ -367,7 +345,7 @@
         expect(initHashes[0]).to.equal(modelLog1.transactionHash);
         expect(initHashes[1]).to.equal(modelLog2.transactionHash);
         expect(initHashes[2]).to.equal(modelLog3.transactionHash);
-      }); 
+      });
 
       it('filterAndPopulateSyntheticContractResults with no dupes in non empty transactionHashes', async function () {
         const initHashes = ['txHash1', 'txHash2'];
@@ -377,7 +355,7 @@
         expect(txHashes[initHashes.length + 0]).to.equal(modelLog1.transactionHash);
         expect(txHashes[initHashes.length + 1]).to.equal(modelLog2.transactionHash);
         expect(txHashes[initHashes.length + 2]).to.equal(modelLog3.transactionHash);
-      }); 
+      });
 
       it('filterAndPopulateSyntheticContractResults with 1 transaction dupes in transactionHashes', async function () {
         const initHashes = [modelLog2.transactionHash];
@@ -387,7 +365,7 @@
         expect(txHashes[0]).to.equal(contractHash2);
         expect(txHashes[1]).to.equal(modelLog1.transactionHash);
         expect(txHashes[2]).to.equal(modelLog3.transactionHash);
-      }); 
+      });
 
       it('filterAndPopulateSyntheticContractResults with all dupes in transactionHashes', async function () {
         const initHashes = [modelLog1.transactionHash, modelLog2.transactionHash, modelLog3.transactionHash];
@@ -397,7 +375,7 @@
         expect(txHashes[0]).to.equal(modelLog1.transactionHash);
         expect(txHashes[1]).to.equal(modelLog2.transactionHash);
         expect(txHashes[2]).to.equal(modelLog3.transactionHash);
-      }); 
+      });
   });
 
   describe('filterAndPopulateSyntheticContractResults w showDetails=true', () => {
@@ -433,7 +411,7 @@
       expect(initTxObjects[0].hash).to.equal(modelLog1.transactionHash);
       expect(initTxObjects[1].hash).to.equal(modelLog2.transactionHash);
       expect(initTxObjects[2].hash).to.equal(modelLog3.transactionHash);
-    }); 
+    });
 
     it('filterAndPopulateSyntheticContractResults with no dupes in non empty txObjects', async function () {
       const initTxObjects = [getTranactionModel('txHash1'), getTranactionModel('txHash2')];
@@ -443,7 +421,7 @@
       expect(txObjects[initTxObjects.length + 0].hash).to.equal(modelLog1.transactionHash);
       expect(txObjects[initTxObjects.length + 1].hash).to.equal(modelLog2.transactionHash);
       expect(txObjects[initTxObjects.length + 2].hash).to.equal(modelLog3.transactionHash);
-    }); 
+    });
 
     it('filterAndPopulateSyntheticContractResults with 1 transaction dupes in txObjects', async function () {
       const initTxObjects = [getTranactionModel(modelLog2.transactionHash)];
@@ -453,7 +431,7 @@
       expect(txObjects[0].hash).to.equal(contractHash2);
       expect(txObjects[1].hash).to.equal(modelLog1.transactionHash);
       expect(txObjects[2].hash).to.equal(modelLog3.transactionHash);
-    }); 
+    });
 
     it('filterAndPopulateSyntheticContractResults with all dupes in txObjects', async function () {
       const initTxObjects = [getTranactionModel(modelLog1.transactionHash), getTranactionModel(modelLog2.transactionHash), getTranactionModel(modelLog3.transactionHash)];
@@ -463,7 +441,7 @@
       expect(txObjects[0].hash).to.equal(modelLog1.transactionHash);
       expect(txObjects[1].hash).to.equal(modelLog2.transactionHash);
       expect(txObjects[2].hash).to.equal(modelLog3.transactionHash);
-    }); 
+    });
   });
 
 
@@ -482,7 +460,6 @@
       expect(clientCache.get(cacheKeySyntheticLog1, '', '')).to.be.equal(modelLog1);
       expect(clientCache.get(cacheKeySyntheticLog2, '', '')).to.be.equal(modelLog2);
       expect(clientCache.get(cacheKeySyntheticLog3, '', '')).to.be.equal(modelLog3);
->>>>>>> 229d8450
     });
 
     it('filterAndPopulateSyntheticContractResults showDetails=true sets cache', async function () {
@@ -495,6 +472,6 @@
       expect(clientCache.get(cacheKeySyntheticLog1, '', '')).to.be.equal(modelLog1);
       expect(clientCache.get(cacheKeySyntheticLog2, '', '')).to.be.equal(modelLog2);
       expect(clientCache.get(cacheKeySyntheticLog3, '', '')).to.be.equal(modelLog3);
-    }); 
+    });
   });
 });
