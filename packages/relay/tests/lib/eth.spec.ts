/*-
 *
 * Hedera JSON RPC Relay
 *
 * Copyright (C) 2022 Hedera Hashgraph, LLC
 *
 * Licensed under the Apache License, Version 2.0 (the "License");
 * you may not use this file except in compliance with the License.
 * You may obtain a copy of the License at
 *
 *      http://www.apache.org/licenses/LICENSE-2.0
 *
 * Unless required by applicable law or agreed to in writing, software
 * distributed under the License is distributed on an "AS IS" BASIS,
 * WITHOUT WARRANTIES OR CONDITIONS OF ANY KIND, either express or implied.
 * See the License for the specific language governing permissions and
 * limitations under the License.
 *
 */

import path from 'path';
import axios from 'axios';
import dotenv from 'dotenv';
import MockAdapter from 'axios-mock-adapter';
import { expect } from 'chai';
dotenv.config({ path: path.resolve(__dirname, '../test.env') });
import { RelayImpl } from '@hashgraph/json-rpc-relay';
import { EthImpl } from '../../src/lib/eth';
import { MirrorNodeClient } from '../../src/lib/clients/mirrorNodeClient';

const cache = require('js-cache');

import pino from 'pino';
import { Transaction } from '../../src/lib/model';
const logger = pino();

const Relay = new RelayImpl(logger);

const validateHash = (hash: string, len?: number) => {
  let regex;
  if (len && len > 0) {
    regex = new RegExp(`^0x[a-f0-9]{${len}}$`);
  } else {
    regex = new RegExp(`^0x[a-f0-9]*$`);
  }

  return !!hash.match(regex);
};

describe('Eth calls using MirrorNode', async function () {
  this.timeout(10000);

  // mock axios
  const instance = axios.create({
    baseURL: 'https://localhost:5551/api/v1',
    responseType: 'json' as const,
    headers: {
      'Content-Type': 'application/json'
    },
    timeout: 10 * 1000
  });

  // @ts-ignore
  const mock = new MockAdapter(instance, { onNoMatch: "throwException" });
  // @ts-ignore
  const mirrorNodeInstance = new MirrorNodeClient(process.env.MIRROR_NODE_URL, logger.child({ name: `mirror-node` }), instance);
  // @ts-ignore
  const ethImpl = new EthImpl(null, null, mirrorNodeInstance, logger, '0x12a');

  const blockHashTrimmed = '0x3c08bbbee74d287b1dcd3f0ca6d1d2cb92c90883c4acf9747de9f3f3162ad25b';
  const blockHash = `${blockHashTrimmed}999fc7e86699f60f2a3fb3ed9a646c6b`;  
  const blockHashPreviousTrimmed = '0xf7d6481f659c866c35391ee230c374f163642ebf13a5e604e04a95a9ca48a298';
  const blockHashPrevious = `${blockHashPreviousTrimmed}dc2dfa10f51bcbaab8ae23bc6d662a0b`;
  const blockNumber = 3;
  const blockNumberHex = `0x${blockNumber.toString(16)}`;
  const blockTransactionCount = 77;
  const maxGasLimit = 250000;
  const maxGasLimitHex = EthImpl.numberTo0x(maxGasLimit);
  const firstTransactionTimestampSeconds = '1653077547';
  const firstTransactionTimestampSecondsHex = EthImpl.numberTo0x(Number(firstTransactionTimestampSeconds));
  const contractAddress1 = '0x000000000000000000000000000000000000055f';
  const contractTimestamp1 = `${firstTransactionTimestampSeconds}.983983199`;
  const contractHash1 = '0x4a563af33c4871b51a8b108aa2fe1dd5280a30dfb7236170ae5e5e7957eb6392';
  const contractAddress2 = '0x000000000000000000000000000000000000055e';
  const contractTimestamp2 = '1653077542.701408897';
  
  const defaultBlock = {
    'count': blockTransactionCount,
    'hapi_version': '0.27.0',
    'hash': blockHash,
    'name': '2022-05-03T06_46_26.060890949Z.rcd',
    'number': blockNumber,
    'previous_hash': '0xf7d6481f659c866c35391ee230c374f163642ebf13a5e604e04a95a9ca48a298dc2dfa10f51bcbaab8ae23bc6d662a0b',
    'size': null,
    'timestamp': {
      'from': '1651560386.060890949',
      'to': '1651560389.060890949'
    }
  };


  const defaultContractResults = {
    'results': [
      {
        'amount': 1,
        'bloom': '0x00000000000000000000000000000000000000000000000000000000000000000000000000000000000000000000000000000000000000000000000000000000000000000000000000000000000000000000000000000000000000000000000000000000000000000000000000000000000000000000000000000000000000000000000000000000000000000000000000000000000000000000000000000000000000000000000000000000000000000000000000000000000000000000000000000000000000000000000000000000000000000000000000000000000000000000000000000000000000000000000000000000000000000000000000000000',
        'call_result': '0x6080604052600436106100385760003560e01c80632b6adf431461003c5780633d99e80d1461010f5780634bfdab701461015257610038565b5b5b005b61010d600480360360408110156100535760006000fd5b81019080803563ffffffff169060200190929190803590602001906401000000008111156100815760006000fd5b8201836020820111156100945760006000fd5b803590602001918460018302840111640100000000831117156100b75760006000fd5b91908080601f016020809104026020016040519081016040528093929190818152602001838380828437600081840152601f19601f8201169050808301925050505050505090909192909091929050505061018a565b005b34801561011c5760006000fd5b50610150600480360360208110156101345760006000fd5b81019080803563ffffffff169060200190929190505050610292565b005b34801561015f5760006000fd5b506101686102b7565b604051808263ffffffff1663ffffffff16815260200191505060405180910390f35b60008263ffffffff166effffffffffffffffffffffffffffff1690508073ffffffffffffffffffffffffffffffffffffffff166108fc60019081150290604051600060405180830381858888f193505050501580156101ee573d600060003e3d6000fd5b507f930f628a0950173c55b8f7d31636aa82e481f09d70191adc38b8c8cd186a0ad7826040518080602001828103825283818151815260200191508051906020019080838360005b838110156102525780820151818401525b602081019050610236565b50505050905090810190601f16801561027f5780820380516001836020036101000a031916815260200191505b509250505060405180910390a1505b5050565b80600060006101000a81548163ffffffff021916908363ffffffff1602179055505b50565b6000600060009054906101000a900463ffffffff1690506102d3565b9056fea265627a7a723158201b51cf608b8b7e2c5d36bd8733f2213b669e5d1cfa53b67f52a7e878d1d7bb0164736f6c634300050b0032',
        'contract_id': '0.0.1375',
        'created_contract_ids': ['0.0.1375'],
        'error_message': null,
        'from': '0x0000000000000000000000000000000000000557',
        'function_parameters': '0x',
        'gas_limit': maxGasLimit,
        'gas_used': 200000,
        'timestamp': `${contractTimestamp1}`,
        'to': `${contractAddress1}`
      },
      {
        'amount': 0,
        'bloom': '0x00000000000000000000000000000000000000000000000000000000000000040000000000000000000001000000002000000000000000000000000000000000000000000000000000000000000000000000000000000000000000000000000000000000000000000000000200000000000000000000000000000000000000000000000000000000000000000000000000000000000000000000000000000000000000000000000000000000000000000000000000000000000000000800000000000000000000000000000000000000000000000000000000000000000000000000000000000002000000000000000000000000000000000000000000000000',
        'call_result': '0x',
        'contract_id': '0.0.1374',
        'created_contract_ids': [],
        'error_message': null,
        'from': '0x0000000000000000000000000000000000000557',
        'function_parameters': '0x2b6adf430000000000000000000000000000000000000000000000000000000000000002000000000000000000000000000000000000000000000000000000000000004000000000000000000000000000000000000000000000000000000000000000084865792c204d6121000000000000000000000000000000000000000000000000',
        'gas_limit': maxGasLimit - 1000,
        'gas_used': 80000,
        'timestamp': `${contractTimestamp2}`,
        'to': `${contractAddress2}`
      }
    ],
    'links': {
      'next': '/api/v1/contracts/results?limit=2&timestamp=lt:1653077542.701408897'
    }
  };

  const defaultDetailedContractResults = {
    'access_list': '0x',
    'amount': 2000000000,
    'block_gas_used': 50000000,
    'block_hash': blockHash,
    'block_number': blockNumber,
    'bloom': '0x0505',
    'call_result': '0x0606',
    'chain_id': '0x',
    'contract_id': '0.0.5001',
    'created_contract_ids': ['0.0.7001'],
    'error_message': null,
    'from': '0x0000000000000000000000000000000000001f41',
    'function_parameters': '0x0707',
    'gas_limit': 1000000,
    'gas_price': '0x4a817c80',
    'gas_used': 123,
    'hash': contractHash1,
    'logs': [
      {
        'address': contractAddress1,
        'bloom': '0x0123',
        'contract_id': '0.0.5001',
        'data': '0x0123',
        'index': 0,
        'topics': [
          '0x97c1fc0a6ed5551bc831571325e9bdb365d06803100dc20648640ba24ce69750',
          '0x8c5be1e5ebec7d5bd14f71427d1e84f3dd0314c0f7b2291e5b200ac8c7c3b925',
          '0xddf252ad1be2c89b69c2b068fc378daa952ba7f163c4a11628f55a4df523b3ef',
          '0xe8d47b56e8cdfa95f871b19d4f50a857217c44a95502b0811a350fec1500dd67'
        ]
      },
    ],
    'max_fee_per_gas': '0x',
    'max_priority_fee_per_gas': '0x',
    'nonce': 1,
    'r': '0xd693b532a80fed6392b428604171fb32fdbf953728a3a7ecc7d4062b1652c042',
    'result': 'SUCCESS',
    's': '0x24e9c602ac800b983b035700a14b23f78a253ab762deab5dc27e3555a750b354',
    'state_changes': [
      {
        'address': contractAddress1,
        'contract_id': '0.0.5001',
        'slot': '0x0000000000000000000000000000000000000000000000000000000000000101',
        'value_read': '0x97c1fc0a6ed5551bc831571325e9bdb365d06803100dc20648640ba24ce69750',
        'value_written': '0x8c5be1e5ebec7d5bd14f71427d1e84f3dd0314c0f7b2291e5b200ac8c7c3b925'
      }
    ],
    'status': '0x1',
    'timestamp': contractTimestamp1,
    'to': contractAddress1,
    'transaction_index': 1,
    'type': 2,
    'v': 1
  };

  const defaultDetailedContractResultsWithNullNullableValues = {
    ...defaultDetailedContractResults,
    r: null,
    s: null
  };

  const results = defaultContractResults.results;
  const totalGasUsed = EthImpl.numberTo0x(results[0].gas_used + results[1].gas_used);

  this.afterEach(() => {
    mock.resetHandlers();
  });

  it('"eth_blockNumber" should return the latest block number', async function () {
    mock.onGet('blocks?limit=1&order=desc').reply(200, {
      blocks: [defaultBlock]
    });
    const blockNumber = await ethImpl.blockNumber();
    expect(blockNumber).to.be.eq(blockNumber);
  });

  it('"eth_blockNumber" should throw an error if no blocks are found', async function () {
    mock.onGet('blocks?limit=1&order=desc').reply(404, {
      '_status': {
        'messages': [
          {
            'message': 'Block not found'
          }
        ]
      }
    });
    try {
      await ethImpl.blockNumber();
    } catch (error: any) {
      expect(error.message).to.equal('Error encountered retrieving latest block');
    }
  });

  it('eth_getBlockByNumber with match', async function () {
    // mirror node request mocks
    mock.onGet(`blocks/${blockNumber}`).reply(200, defaultBlock);
    mock.onGet(`contracts/results?timestamp=gte:${defaultBlock.timestamp.from}&timestamp=lte:${defaultBlock.timestamp.to}`).reply(200, defaultContractResults);
    mock.onGet(`contracts/${contractAddress1}/results/${contractTimestamp1}`).reply(200, defaultDetailedContractResults);
    mock.onGet(`contracts/${contractAddress2}/results/${contractTimestamp2}`).reply(200, defaultDetailedContractResults);
    const result = await ethImpl.getBlockByNumber(blockNumber, false);
    expect(result).to.exist;
    if (result == null) return;

    // verify aggregated info
    expect(result.hash).equal(blockHashTrimmed);
    expect(result.gasUsed).equal(totalGasUsed);
    expect(result.gasLimit).equal(maxGasLimitHex);
    expect(result.number).equal(blockNumberHex);
    expect(result.parentHash).equal(blockHashPreviousTrimmed);
<<<<<<< HEAD
    expect(result.timestamp).equal(firstTransactionTimestampSecondsHex);
=======
    expect(result.timestamp).equal(firstTransactionTimestampSeconds);
    expect(result.transactions.length).equal(2);
    expect((result.transactions[0] as string)).equal(contractHash1);
    expect((result.transactions[1] as string)).equal(contractHash1);

    // verify expected constants
    expect(result.baseFeePerGas).equal(0);
    expect(result.difficulty).equal(EthImpl.zeroHex);
    expect(result.extraData).equal(EthImpl.emptyHex);
    expect(result.miner).equal(EthImpl.emptyHex);
    expect(result.mixHash).equal(EthImpl.emptyHex);
    expect(result.nonce).equal(EthImpl.emptyHex);
    expect(result.receiptsRoot).equal(EthImpl.emptyHex);
    expect(result.sha3Uncles).equal(EthImpl.emptyArrayHex);
    expect(result.stateRoot).equal(EthImpl.emptyHex);
    expect(result.totalDifficulty).equal(EthImpl.zeroHex);
    expect(result.uncles).to.deep.equal([]);
  });

  it('eth_getBlockByNumber with match and details', async function () {
    // mirror node request mocks
    mock.onGet(`blocks/${blockNumber}`).reply(200, defaultBlock);
    mock.onGet(`contracts/results?timestamp=gte:${defaultBlock.timestamp.from}&timestamp=lte:${defaultBlock.timestamp.to}`).reply(200, defaultContractResults);
    mock.onGet(`contracts/${contractAddress1}/results/${contractTimestamp1}`).reply(200, defaultDetailedContractResultsWithNullNullableValues);
    mock.onGet(`contracts/${contractAddress2}/results/${contractTimestamp2}`).reply(200, defaultDetailedContractResultsWithNullNullableValues);
    const result = await ethImpl.getBlockByNumber(blockNumber, true);
    expect(result).to.exist;

    // verify aggregated info
    expect(result.hash).equal(blockHashTrimmed);
    expect(result.gasUsed).equal(totalGasUsed);
    expect(result.gasLimit).equal(maxGasLimit);
    expect(result.number).equal(blockNumber);
    expect(result.parentHash).equal(blockHashPreviousTrimmed);
    expect(result.timestamp).equal(firstTransactionTimestampSeconds);
    expect(result.transactions.length).equal(2);
    expect((result.transactions[0] as Transaction).hash).equal(contractHash1);
    expect((result.transactions[1] as Transaction).hash).equal(contractHash1);
>>>>>>> 5ed0361d

    // verify expected constants
    expect(result.baseFeePerGas).equal(EthImpl.zeroHex);
    expect(result.difficulty).equal(EthImpl.zeroHex);
    expect(result.extraData).equal(EthImpl.emptyHex);
    expect(result.miner).equal(EthImpl.zeroAddressHex);
    expect(result.mixHash).equal(EthImpl.emptyArrayHex);
    expect(result.nonce).equal(EthImpl.zeroHex);
    expect(result.receiptsRoot).equal(EthImpl.emptyArrayHex);
    expect(result.sha3Uncles).equal(EthImpl.emptyArrayHex);
    expect(result.stateRoot).equal(EthImpl.emptyArrayHex);
    expect(result.totalDifficulty).equal(EthImpl.zeroHex);
    expect(result.uncles).to.deep.equal([]);
  });

  it('eth_getBlockByNumber with no match', async function () {
    mock.onGet(`blocks/${blockNumber}`).reply(400, {
      '_status': {
        'messages': [
          {
            'message': 'No such block exists'
          }
        ]
      }
    });

    const result = await ethImpl.getBlockByNumber(blockNumber.toString(), false);
    expect(result).to.equal(null);
  });

  it('eth_getBlockByNumber with latest tag', async function() {
    mock.onGet('blocks?limit=1&order=desc').reply(200, {blocks: [defaultBlock]});
    mock.onGet(`blocks/${blockNumber}`).reply(200, defaultBlock);
    mock.onGet(`contracts/results?timestamp=gte:${defaultBlock.timestamp.from}&timestamp=lte:${defaultBlock.timestamp.to}`).reply(200, defaultContractResults);
    const result = await ethImpl.getBlockByNumber('latest', false);
    expect(result).to.exist;
    if (result == null) return;

    expect(result.number).equal(blockNumberHex);
  });
  
  it('eth_getBlockByNumber with pending tag', async function() {
    mock.onGet('blocks?limit=1&order=desc').reply(200, {blocks: [defaultBlock]});
    mock.onGet(`blocks/${blockNumber}`).reply(200, defaultBlock);
    mock.onGet(`contracts/results?timestamp=gte:${defaultBlock.timestamp.from}&timestamp=lte:${defaultBlock.timestamp.to}`).reply(200, defaultContractResults);

    const result = await ethImpl.getBlockByNumber('pending', false);
    expect(result).to.exist;
    if (result == null) return;

    expect(result.number).equal(blockNumberHex);
  });
  
  it('eth_getBlockByNumber with earliest tag', async function() {
    mock.onGet(`blocks/0`).reply(200, defaultBlock);
    mock.onGet(`contracts/results?timestamp=gte:${defaultBlock.timestamp.from}&timestamp=lte:${defaultBlock.timestamp.to}`).reply(200, defaultContractResults);

    const result = await ethImpl.getBlockByNumber('earliest', false);
    expect(result).to.exist;
    if (result == null) return;

    expect(result.number).equal(blockNumberHex);
  });
  
  it('eth_getBlockByNumber with hex number', async function() {
    mock.onGet(`blocks/3735929054`).reply(200, defaultBlock);
    mock.onGet(`contracts/results?timestamp=gte:${defaultBlock.timestamp.from}&timestamp=lte:${defaultBlock.timestamp.to}`).reply(200, defaultContractResults);

    const result = await ethImpl.getBlockByNumber('0xdeadc0de', false);
    expect(result).to.exist;
    if (result == null) return;

    expect(result.number).equal(blockNumberHex);
  });
  
  it('eth_getBlockByHash with match', async function () {
    // mirror node request mocks
    mock.onGet(`blocks/${blockHash}`).reply(200, defaultBlock);
    mock.onGet(`contracts/results?timestamp=gte:${defaultBlock.timestamp.from}&timestamp=lte:${defaultBlock.timestamp.to}`).reply(200, defaultContractResults);
    mock.onGet(`contracts/${contractAddress1}/results/${contractTimestamp1}`).reply(200, defaultDetailedContractResults);
    mock.onGet(`contracts/${contractAddress2}/results/${contractTimestamp2}`).reply(200, defaultDetailedContractResults);

    const result = await ethImpl.getBlockByHash(blockHash, false);
    expect(result).to.exist;
    if (result == null) return;
    
    // verify aggregated info
    expect(result.hash).equal(blockHashTrimmed);
    expect(result.gasUsed).equal(totalGasUsed);
    expect(result.gasLimit).equal(maxGasLimitHex);
    expect(result.number).equal(blockNumberHex);
    expect(result.parentHash).equal(blockHashPreviousTrimmed);
<<<<<<< HEAD
    expect(result.timestamp).equal(firstTransactionTimestampSecondsHex);
=======
    expect(result.timestamp).equal(firstTransactionTimestampSeconds);
    expect(result.transactions.length).equal(2);
    expect((result.transactions[0] as string)).equal(contractHash1);
    expect((result.transactions[1] as string)).equal(contractHash1);
>>>>>>> 5ed0361d

    // verify expected constants
    expect(result.baseFeePerGas).equal(EthImpl.zeroHex);
    expect(result.difficulty).equal(EthImpl.zeroHex);
    expect(result.extraData).equal(EthImpl.emptyHex);
    expect(result.miner).equal(EthImpl.zeroAddressHex);
    expect(result.mixHash).equal(EthImpl.emptyArrayHex);
    expect(result.nonce).equal(EthImpl.zeroHex);
    expect(result.receiptsRoot).equal(EthImpl.emptyArrayHex);
    expect(result.sha3Uncles).equal(EthImpl.emptyArrayHex);
    expect(result.stateRoot).equal(EthImpl.emptyArrayHex);
    expect(result.totalDifficulty).equal(EthImpl.zeroHex);
    expect(result.uncles).to.deep.equal([]);
  });

  it('eth_getBlockByHash with match and details', async function () {
    // mirror node request mocks
    mock.onGet(`blocks/${blockHash}`).reply(200, defaultBlock);
    mock.onGet(`contracts/results?timestamp=gte:${defaultBlock.timestamp.from}&timestamp=lte:${defaultBlock.timestamp.to}`).reply(200, defaultContractResults);
    mock.onGet(`contracts/${contractAddress1}/results/${contractTimestamp1}`).reply(200, defaultDetailedContractResultsWithNullNullableValues);
    mock.onGet(`contracts/${contractAddress2}/results/${contractTimestamp2}`).reply(200, defaultDetailedContractResultsWithNullNullableValues);

    const result = await ethImpl.getBlockByHash(blockHash, true);
    expect(result).to.exist;

    // verify aggregated info
    expect(result.hash).equal(blockHashTrimmed);
    expect(result.gasUsed).equal(totalGasUsed);
    expect(result.gasLimit).equal(maxGasLimit);
    expect(result.number).equal(blockNumber);
    expect(result.parentHash).equal(blockHashPreviousTrimmed);
    expect(result.timestamp).equal(firstTransactionTimestampSeconds);
    expect(result.transactions.length).equal(2);
    expect((result.transactions[0] as Transaction).hash).equal(contractHash1);
    expect((result.transactions[1] as Transaction).hash).equal(contractHash1);

    // verify expected constants
    expect(result.baseFeePerGas).equal(0);
    expect(result.difficulty).equal(EthImpl.zeroHex);
    expect(result.extraData).equal(EthImpl.emptyHex);
    expect(result.miner).equal(EthImpl.emptyHex);
    expect(result.mixHash).equal(EthImpl.emptyHex);
    expect(result.nonce).equal(EthImpl.emptyHex);
    expect(result.receiptsRoot).equal(EthImpl.emptyHex);
    expect(result.sha3Uncles).equal(EthImpl.emptyArrayHex);
    expect(result.sha3Uncles).equal(EthImpl.emptyArrayHex);
    expect(result.stateRoot).equal(EthImpl.emptyHex);
    expect(result.totalDifficulty).equal(EthImpl.zeroHex);
    expect(result.uncles).to.deep.equal([]);
  });

  it('eth_getBlockByHash with no match', async function () {
    // mirror node request mocks
    mock.onGet(`blocks/${blockHash}`).reply(400, {
      '_status': {
        'messages': [
          {
            'message': 'No such block exists'
          }
        ]
      }
    });

    const result = await ethImpl.getBlockByHash(blockHash, false);
    expect(result).to.equal(null);
  });

  it('eth_getBlockTransactionCountByNumber with match', async function () {
    // mirror node request mocks
    mock.onGet(`blocks/${blockNumber}`).reply(200, defaultBlock);

    const result = await ethImpl.getBlockTransactionCountByNumber(blockNumber.toString());
    expect(result).equal(blockTransactionCount);
  });

  it('eth_getBlockTransactionCountByNumber with no match', async function () {
    mock.onGet(`blocks/${blockNumber}`).reply(400, {
      '_status': {
        'messages': [
          {
            'message': 'No such block exists'
          }
        ]
      }
    });

    const result = await ethImpl.getBlockTransactionCountByNumber(blockNumber.toString());
    expect(result).to.equal(null);
  });

  it('eth_getBlockTransactionCountByNumber with latest tag', async function () {
    // mirror node request mocks
    mock.onGet('blocks?limit=1&order=desc').reply(200, {blocks: [defaultBlock]});
    mock.onGet(`blocks/${blockNumber}`).reply(200, defaultBlock);

    const result = await ethImpl.getBlockTransactionCountByNumber('latest');
    expect(result).equal(blockTransactionCount);
  });

  it('eth_getBlockTransactionCountByNumber with pending tag', async function () {
    // mirror node request mocks
    mock.onGet('blocks?limit=1&order=desc').reply(200, {blocks: [defaultBlock]});
    mock.onGet(`blocks/${blockNumber}`).reply(200, defaultBlock);

    const result = await ethImpl.getBlockTransactionCountByNumber('pending');
    expect(result).equal(blockTransactionCount);
  });

  it('eth_getBlockTransactionCountByNumber with earliest tag', async function () {
    // mirror node request mocks
    mock.onGet(`blocks/0`).reply(200, defaultBlock);

    const result = await ethImpl.getBlockTransactionCountByNumber('earliest');
    expect(result).equal(blockTransactionCount);
  });

  it('eth_getBlockTransactionCountByNumber with hex number', async function () {
    // mirror node request mocks
    mock.onGet(`blocks/3735929054`).reply(200, defaultBlock);

    const result = await ethImpl.getBlockTransactionCountByNumber('0xdeadc0de');
    expect(result).equal(blockTransactionCount);
  });

  it('eth_getBlockTransactionCountByHash with match', async function () {
    // mirror node request mocks
    mock.onGet(`blocks/${blockHash}`).reply(200, defaultBlock);

    const result = await ethImpl.getBlockTransactionCountByHash(blockHash);
    expect(result).equal(blockTransactionCount);
  });

  it('eth_getBlockTransactionCountByHash with no match', async function () {
    // mirror node request mocks
    mock.onGet(`blocks/${blockHash}`).reply(400, {
      '_status': {
        'messages': [
          {
            'message': 'No such block exists'
          }
        ]
      }
    });

    const result = await ethImpl.getBlockTransactionCountByHash(blockHash);
    expect(result).to.equal(null);
  });

  it('eth_getTransactionByBlockNumberAndIndex with match', async function () {
    // mirror node request mocks
    mock.onGet(`contracts/results?block.number=${defaultBlock.number}&transaction.index=${defaultBlock.count}`).reply(200, defaultContractResults);
    mock.onGet(`contracts/${contractAddress1}/results/${contractTimestamp1}`).reply(200, defaultDetailedContractResults);
    
    const result = await ethImpl.getTransactionByBlockNumberAndIndex(defaultBlock.number.toString(), defaultBlock.count);
    expect(result).to.exist;
    if (result == null) return;

    // verify aggregated info
    expect(result.blockHash).equal(blockHashTrimmed);
    expect(result.blockNumber).equal(blockNumberHex);
    expect(result.hash).equal(contractHash1);
    expect(result.to).equal(contractAddress1);
  });

  it('eth_getTransactionByBlockNumberAndIndex with no contract result match', async function () {
    mock.onGet(`contracts/results?block.number=${defaultBlock.number}&transaction.index=${defaultBlock.count}`).reply(400, {
      '_status': {
        'messages': [
          {
            'message': 'No such contract result exists'
          }
        ]
      }
    });

    const result = await ethImpl.getTransactionByBlockNumberAndIndex(defaultBlock.number.toString(), defaultBlock.count);
    expect(result).to.equal(null);
  });

  it('eth_getTransactionByBlockNumberAndIndex with latest tag', async function () {
    // mirror node request mocks
    mock.onGet('blocks?limit=1&order=desc').reply(200, {blocks: [defaultBlock]});
    mock.onGet(`contracts/results?block.number=${defaultBlock.number}&transaction.index=${defaultBlock.count}`).reply(200, defaultContractResults);
    mock.onGet(`contracts/${contractAddress1}/results/${contractTimestamp1}`).reply(200, defaultDetailedContractResults);
    
    const result = await ethImpl.getTransactionByBlockNumberAndIndex('latest', defaultBlock.count);
    expect(result).to.exist;
    if (result == null) return;

    // verify aggregated info
    expect(result.blockHash).equal(blockHashTrimmed);
    expect(result.blockNumber).equal(blockNumberHex);
    expect(result.hash).equal(contractHash1);
    expect(result.to).equal(contractAddress1);
  });

  it('eth_getTransactionByBlockNumberAndIndex with match pending tag', async function () {
    // mirror node request mocks
    mock.onGet('blocks?limit=1&order=desc').reply(200, {blocks: [defaultBlock]});
    mock.onGet(`contracts/results?block.number=${defaultBlock.number}&transaction.index=${defaultBlock.count}`).reply(200, defaultContractResults);
    mock.onGet(`contracts/${contractAddress1}/results/${contractTimestamp1}`).reply(200, defaultDetailedContractResults);
    
    const result = await ethImpl.getTransactionByBlockNumberAndIndex('pending', defaultBlock.count);
    expect(result).to.exist;
    if (result == null) return;

    // verify aggregated info
    expect(result.blockHash).equal(blockHashTrimmed);
    expect(result.blockNumber).equal(blockNumberHex);
    expect(result.hash).equal(contractHash1);
    expect(result.to).equal(contractAddress1);
  });

  it('eth_getTransactionByBlockNumberAndIndex with earliest tag', async function () {
    // mirror node request mocks
    mock.onGet(`contracts/results?block.number=0&transaction.index=${defaultBlock.count}`).reply(200, defaultContractResults);
    mock.onGet(`contracts/${contractAddress1}/results/${contractTimestamp1}`).reply(200, defaultDetailedContractResults);
    
    const result = await ethImpl.getTransactionByBlockNumberAndIndex('earliest', defaultBlock.count);
    expect(result).to.exist;
    if (result == null) return;

    // verify aggregated info
    expect(result.blockHash).equal(blockHashTrimmed);
    expect(result.blockNumber).equal(blockNumberHex);
    expect(result.hash).equal(contractHash1);
    expect(result.to).equal(contractAddress1);
  });

  it('eth_getTransactionByBlockNumberAndIndex with hex number', async function () {
    // mirror node request mocks
    mock.onGet(`contracts/results?block.number=3735929054&transaction.index=${defaultBlock.count}`).reply(200, defaultContractResults);
    mock.onGet(`contracts/${contractAddress1}/results/${contractTimestamp1}`).reply(200, defaultDetailedContractResults);
    
    const result = await ethImpl.getTransactionByBlockNumberAndIndex('0xdeadc0de' +
        '', defaultBlock.count);
    expect(result).to.exist;
    if (result == null) return;

    // verify aggregated info
    expect(result.blockHash).equal(blockHashTrimmed);
    expect(result.blockNumber).equal(blockNumberHex);
    expect(result.hash).equal(contractHash1);
    expect(result.to).equal(contractAddress1);
  });

  it('eth_getTransactionByBlockHashAndIndex with match', async function () {
    // mirror node request mocks
    mock.onGet(`contracts/results?block.hash=${defaultBlock.hash}&transaction.index=${defaultBlock.count}`).reply(200, defaultContractResults);
    mock.onGet(`contracts/${contractAddress1}/results/${contractTimestamp1}`).reply(200, defaultDetailedContractResults);
    const result = await ethImpl.getTransactionByBlockHashAndIndex(defaultBlock.hash, defaultBlock.count);
    expect(result).to.exist;
    if (result == null) return;

    // verify aggregated info
    expect(result.blockHash).equal(blockHashTrimmed);
    expect(result.blockNumber).equal(blockNumberHex);
    expect(result.hash).equal(contractHash1);
    expect(result.to).equal(contractAddress1);
  });

  it('eth_getTransactionByBlockHashAndIndex with no contract result match', async function () {
    // mirror node request mocks
    mock.onGet(`contracts/results?block.hash=${defaultBlock.hash}&transaction.index=${defaultBlock.count}`).reply(400, {
      '_status': {
        'messages': [
          {
            'message': 'No such contract result exists'
          }
        ]
      }
    });

    const result = await ethImpl.getTransactionByBlockNumberAndIndex(defaultBlock.number.toString(), defaultBlock.count);
    expect(result).to.equal(null);
  });

  it('eth_getTransactionByBlockHashAndIndex with no detailed contract result match', async function () {
    mock.onGet(`contracts/results?block.hash=${defaultBlock.hash}&transaction.index=${defaultBlock.count}`).reply(200, defaultContractResults);
    mock.onGet(`contracts/${contractAddress1}/results/${contractTimestamp1}`).reply(400, {
      '_status': {
        'messages': [
          {
            'message': 'No such detailed contract result exists'
          }
        ]
      }
    });

    const result = await ethImpl.getTransactionByBlockNumberAndIndex(defaultBlock.number.toString(), defaultBlock.count);
    expect(result).to.equal(null);
  });
});

describe('Eth', async function () {
  this.timeout(10000);

  const instance = axios.create({
    baseURL: 'https://localhost:5551/api/v1',
    responseType: 'json' as const,
    headers: {
      'Content-Type': 'application/json'
    },
    timeout: 10 * 1000
  });

  // @ts-ignore
  const mock = new MockAdapter(instance, { onNoMatch: "throwException" });
  // @ts-ignore
  const mirrorNodeInstance = new MirrorNodeClient(process.env.MIRROR_NODE_URL, logger.child({ name: `mirror-node` }), instance);
  // @ts-ignore
  const ethImpl = new EthImpl(null, null, mirrorNodeInstance, logger);

  const defaultTxHash = '0x4a563af33c4871b51a8b108aa2fe1dd5280a30dfb7236170ae5e5e7957eb6392';
  const defaultTransaction = {
    "accessList": undefined,
    "blockHash": "0xd693b532a80fed6392b428604171fb32fdbf953728a3a7ecc7d4062b1652c042",
    "blockNumber": 17,
    "chainId": "0x12a",
    "from": "0x0000000000000000000000000000000000001f41",
    "gas": 123,
    "gasPrice": "0x4a817c80",
    "hash": defaultTxHash,
    "input": "0x0707",
    "maxFeePerGas": undefined,
    "maxPriorityFeePerGas": undefined,
    "nonce": 1,
    "r": "0xd693b532a80fed6392b428604171fb32fdbf953728a3a7ecc7d4062b1652c042",
    "s": "0x24e9c602ac800b983b035700a14b23f78a253ab762deab5dc27e3555a750b354",
    "to": "0x0000000000000000000000000000000000001389",
    "transactionIndex": 1,
    "type": 2,
    "v": 1,
    "value": 2000000000
  };

  const defaultReceipt = {
    "blockHash": "0xd693b532a80fed6392b428604171fb32fdbf953728a3a7ecc7d4062b1652c042",
    "blockNumber": "0x11",
    "cumulativeGasUsed": "0x2faf080",
    "effectiveGasPrice": "0xad78ebc5ac620000",
    "from": "0x0000000000000000000000000000000000001f41",
    "to": "0x0000000000000000000000000000000000001389",
    "gasUsed": "0x7b",
    "logs": [{
      "address": "0x0000000000000000000000000000000000001389",
      "bloom": "0x00000000000000000000000000000000000000000000000000000000000000000000000000000000000000000000000000000000000000000000000000000000000000000000000000000000000000000000000000000000000000000000000000000000000000000000000000000000000000000000000000000000000000000000000000000000000000000000000000000000000000000000000000000000000000000000000000000000000000000000000000000000000000000000000000000000000000000000000000000000000000000000000000000000000000000000000000000000000000000000000000000000000000000000000000000000",
      "contract_id": "0.0.5001",
      "data": "0x0123",
      "index": 0,
      "topics": ["0x97c1fc0a6ed5551bc831571325e9bdb365d06803100dc20648640ba24ce69750"]
    }],
    "logsBloom": "0x00000000000000000000000000000000000000000000000000000000000000000000000000000000000000000000000000000000000000000000000000000000000000000000000000000000000000000000000000000000000000000000000000000000000000000000000000000000000000000000000000000000000000000000000000000000000000000000000000000000000000000000000000000000000000000000000000000000000000000000000000000000000000000000000000000000000000000000000000000000000000000000000000000000000000000000000000000000000000000000000000000000000000000000000000000000",
    "status": "0x1",
    "transactionHash": "0x4a563af33c4871b51a8b108aa2fe1dd5280a30dfb7236170ae5e5e7957eb6392",
    "transactionIndex": "0x1",
    "contractAddress": "0x0000000000000000000000000000000000001b59",
    "root": undefined
  };

  const defaultDetailedContractResultByHash = {
    "amount": 2000000000,
    "bloom":
        "0x00000000000000000000000000000000000000000000000000000000000000000000000000000000000000000000000000000000000000000000000000000000000000000000000000000000000000000000000000000000000000000000000000000000000000000000000000000000000000000000000000000000000000000000000000000000000000000000000000000000000000000000000000000000000000000000000000000000000000000000000000000000000000000000000000000000000000000000000000000000000000000000000000000000000000000000000000000000000000000000000000000000000000000000000000000000",
    "call_result": "0x0606",
    "contract_id": "0.0.5001",
    "created_contract_ids": ["0.0.7001"],
    "error_message": null,
    "from": "0x0000000000000000000000000000000000001f41",
    "function_parameters": "0x0707",
    "gas_limit": 1000000,
    "gas_used": 123,
    "timestamp": "167654.000123456",
    "to": "0x0000000000000000000000000000000000001389",
    "block_hash": "0xd693b532a80fed6392b428604171fb32fdbf953728a3a7ecc7d4062b1652c042000102030405060708090a0b0c0d0e0f",
    "block_number": 17,
    "logs": [{
      "address": "0x0000000000000000000000000000000000001389",
      "bloom": "0x00000000000000000000000000000000000000000000000000000000000000000000000000000000000000000000000000000000000000000000000000000000000000000000000000000000000000000000000000000000000000000000000000000000000000000000000000000000000000000000000000000000000000000000000000000000000000000000000000000000000000000000000000000000000000000000000000000000000000000000000000000000000000000000000000000000000000000000000000000000000000000000000000000000000000000000000000000000000000000000000000000000000000000000000000000000",
      "contract_id": "0.0.5001",
      "data": "0x0123",
      "index": 0,
      "topics": ["0x97c1fc0a6ed5551bc831571325e9bdb365d06803100dc20648640ba24ce69750"]
    }],
    "result": "SUCCESS",
    "transaction_index": 1,
    "hash": "0x4a563af33c4871b51a8b108aa2fe1dd5280a30dfb7236170ae5e5e7957eb6392",
    "state_changes": [{
      "address": "0x0000000000000000000000000000000000001389",
      "contract_id": "0.0.5001",
      "slot": "0x0000000000000000000000000000000000000000000000000000000000000101",
      "value_read": "0x97c1fc0a6ed5551bc831571325e9bdb365d06803100dc20648640ba24ce69750",
      "value_written": "0x8c5be1e5ebec7d5bd14f71427d1e84f3dd0314c0f7b2291e5b200ac8c7c3b925"
    }],
    "status": "0x1",
    "access_list": "0x",
    "block_gas_used": 50000000,
    "chain_id": "0x12a",
    "gas_price": "0x4a817c80",
    "max_fee_per_gas": "0x",
    "max_priority_fee_per_gas": "0x",
    "r": "0xd693b532a80fed6392b428604171fb32fdbf953728a3a7ecc7d4062b1652c042",
    "s": "0x24e9c602ac800b983b035700a14b23f78a253ab762deab5dc27e3555a750b354",
    "type": 2,
    "v": 1,
    "nonce": 1
  };

  this.afterEach(() => {
    mock.resetHandlers();
  });


  it('should execute "eth_chainId"', async function () {
    const chainId = await Relay.eth().chainId();

    expect(chainId).to.be.equal(`0x${process.env.CHAIN_ID}`);
  });

  it('should execute "eth_accounts"', async function () {
    const accounts = await Relay.eth().accounts();

    expect(accounts).to.be.an('Array');
    expect(accounts.length).to.be.equal(0);
  });

  it('should execute "eth_getUncleByBlockHashAndIndex"', async function () {
    const result = await Relay.eth().getUncleByBlockHashAndIndex();
    expect(result).to.be.null;
  });

  it('should execute "eth_getUncleByBlockNumberAndIndex"', async function () {
    const result = await Relay.eth().getUncleByBlockNumberAndIndex();
    expect(result).to.be.null;
  });

  it('should execute "eth_getUncleCountByBlockHash"', async function () {
    const result = await Relay.eth().getUncleCountByBlockHash();
    expect(result).to.eq('0x0');
  });

  it('should execute "eth_getUncleCountByBlockNumber"', async function () {
    const result = await Relay.eth().getUncleCountByBlockNumber();
    expect(result).to.eq('0x0');
  });

  it('should execute "eth_hashrate"', async function () {
    const result = await Relay.eth().hashrate();
    expect(result).to.eq('0x0');
  });

  it('should execute "eth_mining"', async function () {
    const result = await Relay.eth().mining();
    expect(result).to.eq(false);
  });

  it('should execute "eth_submitWork"', async function () {
    const result = await Relay.eth().submitWork();
    expect(result).to.eq(false);
  });

  it('should execute "eth_syncing"', async function () {
    const result = await Relay.eth().syncing();
    expect(result).to.eq(false);
  });

  describe('eth_getTransactionReceipt', async function () {
    it('returns `null` for non-existent hash', async function () {
      const txHash = '0x0000000000000000000000000000000000000000000000000000000000000001';
      const txId = cache.get(txHash);
      expect(txId).to.not.exist;
      const receipt = await Relay.eth().getTransactionReceipt(txHash);
      expect(receipt).to.be.null;
    });

    it('executes correctly', async function () {
      // mirror node request mocks
      mock.onGet(`contracts/results/${defaultTxHash}`).reply(200, defaultDetailedContractResultByHash);
      const receipt = await ethImpl.getTransactionReceipt(defaultTxHash);

      // Assert the data format
      expect(receipt).to.exist;
      if (receipt == null) return;
      
      expect(validateHash(receipt.transactionHash, 64)).to.eq(true);
      expect(validateHash(receipt.blockHash, 64)).to.eq(true);
      expect(validateHash(receipt.from, 40)).to.eq(true);
      if (receipt.contractAddress) {
        expect(validateHash(receipt.contractAddress, 40)).to.eq(true);
      }
      if (receipt.to) {
        expect(validateHash(receipt.to, 40)).to.eq(true);
      }
      expect(validateHash(receipt.logsBloom, 512)).to.eq(true);
      if (receipt.root) {
        expect(validateHash(receipt.root, 64)).to.eq(true);
      }

      expect(receipt.transactionHash).to.exist;
      expect(receipt.transactionHash).to.eq(defaultReceipt.transactionHash);
      expect(receipt.transactionIndex).to.exist;
      expect(receipt.blockHash).to.eq(defaultReceipt.blockHash);
      expect(receipt.blockNumber).to.eq(defaultReceipt.blockNumber);
      expect(receipt.from).to.eq(defaultReceipt.from);
      expect(receipt.to).to.eq(defaultReceipt.to);
      expect(receipt.cumulativeGasUsed).to.eq(defaultReceipt.cumulativeGasUsed);
      expect(receipt.gasUsed).to.eq(defaultReceipt.gasUsed);
      expect(receipt.contractAddress).to.eq(defaultReceipt.contractAddress);
      expect(receipt.logs).to.deep.eq(defaultReceipt.logs);
      expect(receipt.logsBloom).to.eq(defaultReceipt.logsBloom);
      expect(receipt.root).to.eq(defaultReceipt.root);
      expect(receipt.status).to.eq(defaultReceipt.status);
      expect(receipt.effectiveGasPrice).to.eq(defaultReceipt.effectiveGasPrice);
    });
  });

  describe('eth_getTransactionByHash', async function () {
    it('returns `null` for non-existing hash', async function () {
      // mirror node request mocks
      mock.onGet(`contracts/results/${defaultTxHash}`).reply(404, {
        '_status': {
          'messages': [
            {
              'message': 'No correlating transaction'
            }
          ]
        }
      });

      const result = await ethImpl.getTransactionByHash('0x4444444444444444444444444444444444444444444444444444444444444444');
      expect(result).to.equal(null);
    });

    it('returns correct transaction for existing hash', async function () {
      // mirror node request mocks
      mock.onGet(`contracts/results/${defaultTxHash}`).reply(200, defaultDetailedContractResultByHash);
      const result = await ethImpl.getTransactionByHash(defaultTxHash);

      expect(result).to.exist;
      if (result == null) return;
      
      expect(result.accessList).to.eq(defaultTransaction.accessList);
      expect(result.blockHash).to.eq(defaultTransaction.blockHash);
      expect(result.blockNumber).to.eq(`0x${defaultTransaction.blockNumber.toString(16)}`);
      expect(result.chainId).to.eq(defaultTransaction.chainId);
      expect(result.from).to.eq(defaultTransaction.from);
      expect(result.gas).to.eq(defaultTransaction.gas);
      expect(result.gasPrice).to.eq(defaultTransaction.gasPrice);
      expect(result.hash).to.eq(defaultTransaction.hash);
      expect(result.input).to.eq(defaultTransaction.input);
      expect(result.maxFeePerGas).to.eq(defaultTransaction.maxFeePerGas);
      expect(result.maxPriorityFeePerGas).to.eq(defaultTransaction.maxPriorityFeePerGas);
      expect(result.nonce).to.eq(defaultTransaction.nonce);
      expect(result.r).to.eq(defaultTransaction.r);
      expect(result.s).to.eq(defaultTransaction.s);
      expect(result.to).to.eq(defaultTransaction.to);
      expect(result.transactionIndex).to.eq(defaultTransaction.transactionIndex);
      expect(result.type).to.eq(defaultTransaction.type);
      expect(result.v).to.eq(defaultTransaction.v);
      expect(result.value).to.eq(defaultTransaction.value);
    });

    it('returns correct transaction for existing hash w no sigs', async function () {
      // mirror node request mocks
      const detailedResultsWithNullNullableValues = {
        ...defaultDetailedContractResultByHash,
        r: null,
        s: null
      };

      mock.onGet(`contracts/results/${defaultTxHash}`).reply(200, detailedResultsWithNullNullableValues);
      const result = await ethImpl.getTransactionByHash(defaultTxHash);

      expect(result).to.exist;
      expect(result.accessList).to.eq(defaultTransaction.accessList);
      expect(result.blockHash).to.eq(defaultTransaction.blockHash);
      expect(result.blockNumber).to.eq(`0x${defaultTransaction.blockNumber.toString(16)}`);
      expect(result.chainId).to.eq(defaultTransaction.chainId);
      expect(result.from).to.eq(defaultTransaction.from);
      expect(result.gas).to.eq(defaultTransaction.gas);
      expect(result.gasPrice).to.eq(defaultTransaction.gasPrice);
      expect(result.hash).to.eq(defaultTransaction.hash);
      expect(result.input).to.eq(defaultTransaction.input);
      expect(result.maxFeePerGas).to.eq(defaultTransaction.maxFeePerGas);
      expect(result.maxPriorityFeePerGas).to.eq(defaultTransaction.maxPriorityFeePerGas);
      expect(result.nonce).to.eq(defaultTransaction.nonce);
      expect(result.r).to.be.null;
      expect(result.s).to.be.null;
      expect(result.to).to.eq(defaultTransaction.to);
      expect(result.transactionIndex).to.eq(defaultTransaction.transactionIndex);
      expect(result.type).to.eq(defaultTransaction.type);
      expect(result.v).to.eq(defaultTransaction.v);
      expect(result.value).to.eq(defaultTransaction.value);
    });
  });
});<|MERGE_RESOLUTION|>--- conflicted
+++ resolved
@@ -235,7 +235,7 @@
     mock.onGet(`contracts/results?timestamp=gte:${defaultBlock.timestamp.from}&timestamp=lte:${defaultBlock.timestamp.to}`).reply(200, defaultContractResults);
     mock.onGet(`contracts/${contractAddress1}/results/${contractTimestamp1}`).reply(200, defaultDetailedContractResults);
     mock.onGet(`contracts/${contractAddress2}/results/${contractTimestamp2}`).reply(200, defaultDetailedContractResults);
-    const result = await ethImpl.getBlockByNumber(blockNumber, false);
+    const result = await ethImpl.getBlockByNumber(EthImpl.numberTo0x(blockNumber), false);
     expect(result).to.exist;
     if (result == null) return;
 
@@ -245,48 +245,10 @@
     expect(result.gasLimit).equal(maxGasLimitHex);
     expect(result.number).equal(blockNumberHex);
     expect(result.parentHash).equal(blockHashPreviousTrimmed);
-<<<<<<< HEAD
     expect(result.timestamp).equal(firstTransactionTimestampSecondsHex);
-=======
-    expect(result.timestamp).equal(firstTransactionTimestampSeconds);
     expect(result.transactions.length).equal(2);
     expect((result.transactions[0] as string)).equal(contractHash1);
     expect((result.transactions[1] as string)).equal(contractHash1);
-
-    // verify expected constants
-    expect(result.baseFeePerGas).equal(0);
-    expect(result.difficulty).equal(EthImpl.zeroHex);
-    expect(result.extraData).equal(EthImpl.emptyHex);
-    expect(result.miner).equal(EthImpl.emptyHex);
-    expect(result.mixHash).equal(EthImpl.emptyHex);
-    expect(result.nonce).equal(EthImpl.emptyHex);
-    expect(result.receiptsRoot).equal(EthImpl.emptyHex);
-    expect(result.sha3Uncles).equal(EthImpl.emptyArrayHex);
-    expect(result.stateRoot).equal(EthImpl.emptyHex);
-    expect(result.totalDifficulty).equal(EthImpl.zeroHex);
-    expect(result.uncles).to.deep.equal([]);
-  });
-
-  it('eth_getBlockByNumber with match and details', async function () {
-    // mirror node request mocks
-    mock.onGet(`blocks/${blockNumber}`).reply(200, defaultBlock);
-    mock.onGet(`contracts/results?timestamp=gte:${defaultBlock.timestamp.from}&timestamp=lte:${defaultBlock.timestamp.to}`).reply(200, defaultContractResults);
-    mock.onGet(`contracts/${contractAddress1}/results/${contractTimestamp1}`).reply(200, defaultDetailedContractResultsWithNullNullableValues);
-    mock.onGet(`contracts/${contractAddress2}/results/${contractTimestamp2}`).reply(200, defaultDetailedContractResultsWithNullNullableValues);
-    const result = await ethImpl.getBlockByNumber(blockNumber, true);
-    expect(result).to.exist;
-
-    // verify aggregated info
-    expect(result.hash).equal(blockHashTrimmed);
-    expect(result.gasUsed).equal(totalGasUsed);
-    expect(result.gasLimit).equal(maxGasLimit);
-    expect(result.number).equal(blockNumber);
-    expect(result.parentHash).equal(blockHashPreviousTrimmed);
-    expect(result.timestamp).equal(firstTransactionTimestampSeconds);
-    expect(result.transactions.length).equal(2);
-    expect((result.transactions[0] as Transaction).hash).equal(contractHash1);
-    expect((result.transactions[1] as Transaction).hash).equal(contractHash1);
->>>>>>> 5ed0361d
 
     // verify expected constants
     expect(result.baseFeePerGas).equal(EthImpl.zeroHex);
@@ -302,91 +264,26 @@
     expect(result.uncles).to.deep.equal([]);
   });
 
-  it('eth_getBlockByNumber with no match', async function () {
-    mock.onGet(`blocks/${blockNumber}`).reply(400, {
-      '_status': {
-        'messages': [
-          {
-            'message': 'No such block exists'
-          }
-        ]
-      }
-    });
-
-    const result = await ethImpl.getBlockByNumber(blockNumber.toString(), false);
-    expect(result).to.equal(null);
-  });
-
-  it('eth_getBlockByNumber with latest tag', async function() {
-    mock.onGet('blocks?limit=1&order=desc').reply(200, {blocks: [defaultBlock]});
+  it('eth_getBlockByNumber with match and details', async function () {
+    // mirror node request mocks
     mock.onGet(`blocks/${blockNumber}`).reply(200, defaultBlock);
     mock.onGet(`contracts/results?timestamp=gte:${defaultBlock.timestamp.from}&timestamp=lte:${defaultBlock.timestamp.to}`).reply(200, defaultContractResults);
-    const result = await ethImpl.getBlockByNumber('latest', false);
-    expect(result).to.exist;
-    if (result == null) return;
-
-    expect(result.number).equal(blockNumberHex);
-  });
-  
-  it('eth_getBlockByNumber with pending tag', async function() {
-    mock.onGet('blocks?limit=1&order=desc').reply(200, {blocks: [defaultBlock]});
-    mock.onGet(`blocks/${blockNumber}`).reply(200, defaultBlock);
-    mock.onGet(`contracts/results?timestamp=gte:${defaultBlock.timestamp.from}&timestamp=lte:${defaultBlock.timestamp.to}`).reply(200, defaultContractResults);
-
-    const result = await ethImpl.getBlockByNumber('pending', false);
-    expect(result).to.exist;
-    if (result == null) return;
-
-    expect(result.number).equal(blockNumberHex);
-  });
-  
-  it('eth_getBlockByNumber with earliest tag', async function() {
-    mock.onGet(`blocks/0`).reply(200, defaultBlock);
-    mock.onGet(`contracts/results?timestamp=gte:${defaultBlock.timestamp.from}&timestamp=lte:${defaultBlock.timestamp.to}`).reply(200, defaultContractResults);
-
-    const result = await ethImpl.getBlockByNumber('earliest', false);
-    expect(result).to.exist;
-    if (result == null) return;
-
-    expect(result.number).equal(blockNumberHex);
-  });
-  
-  it('eth_getBlockByNumber with hex number', async function() {
-    mock.onGet(`blocks/3735929054`).reply(200, defaultBlock);
-    mock.onGet(`contracts/results?timestamp=gte:${defaultBlock.timestamp.from}&timestamp=lte:${defaultBlock.timestamp.to}`).reply(200, defaultContractResults);
-
-    const result = await ethImpl.getBlockByNumber('0xdeadc0de', false);
-    expect(result).to.exist;
-    if (result == null) return;
-
-    expect(result.number).equal(blockNumberHex);
-  });
-  
-  it('eth_getBlockByHash with match', async function () {
-    // mirror node request mocks
-    mock.onGet(`blocks/${blockHash}`).reply(200, defaultBlock);
-    mock.onGet(`contracts/results?timestamp=gte:${defaultBlock.timestamp.from}&timestamp=lte:${defaultBlock.timestamp.to}`).reply(200, defaultContractResults);
-    mock.onGet(`contracts/${contractAddress1}/results/${contractTimestamp1}`).reply(200, defaultDetailedContractResults);
-    mock.onGet(`contracts/${contractAddress2}/results/${contractTimestamp2}`).reply(200, defaultDetailedContractResults);
-
-    const result = await ethImpl.getBlockByHash(blockHash, false);
-    expect(result).to.exist;
-    if (result == null) return;
-    
+    mock.onGet(`contracts/${contractAddress1}/results/${contractTimestamp1}`).reply(200, defaultDetailedContractResultsWithNullNullableValues);
+    mock.onGet(`contracts/${contractAddress2}/results/${contractTimestamp2}`).reply(200, defaultDetailedContractResultsWithNullNullableValues);
+    const result = await ethImpl.getBlockByNumber(EthImpl.numberTo0x(blockNumber), true);
+    expect(result).to.exist;
+    if (result == null) return;
+
     // verify aggregated info
     expect(result.hash).equal(blockHashTrimmed);
     expect(result.gasUsed).equal(totalGasUsed);
     expect(result.gasLimit).equal(maxGasLimitHex);
     expect(result.number).equal(blockNumberHex);
     expect(result.parentHash).equal(blockHashPreviousTrimmed);
-<<<<<<< HEAD
     expect(result.timestamp).equal(firstTransactionTimestampSecondsHex);
-=======
-    expect(result.timestamp).equal(firstTransactionTimestampSeconds);
     expect(result.transactions.length).equal(2);
-    expect((result.transactions[0] as string)).equal(contractHash1);
-    expect((result.transactions[1] as string)).equal(contractHash1);
->>>>>>> 5ed0361d
+    expect((result.transactions[0] as Transaction).hash).equal(contractHash1);
+    expect((result.transactions[1] as Transaction).hash).equal(contractHash1);
 
     // verify expected constants
     expect(result.baseFeePerGas).equal(EthImpl.zeroHex);
@@ -402,6 +299,102 @@
     expect(result.uncles).to.deep.equal([]);
   });
 
+  it('eth_getBlockByNumber with no match', async function () {
+    mock.onGet(`blocks/${blockNumber}`).reply(400, {
+      '_status': {
+        'messages': [
+          {
+            'message': 'No such block exists'
+          }
+        ]
+      }
+    });
+
+    const result = await ethImpl.getBlockByNumber(blockNumber.toString(), false);
+    expect(result).to.equal(null);
+  });
+
+  it('eth_getBlockByNumber with latest tag', async function() {
+    mock.onGet('blocks?limit=1&order=desc').reply(200, {blocks: [defaultBlock]});
+    mock.onGet(`blocks/${blockNumber}`).reply(200, defaultBlock);
+    mock.onGet(`contracts/results?timestamp=gte:${defaultBlock.timestamp.from}&timestamp=lte:${defaultBlock.timestamp.to}`).reply(200, defaultContractResults);
+    const result = await ethImpl.getBlockByNumber('latest', false);
+    expect(result).to.exist;
+    if (result == null) return;
+
+    expect(result.number).equal(blockNumberHex);
+  });
+  
+  it('eth_getBlockByNumber with pending tag', async function() {
+    mock.onGet('blocks?limit=1&order=desc').reply(200, {blocks: [defaultBlock]});
+    mock.onGet(`blocks/${blockNumber}`).reply(200, defaultBlock);
+    mock.onGet(`contracts/results?timestamp=gte:${defaultBlock.timestamp.from}&timestamp=lte:${defaultBlock.timestamp.to}`).reply(200, defaultContractResults);
+
+    const result = await ethImpl.getBlockByNumber('pending', false);
+    expect(result).to.exist;
+    if (result == null) return;
+
+    expect(result.number).equal(blockNumberHex);
+  });
+  
+  it('eth_getBlockByNumber with earliest tag', async function() {
+    mock.onGet(`blocks/0`).reply(200, defaultBlock);
+    mock.onGet(`contracts/results?timestamp=gte:${defaultBlock.timestamp.from}&timestamp=lte:${defaultBlock.timestamp.to}`).reply(200, defaultContractResults);
+
+    const result = await ethImpl.getBlockByNumber('earliest', false);
+    expect(result).to.exist;
+    if (result == null) return;
+
+    expect(result.number).equal(blockNumberHex);
+  });
+  
+  it('eth_getBlockByNumber with hex number', async function() {
+    mock.onGet(`blocks/3735929054`).reply(200, defaultBlock);
+    mock.onGet(`contracts/results?timestamp=gte:${defaultBlock.timestamp.from}&timestamp=lte:${defaultBlock.timestamp.to}`).reply(200, defaultContractResults);
+
+    const result = await ethImpl.getBlockByNumber('0xdeadc0de', false);
+    expect(result).to.exist;
+    if (result == null) return;
+
+    expect(result.number).equal(blockNumberHex);
+  });
+  
+  it('eth_getBlockByHash with match', async function () {
+    // mirror node request mocks
+    mock.onGet(`blocks/${blockHash}`).reply(200, defaultBlock);
+    mock.onGet(`contracts/results?timestamp=gte:${defaultBlock.timestamp.from}&timestamp=lte:${defaultBlock.timestamp.to}`).reply(200, defaultContractResults);
+    mock.onGet(`contracts/${contractAddress1}/results/${contractTimestamp1}`).reply(200, defaultDetailedContractResults);
+    mock.onGet(`contracts/${contractAddress2}/results/${contractTimestamp2}`).reply(200, defaultDetailedContractResults);
+
+    const result = await ethImpl.getBlockByHash(blockHash, false);
+    expect(result).to.exist;
+    if (result == null) return;
+    
+    // verify aggregated info
+    expect(result.hash).equal(blockHashTrimmed);
+    expect(result.gasUsed).equal(totalGasUsed);
+    expect(result.gasLimit).equal(maxGasLimitHex);
+    expect(result.number).equal(blockNumberHex);
+    expect(result.parentHash).equal(blockHashPreviousTrimmed);
+    expect(result.timestamp).equal(firstTransactionTimestampSecondsHex);
+    expect(result.transactions.length).equal(2);
+    expect((result.transactions[0] as string)).equal(contractHash1);
+    expect((result.transactions[1] as string)).equal(contractHash1);
+
+    // verify expected constants
+    expect(result.baseFeePerGas).equal(EthImpl.zeroHex);
+    expect(result.difficulty).equal(EthImpl.zeroHex);
+    expect(result.extraData).equal(EthImpl.emptyHex);
+    expect(result.miner).equal(EthImpl.zeroAddressHex);
+    expect(result.mixHash).equal(EthImpl.emptyArrayHex);
+    expect(result.nonce).equal(EthImpl.zeroHex);
+    expect(result.receiptsRoot).equal(EthImpl.emptyArrayHex);
+    expect(result.sha3Uncles).equal(EthImpl.emptyArrayHex);
+    expect(result.stateRoot).equal(EthImpl.emptyArrayHex);
+    expect(result.totalDifficulty).equal(EthImpl.zeroHex);
+    expect(result.uncles).to.deep.equal([]);
+  });
+
   it('eth_getBlockByHash with match and details', async function () {
     // mirror node request mocks
     mock.onGet(`blocks/${blockHash}`).reply(200, defaultBlock);
@@ -411,29 +404,29 @@
 
     const result = await ethImpl.getBlockByHash(blockHash, true);
     expect(result).to.exist;
+    if (result == null) return;
 
     // verify aggregated info
     expect(result.hash).equal(blockHashTrimmed);
     expect(result.gasUsed).equal(totalGasUsed);
-    expect(result.gasLimit).equal(maxGasLimit);
-    expect(result.number).equal(blockNumber);
+    expect(result.gasLimit).equal(maxGasLimitHex);
+    expect(result.number).equal(blockNumberHex);
     expect(result.parentHash).equal(blockHashPreviousTrimmed);
-    expect(result.timestamp).equal(firstTransactionTimestampSeconds);
+    expect(result.timestamp).equal(firstTransactionTimestampSecondsHex);
     expect(result.transactions.length).equal(2);
     expect((result.transactions[0] as Transaction).hash).equal(contractHash1);
     expect((result.transactions[1] as Transaction).hash).equal(contractHash1);
 
     // verify expected constants
-    expect(result.baseFeePerGas).equal(0);
+    expect(result.baseFeePerGas).equal(EthImpl.zeroHex);
     expect(result.difficulty).equal(EthImpl.zeroHex);
     expect(result.extraData).equal(EthImpl.emptyHex);
-    expect(result.miner).equal(EthImpl.emptyHex);
-    expect(result.mixHash).equal(EthImpl.emptyHex);
-    expect(result.nonce).equal(EthImpl.emptyHex);
-    expect(result.receiptsRoot).equal(EthImpl.emptyHex);
+    expect(result.miner).equal(EthImpl.zeroAddressHex);
+    expect(result.mixHash).equal(EthImpl.emptyArrayHex);
+    expect(result.nonce).equal(EthImpl.zeroHex);
+    expect(result.receiptsRoot).equal(EthImpl.emptyArrayHex);
     expect(result.sha3Uncles).equal(EthImpl.emptyArrayHex);
-    expect(result.sha3Uncles).equal(EthImpl.emptyArrayHex);
-    expect(result.stateRoot).equal(EthImpl.emptyHex);
+    expect(result.stateRoot).equal(EthImpl.emptyArrayHex);
     expect(result.totalDifficulty).equal(EthImpl.zeroHex);
     expect(result.uncles).to.deep.equal([]);
   });
@@ -959,6 +952,7 @@
 
       mock.onGet(`contracts/results/${defaultTxHash}`).reply(200, detailedResultsWithNullNullableValues);
       const result = await ethImpl.getTransactionByHash(defaultTxHash);
+      if (result == null) return;
 
       expect(result).to.exist;
       expect(result.accessList).to.eq(defaultTransaction.accessList);
