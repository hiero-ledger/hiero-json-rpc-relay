--- conflicted
+++ resolved
@@ -26,11 +26,6 @@
 dotenv.config({ path: path.resolve(__dirname, '../test.env') });
 import { RelayImpl } from '@hashgraph/json-rpc-relay';
 import { EthImpl } from '../../src/lib/eth';
-<<<<<<< HEAD
-import axios from 'axios';
-import MockAdapter from 'axios-mock-adapter';
-=======
->>>>>>> a55be1ac
 import { MirrorNodeClient } from '../../src/lib/clients/mirrorNodeClient';
 
 const cache = require('js-cache');
@@ -53,12 +48,8 @@
 
 describe('Eth calls using MirrorNode', async function () {
   this.timeout(10000);
-<<<<<<< HEAD
-  
-=======
 
   // mock axios
->>>>>>> a55be1ac
   const instance = axios.create({
     baseURL: 'https://localhost:5551/api/v1',
     responseType: 'json' as const,
@@ -72,16 +63,6 @@
   const mirrorNodeInstance = new MirrorNodeClient(process.env.MIRROR_NODE_URL, logger.child({ name: `mirror-node` }), instance);
   const ethImpl = new EthImpl(null, null, mirrorNodeInstance, logger, '0x12a');
 
-<<<<<<< HEAD
-  const blockHash = '0x3c08bbbee74d287b1dcd3f0ca6d1d2cb92c90883c4acf9747de9f3f3162ad25b999fc7e86699f60f2a3fb3ed9a646c6b';
-  const blockNumber = 3;
-  const defaultBlock = {
-    'count': 3,
-    'hapi_version': '0.27.0',
-    'hash': `${blockHash}`,
-    'name': '2022-05-03T06_46_26.060890949Z.rcd',
-    'number': `${blockNumber}`,
-=======
   const blockHashTrimmed = '0x3c08bbbee74d287b1dcd3f0ca6d1d2cb92c90883c4acf9747de9f3f3162ad25b';
   const blockHash = `${blockHashTrimmed}999fc7e86699f60f2a3fb3ed9a646c6b`;  
   const blockHashPreviousTrimmed = '0xf7d6481f659c866c35391ee230c374f163642ebf13a5e604e04a95a9ca48a298';
@@ -103,7 +84,6 @@
     'hash': blockHash,
     'name': '2022-05-03T06_46_26.060890949Z.rcd',
     'number': blockNumber,
->>>>>>> a55be1ac
     'previous_hash': '0xf7d6481f659c866c35391ee230c374f163642ebf13a5e604e04a95a9ca48a298dc2dfa10f51bcbaab8ae23bc6d662a0b',
     'size': null,
     'timestamp': {
@@ -112,43 +92,6 @@
     }
   };
 
-<<<<<<< HEAD
-  const defaultContractResults = {
-    "results": [
-      {
-        "amount": 1,
-        "bloom": "0x00000000000000000000000000000000000000000000000000000000000000000000000000000000000000000000000000000000000000000000000000000000000000000000000000000000000000000000000000000000000000000000000000000000000000000000000000000000000000000000000000000000000000000000000000000000000000000000000000000000000000000000000000000000000000000000000000000000000000000000000000000000000000000000000000000000000000000000000000000000000000000000000000000000000000000000000000000000000000000000000000000000000000000000000000000000",
-        "call_result": "0x6080604052600436106100385760003560e01c80632b6adf431461003c5780633d99e80d1461010f5780634bfdab701461015257610038565b5b5b005b61010d600480360360408110156100535760006000fd5b81019080803563ffffffff169060200190929190803590602001906401000000008111156100815760006000fd5b8201836020820111156100945760006000fd5b803590602001918460018302840111640100000000831117156100b75760006000fd5b91908080601f016020809104026020016040519081016040528093929190818152602001838380828437600081840152601f19601f8201169050808301925050505050505090909192909091929050505061018a565b005b34801561011c5760006000fd5b50610150600480360360208110156101345760006000fd5b81019080803563ffffffff169060200190929190505050610292565b005b34801561015f5760006000fd5b506101686102b7565b604051808263ffffffff1663ffffffff16815260200191505060405180910390f35b60008263ffffffff166effffffffffffffffffffffffffffff1690508073ffffffffffffffffffffffffffffffffffffffff166108fc60019081150290604051600060405180830381858888f193505050501580156101ee573d600060003e3d6000fd5b507f930f628a0950173c55b8f7d31636aa82e481f09d70191adc38b8c8cd186a0ad7826040518080602001828103825283818151815260200191508051906020019080838360005b838110156102525780820151818401525b602081019050610236565b50505050905090810190601f16801561027f5780820380516001836020036101000a031916815260200191505b509250505060405180910390a1505b5050565b80600060006101000a81548163ffffffff021916908363ffffffff1602179055505b50565b6000600060009054906101000a900463ffffffff1690506102d3565b9056fea265627a7a723158201b51cf608b8b7e2c5d36bd8733f2213b669e5d1cfa53b67f52a7e878d1d7bb0164736f6c634300050b0032",
-        "contract_id": "0.0.1375",
-        "created_contract_ids": ["0.0.1375"],
-        "error_message": null,
-        "from": "0x0000000000000000000000000000000000000557",
-        "function_parameters": "0x",
-        "gas_limit": 250000,
-        "gas_used": 200000,
-        "timestamp": "1653077547.983983199",
-        "to": "0x000000000000000000000000000000000000055f"
-      },
-      {
-        "amount": 0,
-        "bloom": "0x00000000000000000000000000000000000000000000000000000000000000040000000000000000000001000000002000000000000000000000000000000000000000000000000000000000000000000000000000000000000000000000000000000000000000000000000200000000000000000000000000000000000000000000000000000000000000000000000000000000000000000000000000000000000000000000000000000000000000000000000000000000000000000800000000000000000000000000000000000000000000000000000000000000000000000000000000000002000000000000000000000000000000000000000000000000",
-        "call_result": "0x",
-        "contract_id": "0.0.1374",
-        "created_contract_ids": [],
-        "error_message": null,
-        "from": "0x0000000000000000000000000000000000000557",
-        "function_parameters": "0x2b6adf430000000000000000000000000000000000000000000000000000000000000002000000000000000000000000000000000000000000000000000000000000004000000000000000000000000000000000000000000000000000000000000000084865792c204d6121000000000000000000000000000000000000000000000000",
-        "gas_limit": 100000,
-        "gas_used": 80000,
-        "timestamp": "1653077542.701408897",
-        "to": "0x000000000000000000000000000000000000055e"
-      }
-    ],
-    "links": {
-      "next": "/api/v1/contracts/results?limit=2&timestamp=lt:1653077542.701408897"
-    }
-  };
-=======
 
   const defaultContractResults = {
     'results': [
@@ -242,7 +185,6 @@
     'v': 1
   };
 
->>>>>>> a55be1ac
   const results = defaultContractResults.results;
   const totalGasUsed = results[0].gas_used + results[1].gas_used;
 
@@ -250,8 +192,6 @@
     mock.resetHandlers();
   });
 
-<<<<<<< HEAD
-=======
   it('"eth_blockNumber" should return the latest block number', async function () {
     mock.onGet('blocks?limit=1&order=desc').reply(200, {
       blocks: [defaultBlock]
@@ -277,22 +217,12 @@
     }
   });
 
->>>>>>> a55be1ac
   it('eth_getBlockByNumber with match', async function () {
     // mirror node request mocks
     mock.onGet(`blocks/${blockNumber}`).reply(200, defaultBlock);
     mock.onGet(`contracts/results?timestamp=gte:${defaultBlock.timestamp.from}&timestamp=lte:${defaultBlock.timestamp.to}`).reply(200, defaultContractResults);
     const result = await ethImpl.getBlockByNumber(blockNumber, false);
     expect(result).to.exist;
-<<<<<<< HEAD
-    expect(result.hash).equal(blockHash);
-    expect(result.number).equal(blockNumber.toString());
-    expect(result.gasUsed).equal(totalGasUsed);
-  });
-
-  it('eth_getBlockByNumber with no match', async function () {
-    mock.onGet(`blocks/${blockNumber}`).reply(200, {
-=======
 
     // verify aggregated info
     expect(result.hash).equal(blockHashTrimmed);
@@ -318,7 +248,6 @@
 
   it('eth_getBlockByNumber with no match', async function () {
     mock.onGet(`blocks/${blockNumber}`).reply(400, {
->>>>>>> a55be1ac
       '_status': {
         'messages': [
           {
@@ -339,12 +268,6 @@
 
     const result = await ethImpl.getBlockByHash(blockHash, false);
     expect(result).to.exist;
-<<<<<<< HEAD
-    expect(result.extraData).equal('0x');
-    expect(result.hash).equal(blockHash);
-    expect(result.number).equal(blockNumber.toString());
-    expect(result.gasUsed).equal(totalGasUsed);
-=======
 
     // verify aggregated info
     expect(result.hash).equal(blockHashTrimmed);
@@ -366,16 +289,11 @@
     expect(result.stateRoot).equal(EthImpl.emptyHex);
     expect(result.totalDifficulty).equal(EthImpl.zeroHex);
     expect(result.uncles).to.deep.equal([]);
->>>>>>> a55be1ac
   });
 
   it('eth_getBlockByHash with no match', async function () {
     // mirror node request mocks
-<<<<<<< HEAD
-    mock.onGet(`blocks/${blockHash}`).reply(200, {
-=======
     mock.onGet(`blocks/${blockHash}`).reply(400, {
->>>>>>> a55be1ac
       '_status': {
         'messages': [
           {
@@ -388,8 +306,6 @@
     const result = await ethImpl.getBlockByHash(blockHash, false);
     expect(result).to.equal(null);
   });
-<<<<<<< HEAD
-=======
 
   it('eth_getBlockTransactionCountByNumber with match', async function () {
     // mirror node request mocks
@@ -512,7 +428,6 @@
     const result = await ethImpl.getTransactionByBlockNumberAndIndex(defaultBlock.number, defaultBlock.count);
     expect(result).to.equal(null);
   });
->>>>>>> a55be1ac
 });
 
 describe('Eth', async function () {
