/*-
 *
 * Hedera JSON RPC Relay
 *
 * Copyright (C) 2022 Hedera Hashgraph, LLC
 *
 * Licensed under the Apache License, Version 2.0 (the "License");
 * you may not use this file except in compliance with the License.
 * You may obtain a copy of the License at
 *
 *      http://www.apache.org/licenses/LICENSE-2.0
 *
 * Unless required by applicable law or agreed to in writing, software
 * distributed under the License is distributed on an "AS IS" BASIS,
 * WITHOUT WARRANTIES OR CONDITIONS OF ANY KIND, either express or implied.
 * See the License for the specific language governing permissions and
 * limitations under the License.
 *
 */

import path from 'path';
import axios from 'axios';
import dotenv from 'dotenv';
import MockAdapter from 'axios-mock-adapter';
import { expect } from 'chai';
import { Registry } from 'prom-client';
import sinon from 'sinon';
dotenv.config({ path: path.resolve(__dirname, '../test.env') });
import { RelayImpl } from '@hashgraph/json-rpc-relay';
import { predefined } from '../../src/lib/errors/JsonRpcError';
import { EthImpl } from '../../src/lib/eth';
import { MirrorNodeClient } from '../../src/lib/clients/mirrorNodeClient';
import {
  defaultEvmAddress,
  defaultFromLongZeroAddress,
  expectUnsupportedMethod,
  defaultErrorMessage,
  buildCryptoTransferTransaction
 } from '../helpers';

import pino from 'pino';
import { Block, Transaction } from '../../src/lib/model';
import constants from '../../src/lib/constants';
import { SDKClient } from '../../src/lib/clients';
import { SDKClientError } from '../../src/lib/errors/SDKClientError';

const LRU = require('lru-cache');

const logger = pino();
const registry = new Registry();
const Relay = new RelayImpl(logger, registry);

const validateHash = (hash: string, len?: number) => {
  let regex;
  if (len && len > 0) {
    regex = new RegExp(`^0x[a-f0-9]{${len}}$`);
  } else {
    regex = new RegExp(`^0x[a-f0-9]*$`);
  }

  return !!hash.match(regex);
};

const verifyBlockConstants = (block: Block) => {
  expect(block.gasLimit).equal(EthImpl.numberTo0x(15000000));
  expect(block.baseFeePerGas).equal('0x84b6a5c400');
  expect(block.difficulty).equal(EthImpl.zeroHex);
  expect(block.extraData).equal(EthImpl.emptyHex);
  expect(block.miner).equal(EthImpl.zeroAddressHex);
  expect(block.mixHash).equal(EthImpl.zeroHex32Byte);
  expect(block.nonce).equal(EthImpl.zeroHex8Byte);
  expect(block.receiptsRoot).equal(EthImpl.zeroHex32Byte);
  expect(block.sha3Uncles).equal(EthImpl.emptyArrayHex);
  expect(block.stateRoot).equal(EthImpl.zeroHex32Byte);
  expect(block.totalDifficulty).equal(EthImpl.zeroHex);
  expect(block.uncles).to.deep.equal([]);
};

let mock: MockAdapter;
let mirrorNodeInstance: MirrorNodeClient;
let sdkClientStub;
let cache;

describe('Eth calls using MirrorNode', async function () {
  this.timeout(10000);

  let ethImpl: EthImpl;

  this.beforeAll(() => {
    // @ts-ignore
    mirrorNodeInstance = new MirrorNodeClient(process.env.MIRROR_NODE_URL, logger.child({ name: `mirror-node` }), registry);

    // @ts-ignore
    mock = new MockAdapter(mirrorNodeInstance.getMirrorNodeInstance(), { onNoMatch: "throwException" });

    sdkClientStub = sinon.createStubInstance(SDKClient);
    cache = new LRU({
      max: constants.CACHE_MAX,
      ttl: constants.CACHE_TTL.ONE_HOUR
    });
    // @ts-ignore
    ethImpl = new EthImpl(sdkClientStub, mirrorNodeInstance, logger, '0x12a', cache);
  });

  this.beforeEach(() => {
    // reset cache and mock
    cache.clear();
    mock.reset();
  });

  const blockHashTrimmed = '0x3c08bbbee74d287b1dcd3f0ca6d1d2cb92c90883c4acf9747de9f3f3162ad25b';
  const blockHash = `${blockHashTrimmed}999fc7e86699f60f2a3fb3ed9a646c6b`;
  const blockHash2 = `${blockHashTrimmed}999fc7e86699f60f2a3fb3ed9a646c6c`;
  const blockHash3 = `${blockHashTrimmed}999fc7e86699f60f2a3fb3ed9a646c6d`;
  const blockHashPreviousTrimmed = '0xf7d6481f659c866c35391ee230c374f163642ebf13a5e604e04a95a9ca48a298';
  const blockNumber = 3;
  const blockNumber2 = 4;
  const blockNumber3 = 5;
  const blockNumberHex = `0x${blockNumber.toString(16)}`;
  const blockTransactionCount = 77;
  const gasUsed1 = 200000;
  const gasUsed2 = 800000;
  const maxGasLimit = 250000;
  const maxGasLimitHex = EthImpl.numberTo0x(maxGasLimit);
  const contractCallData = "0xef641f44";
  const blockTimestamp = '1651560386';
  const blockTimestampHex = EthImpl.numberTo0x(Number(blockTimestamp));
  const firstTransactionTimestampSeconds = '1653077541';
  const contractAddress1 = '0x000000000000000000000000000000000000055f';
  const htsTokenAddress = '0x0000000000000000000000000000000002dca431';
  const contractTimestamp1 = `${firstTransactionTimestampSeconds}.983983199`;
  const contractHash1 = '0x4a563af33c4871b51a8b108aa2fe1dd5280a30dfb7236170ae5e5e7957eb6392';
  const contractHash2 = '0x4a563af33c4871b51a8b108aa2fe1dd5280a30dfb7236170ae5e5e7957eb6393';
  const contractHash3 = '0x4a563af33c4871b51a8b108aa2fe1dd5280a30dfb7236170ae5e5e7957eb6394';
  const contractAddress2 = '0x000000000000000000000000000000000000055e';
  const wrongContractAddress = '0x00000000000000000000000000000000055e';
  const contractTimestamp2 = '1653077542.701408897';
  const contractTimestamp3 = '1653088542.123456789';
  const contractId1 = '0.0.5001';
  const contractId2 = '0.0.5002';
  const gasUsedRatio = 0.5;
  const deployedBytecode = '0x608060405234801561001057600080fd5b5060405161078938038061078983398181016040528101906100329190';
  const mirrorNodeDeployedBytecode = '0x608060405234801561001057600080fd5b5060405161078938038061078983398181016040528101906100321234';

  const defaultBlock = {
    'count': blockTransactionCount,
    'hapi_version': '0.28.1',
    'hash': blockHash,
    'name': '2022-05-03T06_46_26.060890949Z.rcd',
    'number': blockNumber,
    'previous_hash': '0xf7d6481f659c866c35391ee230c374f163642ebf13a5e604e04a95a9ca48a298dc2dfa10f51bcbaab8ae23bc6d662a0b',
    'size': null,
    'timestamp': {
      'from': `${blockTimestamp}.060890949`,
      'to': '1651560389.060890949'
    },
    'gas_used': gasUsed1 + gasUsed2,
    'logs_bloom': '0x'
  };

  const blockZero = {
    "count": 5,
    "hapi_version": "0.28.1",
    "hash": "0x4a7eed88145253eca01a6b5995865b68b041923772d0e504d2ae5fbbf559b68b397adfce5c52f4fa8acec860e6fbc395",
    "name": "2020-08-27T23_40_52.347251002Z.rcd",
    "number": 0,
    "previous_hash": "0x000000000000000000000000000000000000000000000000000000000000000000000000000000000000000000000000",
    "size": null,
    "timestamp": {
      "from": "1598571652.347251002",
      "to": "1598571654.548395000"
    },
    "gas_used": 0,
    "logs_bloom": "0x"
  };

  const defaultContractResults = {
    'results': [
      {
        'amount': 1,
        'bloom': '0x00000000000000000000000000000000000000000000000000000000000000000000000000000000000000000000000000000000000000000000000000000000000000000000000000000000000000000000000000000000000000000000000000000000000000000000000000000000000000000000000000000000000000000000000000000000000000000000000000000000000000000000000000000000000000000000000000000000000000000000000000000000000000000000000000000000000000000000000000000000000000000000000000000000000000000000000000000000000000000000000000000000000000000000000000000000',
        'call_result': '0x6080604052600436106100385760003560e01c80632b6adf431461003c5780633d99e80d1461010f5780634bfdab701461015257610038565b5b5b005b61010d600480360360408110156100535760006000fd5b81019080803563ffffffff169060200190929190803590602001906401000000008111156100815760006000fd5b8201836020820111156100945760006000fd5b803590602001918460018302840111640100000000831117156100b75760006000fd5b91908080601f016020809104026020016040519081016040528093929190818152602001838380828437600081840152601f19601f8201169050808301925050505050505090909192909091929050505061018a565b005b34801561011c5760006000fd5b50610150600480360360208110156101345760006000fd5b81019080803563ffffffff169060200190929190505050610292565b005b34801561015f5760006000fd5b506101686102b7565b604051808263ffffffff1663ffffffff16815260200191505060405180910390f35b60008263ffffffff166effffffffffffffffffffffffffffff1690508073ffffffffffffffffffffffffffffffffffffffff166108fc60019081150290604051600060405180830381858888f193505050501580156101ee573d600060003e3d6000fd5b507f930f628a0950173c55b8f7d31636aa82e481f09d70191adc38b8c8cd186a0ad7826040518080602001828103825283818151815260200191508051906020019080838360005b838110156102525780820151818401525b602081019050610236565b50505050905090810190601f16801561027f5780820380516001836020036101000a031916815260200191505b509250505060405180910390a1505b5050565b80600060006101000a81548163ffffffff021916908363ffffffff1602179055505b50565b6000600060009054906101000a900463ffffffff1690506102d3565b9056fea265627a7a723158201b51cf608b8b7e2c5d36bd8733f2213b669e5d1cfa53b67f52a7e878d1d7bb0164736f6c634300050b0032',
        'contract_id': '0.0.1375',
        'created_contract_ids': ['0.0.1375'],
        'error_message': null,
        'from': '0x0000000000000000000000000000000000000557',
        'function_parameters': '0x',
        'gas_limit': maxGasLimit,
        'gas_used': gasUsed1,
        'hash': contractHash1,
        'timestamp': `${contractTimestamp1}`,
        'to': `${contractAddress1}`
      },
      {
        'amount': 0,
        'bloom': '0x00000000000000000000000000000000000000000000000000000000000000040000000000000000000001000000002000000000000000000000000000000000000000000000000000000000000000000000000000000000000000000000000000000000000000000000000200000000000000000000000000000000000000000000000000000000000000000000000000000000000000000000000000000000000000000000000000000000000000000000000000000000000000000800000000000000000000000000000000000000000000000000000000000000000000000000000000000002000000000000000000000000000000000000000000000000',
        'call_result': '0x',
        'contract_id': '0.0.1374',
        'created_contract_ids': [],
        'error_message': null,
        'from': '0x0000000000000000000000000000000000000557',
        'function_parameters': '0x2b6adf430000000000000000000000000000000000000000000000000000000000000002000000000000000000000000000000000000000000000000000000000000004000000000000000000000000000000000000000000000000000000000000000084865792c204d6121000000000000000000000000000000000000000000000000',
        'gas_limit': maxGasLimit - 1000,
        'gas_used': gasUsed2,
        'hash': contractHash2,
        'timestamp': `${contractTimestamp2}`,
        'to': `${contractAddress2}`
      }
    ],
    'links': {
      'next': '/api/v1/contracts/results?limit=2&timestamp=lt:1653077542.701408897'
    }
  };

  const defaultContractResultsRevert = {
    'results': [
      {
        'amount': 0,
        'bloom': '0x00000000000000000000000000000000000000000000000000000000000000000000000000000000000000000000000000000000000000000000000000000000000000000000000000000000000000000000000000000000000000000000000000000000000000000000000000000000000000000000000000000000000000000000000000000000000000000000000000000000000000000000000000000000000000000000000000000000000000000000000000000000000000000000000000000000000000000000000000000000000000000000000000000000000000000000000000000000000000000000000000000000000000000000000000000000',
        'call_result': '0x',
        'contract_id': null,
        'created_contract_ids': [],
        'error_message': '0x08c379a00000000000000000000000000000000000000000000000000000000000000020000000000000000000000000000000000000000000000000000000000000002645524332303a207472616e7366657220616d6f756e7420657863656564732062616c616e63650000000000000000000000000000000000000000000000000000',
        'from': '0x0000000000000000000000000000000000000557',
        'function_parameters': '0x',
        'gas_limit': maxGasLimit,
        'gas_used': gasUsed1,
        'hash': contractHash1,
        'timestamp': `${contractTimestamp1}`,
        'to': null
      }
    ],
    'links': {
      'next': null
    }
  };

  const defaultLogTopics = [
    "0xddf252ad1be2c89b69c2b068fc378daa952ba7f163c4a11628f55a4df523b3ef",
    "0x0000000000000000000000000000000000000000000000000000000000000000",
    "0x000000000000000000000000000000000000000000000000000000000208fa13",
    "0x0000000000000000000000000000000000000000000000000000000000000005"
  ];

  const defaultLogTopics1 = [
    "0xddf252ad1be2c89b69c2b068fc378daa952ba7f163c4a11628f55a4df523b3ef",
    "0x000000000000000000000000000000000000000000000000000000000208fa13",
  ];

  const defaultNullLogTopics = [
    "0xddf252ad1be2c89b69c2b068fc378daa952ba7f163c4a11628f55a4df523b3ef",
    "0x000000000000000000000000000000000000000000000000000000000208fa13",
    null,
    null
  ];

  const logBloom1 = '0x1111';
  const logBloom2 = '0x2222';
  const logBloom3 = '0x3333';
  const logBloom4 = '0x4444';

  const defaultLogs1 = [
    {
      "address": "0x67D8d32E9Bf1a9968a5ff53B87d777Aa8EBBEe69",
      "bloom": logBloom1,
      "contract_id": contractId1,
      "data": "0x",
      "index": 0,
      "topics": defaultLogTopics,
      "root_contract_id": "0.0.34806097",
      "timestamp": contractTimestamp1,
      "block_hash": blockHash,
      "block_number": blockNumber,
      "transaction_hash": contractHash1,
      "transaction_index": 1
    },
    {
      "address": "0x67D8d32E9Bf1a9968a5ff53B87d777Aa8EBBEe69",
      "bloom": logBloom2,
      "contract_id": contractId1,
      "data": "0x",
      "index": 1,
      "topics": defaultLogTopics,
      "root_contract_id": "0.0.34806097",
      "timestamp": contractTimestamp1,
      "block_hash": blockHash,
      "block_number": blockNumber,
      "transaction_hash": contractHash1,
      "transaction_index": 1
    }
  ];

  const defaultLogs2 = [
    {
      "address": "0x67D8d32E9Bf1a9968a5ff53B87d777Aa8EBBEe69",
      "bloom": logBloom3,
      "contract_id": contractId1,
      "data": "0x",
      "index": 0,
      "topics": [],
      "root_contract_id": "0.0.34806097",
      "timestamp": contractTimestamp2,
      "block_hash": blockHash2,
      "block_number": blockNumber2,
      "transaction_hash": contractHash2,
      "transaction_index": 1
    }
  ];

  const defaultLogs3 = [
    {
      "address": "0x67D8d32E9Bf1a9968a5ff53B87d777Aa8EBBEe69",
      "bloom": logBloom4,
      "contract_id": contractId2,
      "data": "0x",
      "index": 0,
      "topics": [],
      "root_contract_id": "0.0.34806097",
      "timestamp": contractTimestamp3,
      "block_hash": blockHash3 ,
      "block_number": blockNumber3,
      "transaction_hash": contractHash3,
      "transaction_index": 1
    }
  ];

  const defaultLogs4 = [
    {
      "address": "0x67D8d32E9Bf1a9968a5ff53B87d777Aa8EBBEe69",
      "bloom": logBloom4,
      "contract_id": contractId2,
      "data": "0x",
      "index": 0,
      "topics": defaultLogTopics1,
      "root_contract_id": "0.0.34806097",
      "timestamp": contractTimestamp3,
      "block_hash": blockHash3 ,
      "block_number": blockNumber3,
      "transaction_hash": contractHash3,
      "transaction_index": 1
    }
  ];

  const defaultLogsList = defaultLogs1.concat(defaultLogs2).concat(defaultLogs3);
  const defaultLogs = {
    "logs": defaultLogsList
  };

  const defaultDetailedContractResults = {
    'access_list': '0x',
    'amount': 2000000000,
    'block_gas_used': 50000000,
    'block_hash': blockHash,
    'block_number': blockNumber,
    'bloom': '0x0505',
    'call_result': '0x0606',
    'chain_id': '0x',
    'contract_id': contractId1,
    'created_contract_ids': ['0.0.7001'],
    'error_message': null,
    'from': '0x0000000000000000000000000000000000001f41',
    'function_parameters': '0x0707',
    'gas_limit': 1000000,
    'gas_price': '0x4a817c80',
    'gas_used': 123,
    'hash': contractHash1,
    'logs': defaultLogs1,
    'max_fee_per_gas': '0x',
    'max_priority_fee_per_gas': '0x',
    'nonce': 1,
    'r': '0xd693b532a80fed6392b428604171fb32fdbf953728a3a7ecc7d4062b1652c042',
    'result': 'SUCCESS',
    's': '0x24e9c602ac800b983b035700a14b23f78a253ab762deab5dc27e3555a750b354',
    'state_changes': [
      {
        'address': contractAddress1,
        'contract_id': contractId1,
        'slot': '0x0000000000000000000000000000000000000000000000000000000000000101',
        'value_read': '0x97c1fc0a6ed5551bc831571325e9bdb365d06803100dc20648640ba24ce69750',
        'value_written': '0x8c5be1e5ebec7d5bd14f71427d1e84f3dd0314c0f7b2291e5b200ac8c7c3b925'
      }
    ],
    'status': '0x1',
    'timestamp': contractTimestamp1,
    'to': contractAddress1,
    'transaction_index': 1,
    'type': 2,
    'v': 1
  };

  const defaultCurrentContractState = {
    "state": [
      {
        'address': contractAddress1,
        'contract_id': contractId1,
        'timestamp': contractTimestamp1,
        'slot': '0x0000000000000000000000000000000000000000000000000000000000000101',
        'value': '0x8c5be1e5ebec7d5bd14f71427d1e84f3dd0314c0f7b2291e5b200ac8c7c3b925'
      }
    ]
  }

  const defaultDetailedContractResults2 = {
    ...defaultDetailedContractResults, ...{
      'timestamp': contractTimestamp2,
      'block_hash': blockHash2,
      'block_number': blockNumber2,
      'hash': contractHash2,
      'logs': defaultLogs2
    }
  };

  const defaultDetailedContractResults3 = {
    ...defaultDetailedContractResults, ...{
      'timestamp': contractTimestamp3,
      'block_hash': blockHash3,
      'block_number': blockNumber3,
      'hash': contractHash3,
      'contract_id': contractId2,
      'logs': defaultLogs3
    }
  };

  const defaultDetailedContractResultsNullStateChange = {
    ...defaultDetailedContractResults, ...{
      'state_changes' : null
    }
  };

  const defaultDetailedContractResultsEmptyArrayStateChange = {
    ...defaultDetailedContractResults, ...{
      'state_changes' : []
    }
  };

  const detailedContractResultNotFound = { "_status": { "messages": [{ "message": "No correlating transaction" }] } };
  const timeoutError = { "type": "Error", "message": "timeout of 10000ms exceeded" };

  const defaultDetailedContractResultsWithNullNullableValues = {
    ...defaultDetailedContractResults,
    r: null,
    s: null
  };

  const results = defaultContractResults.results;
  const totalGasUsed = EthImpl.numberTo0x(results[0].gas_used + results[1].gas_used);

  const defaultNetworkFees = {
    'fees': [
      {
        'gas': 77,
        'transaction_type': 'ContractCall'
      },
      {
        'gas': 771,
        'transaction_type': 'ContractCreate'
      },
      {
        'gas': 57,
        'transaction_type': 'EthereumTransaction'
      }
    ],
    'timestamp': '1653644164.591111113'
  };

  const defaultContract = {
    "admin_key": null,
    "auto_renew_account": null,
    "auto_renew_period": 7776000,
    "contract_id": "0.0.1052",
    "created_timestamp": "1659622477.294172233",
    "deleted": false,
    "evm_address": null,
    "expiration_timestamp": null,
    "file_id": "0.0.1051",
    "max_automatic_token_associations": 0,
    "memo": "",
    "obtainer_id": null,
    "permanent_removal": null,
    "proxy_account_id": null,
    "timestamp": {
      "from": "1659622477.294172233",
      "to": null
    },
    "bytecode": "0x123456",
    "runtime_bytecode": mirrorNodeDeployedBytecode
  };

  const defaultContract2 = {
    ...defaultContract,
    "address": contractAddress2,
    "contract_id": contractId2,
  }

  const defaultHTSToken =
    {
      "admin_key": null,
      "auto_renew_account": "0.1.2",
      "auto_renew_period": null,
      "created_timestamp": "1234567890.000000001",
      "deleted": false,
      "decimals": 0,
      "expiry_timestamp": null,
      "freeze_default": false,
      "freeze_key": {
        "_type": "ProtobufEncoded",
        "key": 10101
      },
      "initial_supply": 0,
      "kyc_key": {
        "_type": "ProtobufEncoded",
        "key": 10101
      },
      "max_supply": 9223372036854776000,
      "memo": "token memo",
      "modified_timestamp": "1234567890.000000001",
      "name": "Token name",
      "pause_key": {
        "_type": "ProtobufEncoded",
        "key": 10101
      },
      "pause_status": "UNPAUSED",
      "supply_key": {
        "_type": "ProtobufEncoded",
        "key": 10101
      },
      "supply_type": "INFINITE",
      "symbol": "ORIGINALRDKSE",
      "token_id": "0.0.48014385",
      "total_supply": 1000000,
      "treasury_account_id": "0.1.2",
      "type": "NON_FUNGIBLE_UNIQUE",
      "wipe_key": {
        "_type": "ProtobufEncoded",
        "key": 10101
      },
      "custom_fees": {
        "created_timestamp": "1234567890.000000001",
        "fixed_fees": [
          {
            "amount": 100,
            "collector_account_id": "0.1.5",
            "denominating_token_id": "0.10.6"
          }
        ],
        "royalty_fees": [
          {
            "amount": {
              "numerator": 15,
              "denominator": 37
            },
            "collector_account_id": "0.1.6",
            "fallback_fee": {
              "amount": 100,
              "denominating_token_id": "0.10.7"
            }
          }
        ]
      }
    }


  this.afterEach(() => {
    mock.resetHandlers();
  });

  it('"eth_blockNumber" should return the latest block number', async function () {
    mock.onGet('blocks?limit=1&order=desc').reply(200, {
      blocks: [defaultBlock]
    });
    const blockNumber = await ethImpl.blockNumber();
    expect(blockNumber).to.be.eq(blockNumber);
  });

  it('"eth_blockNumber" should throw an error if no blocks are found', async function () {
    mock.onGet('blocks?limit=1&order=desc').reply(404, {
      '_status': {
        'messages': [
          {
            'message': 'Block not found'
          }
        ]
      }
    });
    try {
      await ethImpl.blockNumber();
    } catch (error: any) {
      expect(error.message).to.equal('Error encountered retrieving latest block');
    }
  });

  it('"eth_blockNumber" return the latest block number on second try', async function () {
    mock.onGet('blocks?limit=1&order=desc').replyOnce(404, {
      '_status': {
        'messages': [
          {
            'message': 'Block not found'
          }
        ]
      }
    }).onGet('blocks?limit=1&order=desc').replyOnce(200, {
      blocks: [defaultBlock]
    });

    const blockNumber = await ethImpl.blockNumber();
    expect(blockNumber).to.be.eq(blockNumber);
  });

  it('"eth_blockNumber" should throw an error if no blocks are found after third try', async function () {
    mock.onGet('blocks?limit=1&order=desc').replyOnce(404, {
      '_status': {
        'messages': [
          {
            'message': 'Block not found'
          }
        ]
      }
    }).onGet('blocks?limit=1&order=desc').replyOnce(404, {
      '_status': {
        'messages': [
          {
            'message': 'Block not found'
          }
        ]
      }
    }).onGet('blocks?limit=1&order=desc').replyOnce(404, {
      '_status': {
        'messages': [
          {
            'message': 'Block not found'
          }
        ]
      }
    }).onGet('blocks?limit=1&order=desc').replyOnce(404, {
      '_status': {
        'messages': [
          {
            'message': 'Block not found'
          }
        ]
      }
    });

    try {
      await ethImpl.blockNumber();
    } catch (error: any) {
      expect(error.message).to.equal('Error encountered retrieving latest block');
    }
  });

  it('eth_getBlockByNumber with match', async function () {
    // mirror node request mocks
    mock.onGet(`blocks/${blockNumber}`).reply(200, defaultBlock);
    mock.onGet(`contracts/results?timestamp=gte:${defaultBlock.timestamp.from}&timestamp=lte:${defaultBlock.timestamp.to}&limit=100&order=asc`).reply(200, defaultContractResults);
    mock.onGet(`contracts/${contractAddress1}/results/${contractTimestamp1}`).reply(200, defaultDetailedContractResults);
    mock.onGet(`contracts/${contractAddress2}/results/${contractTimestamp2}`).reply(200, defaultDetailedContractResults);
    mock.onGet('network/fees').reply(200, defaultNetworkFees);
    const result = await ethImpl.getBlockByNumber(EthImpl.numberTo0x(blockNumber), false);
    expect(result).to.exist;
    if (result == null) return;

    // verify aggregated info
    expect(result.hash).equal(blockHashTrimmed);
    expect(result.gasUsed).equal(totalGasUsed);
    expect(result.number).equal(blockNumberHex);
    expect(result.parentHash).equal(blockHashPreviousTrimmed);
    expect(result.timestamp).equal(blockTimestampHex);
    expect(result.transactions.length).equal(2);
    expect((result.transactions[0] as string)).equal(contractHash1);
    expect((result.transactions[1] as string)).equal(contractHash1);

    // verify expected constants
    verifyBlockConstants(result);
  });

  it('eth_getBlockByNumber with zero transactions', async function () {
    // mirror node request mocks
    mock.onGet(`blocks/${blockNumber}`).reply(200, {...defaultBlock, gas_used: 0});
    mock.onGet(`contracts/results?timestamp=gte:${defaultBlock.timestamp.from}&timestamp=lte:${defaultBlock.timestamp.to}&limit=100&order=asc`).reply(200, { 'results': [] });
    mock.onGet('network/fees').reply(200, defaultNetworkFees);
    const result = await ethImpl.getBlockByNumber(EthImpl.numberTo0x(blockNumber), false);
    expect(result).to.exist;
    if (result == null) return;

    // verify aggregated info
    expect(result.hash).equal(blockHashTrimmed);
    expect(result.gasUsed).equal('0x0');
    expect(result.number).equal(blockNumberHex);
    expect(result.parentHash).equal(blockHashPreviousTrimmed);
    expect(result.timestamp).equal(blockTimestampHex);
    expect(result.transactions.length).equal(0);
    expect(result.transactionsRoot).equal(EthImpl.ethEmptyTrie);

    // verify expected constants
    verifyBlockConstants(result);
  });

  it('eth_getBlockByNumber with match and details', async function () {
    const resultWithNullGasUsed = {
      ...defaultDetailedContractResults,
      gas_used: null
    };
    // mirror node request mocks
    mock.onGet(`blocks/${blockNumber}`).reply(200, defaultBlock);
    mock.onGet(`contracts/results?timestamp=gte:${defaultBlock.timestamp.from}&timestamp=lte:${defaultBlock.timestamp.to}&limit=100&order=asc`).reply(200, defaultContractResults);
    mock.onGet(`contracts/${contractAddress1}/results/${contractTimestamp1}`).reply(200, defaultDetailedContractResultsWithNullNullableValues);
    mock.onGet(`contracts/${contractAddress2}/results/${contractTimestamp2}`).reply(200, resultWithNullGasUsed);
    mock.onGet('network/fees').reply(200, defaultNetworkFees);
    const result = await ethImpl.getBlockByNumber(EthImpl.numberTo0x(blockNumber), true);
    expect(result).to.exist;
    if (result == null) return;

    // verify aggregated info
    expect(result.hash).equal(blockHashTrimmed);
    expect(result.gasUsed).equal(totalGasUsed);
    expect(result.number).equal(blockNumberHex);
    expect(result.parentHash).equal(blockHashPreviousTrimmed);
    expect(result.timestamp).equal(blockTimestampHex);
    expect(result.transactions.length).equal(2);
    expect((result.transactions[0] as Transaction).hash).equal(contractHash1);
    expect((result.transactions[1] as Transaction).hash).equal(contractHash1);
    expect((result.transactions[1] as Transaction).gas).equal("0x0");

    // verify expected constants
    verifyBlockConstants(result);
  });

  it('eth_getBlockByNumber with block match and contract revert', async function () {
    // mirror node request mocks
    mock.onGet(`blocks/${blockNumber}`).reply(200, {...defaultBlock, gas_used: gasUsed1});
    mock.onGet(`contracts/results?timestamp=gte:${defaultBlock.timestamp.from}&timestamp=lte:${defaultBlock.timestamp.to}&limit=100&order=asc`).reply(200, defaultContractResultsRevert);
    mock.onGet('network/fees').reply(200, defaultNetworkFees);

    const result = await ethImpl.getBlockByNumber(EthImpl.numberTo0x(blockNumber), true);
    expect(result).to.exist;
    if (result == null) return;

    // verify aggregated info
    expect(result.hash).equal(blockHashTrimmed);
    expect(result.gasUsed).equal(EthImpl.numberTo0x(gasUsed1));
    expect(result.number).equal(blockNumberHex);
    expect(result.parentHash).equal(blockHashPreviousTrimmed);
    expect(result.timestamp).equal(blockTimestampHex);
    expect(result.transactions.length).equal(0);

    // verify expected constants
    verifyBlockConstants(result);
  });

  it('eth_getBlockByNumber with no match', async function () {
    mock.onGet(`blocks/${blockNumber}`).reply(400, {
      '_status': {
        'messages': [
          {
            'message': 'No such block exists'
          }
        ]
      }
    });

    const result = await ethImpl.getBlockByNumber(blockNumber.toString(), false);
    expect(result).to.equal(null);
  });

  it('eth_getBlockByNumber with latest tag', async function () {
    mock.onGet('blocks?limit=1&order=desc').reply(200, { blocks: [defaultBlock] });
    mock.onGet(`contracts/results?timestamp=gte:${defaultBlock.timestamp.from}&timestamp=lte:${defaultBlock.timestamp.to}&limit=100&order=asc`).reply(200, defaultContractResults);
    mock.onGet('network/fees').reply(200, defaultNetworkFees);
    for (const result of defaultContractResults.results) {
      mock.onGet(`contracts/${result.to}/results/${result.timestamp}`).reply(404, {"_status":{"messages":[{"message":"Not found"}]}});
    }

    const result = await ethImpl.getBlockByNumber('latest', false);
    expect(result).to.exist;
    if (result == null) return;

    expect(result.number).equal(blockNumberHex);
  });

  it('eth_getBlockByNumber with pending tag', async function () {
    mock.onGet('blocks?limit=1&order=desc').reply(200, { blocks: [defaultBlock] });
    mock.onGet(`contracts/results?timestamp=gte:${defaultBlock.timestamp.from}&timestamp=lte:${defaultBlock.timestamp.to}&limit=100&order=asc`).reply(200, defaultContractResults);
    mock.onGet('network/fees').reply(200, defaultNetworkFees);
    for (const result of defaultContractResults.results) {
      mock.onGet(`contracts/${result.to}/results/${result.timestamp}`).reply(404, {"_status":{"messages":[{"message":"Not found"}]}});
    }

    const result = await ethImpl.getBlockByNumber('pending', false);
    expect(result).to.exist;
    if (result == null) return;

    expect(result.number).equal(blockNumberHex);
  });

  it('eth_getBlockByNumber with earliest tag', async function () {
    mock.onGet(`blocks/0`).reply(200, defaultBlock);
    mock.onGet(`contracts/results?timestamp=gte:${defaultBlock.timestamp.from}&timestamp=lte:${defaultBlock.timestamp.to}&limit=100&order=asc`).reply(200, defaultContractResults);
    mock.onGet('network/fees').reply(200, defaultNetworkFees);
    for (const result of defaultContractResults.results) {
      mock.onGet(`contracts/${result.to}/results/${result.timestamp}`).reply(404, {"_status":{"messages":[{"message":"Not found"}]}});
    }

    const result = await ethImpl.getBlockByNumber('earliest', false);
    expect(result).to.exist;
    if (result == null) return;

    expect(result.number).equal(blockNumberHex);
  });

  it('eth_getBlockByNumber with hex number', async function () {
    mock.onGet(`blocks/3735929054`).reply(200, defaultBlock);
    mock.onGet(`contracts/results?timestamp=gte:${defaultBlock.timestamp.from}&timestamp=lte:${defaultBlock.timestamp.to}&limit=100&order=asc`).reply(200, defaultContractResults);
    mock.onGet('network/fees').reply(200, defaultNetworkFees);
    for (const result of defaultContractResults.results) {
      mock.onGet(`contracts/${result.to}/results/${result.timestamp}`).reply(404, {"_status":{"messages":[{"message":"Not found"}]}});
    }

    const result = await ethImpl.getBlockByNumber('0xdeadc0de', false);
    expect(result).to.exist;
    if (result == null) return;

    expect(result.number).equal(blockNumberHex);
  });

  it('eth_getBlockByHash with match', async function () {
    // mirror node request mocks
    mock.onGet(`blocks/${blockHash}`).reply(200, defaultBlock);
    mock.onGet(`contracts/results?timestamp=gte:${defaultBlock.timestamp.from}&timestamp=lte:${defaultBlock.timestamp.to}&limit=100&order=asc`).reply(200, defaultContractResults);
    mock.onGet(`contracts/${contractAddress1}/results/${contractTimestamp1}`).reply(200, defaultDetailedContractResults);
    mock.onGet(`contracts/${contractAddress2}/results/${contractTimestamp2}`).reply(200, defaultDetailedContractResults);
    mock.onGet('network/fees').reply(200, defaultNetworkFees);

    const result = await ethImpl.getBlockByHash(blockHash, false);
    expect(result).to.exist;
    if (result == null) return;

    // verify aggregated info
    expect(result.hash).equal(blockHashTrimmed);
    expect(result.gasUsed).equal(totalGasUsed);
    expect(result.number).equal(blockNumberHex);
    expect(result.parentHash).equal(blockHashPreviousTrimmed);
    expect(result.timestamp).equal(blockTimestampHex);
    expect(result.transactions.length).equal(2);
    expect((result.transactions[0] as string)).equal(contractHash1);
    expect((result.transactions[1] as string)).equal(contractHash1);

    // verify expected constants
    verifyBlockConstants(result);
  });

  it('eth_getBlockByHash with match and details', async function () {
    // mirror node request mocks
    mock.onGet(`blocks/${blockHash}`).reply(200, defaultBlock);
    mock.onGet(`contracts/results?timestamp=gte:${defaultBlock.timestamp.from}&timestamp=lte:${defaultBlock.timestamp.to}&limit=100&order=asc`).reply(200, defaultContractResults);
    mock.onGet(`contracts/${contractAddress1}/results/${contractTimestamp1}`).reply(200, defaultDetailedContractResultsWithNullNullableValues);
    mock.onGet(`contracts/${contractAddress2}/results/${contractTimestamp2}`).reply(200, defaultDetailedContractResultsWithNullNullableValues);
    mock.onGet('network/fees').reply(200, defaultNetworkFees);

    const result = await ethImpl.getBlockByHash(blockHash, true);
    expect(result).to.exist;
    if (result == null) return;

    // verify aggregated info
    expect(result.hash).equal(blockHashTrimmed);
    expect(result.gasUsed).equal(totalGasUsed);
    expect(result.number).equal(blockNumberHex);
    expect(result.parentHash).equal(blockHashPreviousTrimmed);
    expect(result.timestamp).equal(blockTimestampHex);
    expect(result.transactions.length).equal(2);
    expect((result.transactions[0] as Transaction).hash).equal(contractHash1);
    expect((result.transactions[1] as Transaction).hash).equal(contractHash1);

    // verify expected constants
    verifyBlockConstants(result);
  });

  it('eth_getBlockByHash with block match and contract revert', async function () {
    // mirror node request mocks
    mock.onGet(`blocks/${blockHash}`).reply(200, {...defaultBlock, gas_used: gasUsed1});
    mock.onGet(`contracts/results?timestamp=gte:${defaultBlock.timestamp.from}&timestamp=lte:${defaultBlock.timestamp.to}&limit=100&order=asc`).reply(200, defaultContractResultsRevert);
    mock.onGet('network/fees').reply(200, defaultNetworkFees);

    const result = await ethImpl.getBlockByHash(blockHash, true);
    expect(result).to.exist;
    if (result == null) return;

    // verify aggregated info
    expect(result.hash).equal(blockHashTrimmed);
    expect(result.gasUsed).equal(EthImpl.numberTo0x(gasUsed1));
    expect(result.number).equal(blockNumberHex);
    expect(result.parentHash).equal(blockHashPreviousTrimmed);
    expect(result.timestamp).equal(blockTimestampHex);
    expect(result.transactions.length).equal(0);

    // verify expected constants
    verifyBlockConstants(result);
  });

  it('eth_getBlockByHash with no match', async function () {
    // mirror node request mocks
    mock.onGet(`blocks/${blockHash}`).reply(400, {
      '_status': {
        'messages': [
          {
            'message': 'No such block exists'
          }
        ]
      }
    });

    const result = await ethImpl.getBlockByHash(blockHash, false);
    expect(result).to.equal(null);
  });

  it('eth_getBlockByHash should throw if unexpected error', async function () {
    // mirror node request mocks
    mock.onGet(`blocks/${blockHash}`).reply(200, defaultBlock);
    mock.onGet(`contracts/results?timestamp=gte:${defaultBlock.timestamp.from}&timestamp=lte:${defaultBlock.timestamp.to}&limit=100&order=asc`).reply(200, defaultContractResults);
    mock.onGet(`contracts/${contractAddress1}/results/${contractTimestamp1}`).reply(200, defaultDetailedContractResults);
    mock.onGet(`contracts/${contractAddress2}/results/${contractTimestamp2}`).reply(200, {...defaultDetailedContractResults, block_hash: null});
    mock.onGet('network/fees').reply(200, defaultNetworkFees);

    try {
      await ethImpl.getBlockByHash(blockHash, false);
    } catch (e) {

      expect(e.code).to.equal(-32603);
      expect(e.name).to.equal('Internal error');
    }
  });

  it('eth_getBlockTransactionCountByNumber with match', async function () {
    // mirror node request mocks
    mock.onGet(`blocks/${blockNumber}`).reply(200, defaultBlock);

    const result = await ethImpl.getBlockTransactionCountByNumber(blockNumber.toString());
    expect(result).equal(EthImpl.numberTo0x(blockTransactionCount));
  });

  it('eth_getBlockTransactionCountByNumber with no match', async function () {
    mock.onGet(`blocks/${blockNumber}`).reply(400, {
      '_status': {
        'messages': [
          {
            'message': 'No such block exists'
          }
        ]
      }
    });

    const result = await ethImpl.getBlockTransactionCountByNumber(blockNumber.toString());
    expect(result).to.equal(null);
  });

  it('eth_getBlockTransactionCountByNumber with latest tag', async function () {
    // mirror node request mocks
    mock.onGet('blocks?limit=1&order=desc').reply(200, { blocks: [defaultBlock] });
    mock.onGet(`blocks/${blockNumber}`).reply(200, defaultBlock);

    const result = await ethImpl.getBlockTransactionCountByNumber('latest');
    expect(result).equal(EthImpl.numberTo0x(blockTransactionCount));
  });

  it('eth_getBlockTransactionCountByNumber with pending tag', async function () {
    // mirror node request mocks
    mock.onGet('blocks?limit=1&order=desc').reply(200, { blocks: [defaultBlock] });
    mock.onGet(`blocks/${blockNumber}`).reply(200, defaultBlock);

    const result = await ethImpl.getBlockTransactionCountByNumber('pending');
    expect(result).equal(EthImpl.numberTo0x(blockTransactionCount));
  });

  it('eth_getBlockTransactionCountByNumber with earliest tag', async function () {
    // mirror node request mocks
    mock.onGet(`blocks/0`).reply(200, defaultBlock);

    const result = await ethImpl.getBlockTransactionCountByNumber('earliest');
    expect(result).equal(EthImpl.numberTo0x(blockTransactionCount));
  });

  it('eth_getBlockTransactionCountByNumber with hex number', async function () {
    // mirror node request mocks
    mock.onGet(`blocks/3735929054`).reply(200, defaultBlock);

    const result = await ethImpl.getBlockTransactionCountByNumber('0xdeadc0de');
    expect(result).equal(EthImpl.numberTo0x(blockTransactionCount));
  });

  it('eth_getBlockTransactionCountByHash with match', async function () {
    // mirror node request mocks
    mock.onGet(`blocks/${blockHash}`).reply(200, defaultBlock);

    const result = await ethImpl.getBlockTransactionCountByHash(blockHash);
    expect(result).equal(EthImpl.numberTo0x(blockTransactionCount));
  });

  it('eth_getBlockTransactionCountByHash with no match', async function () {
    // mirror node request mocks
    mock.onGet(`blocks/${blockHash}`).reply(400, {
      '_status': {
        'messages': [
          {
            'message': 'No such block exists'
          }
        ]
      }
    });

    const result = await ethImpl.getBlockTransactionCountByHash(blockHash);
    expect(result).to.equal(null);
  });

  it('eth_getTransactionByBlockNumberAndIndex with match', async function () {
    // mirror node request mocks
    mock.onGet(`contracts/results?block.number=${defaultBlock.number}&transaction.index=${defaultBlock.count}&limit=100&order=asc`).reply(200, defaultContractResults);
    mock.onGet(`contracts/${contractAddress1}/results/${contractTimestamp1}`).reply(200, defaultDetailedContractResults);

    const result = await ethImpl.getTransactionByBlockNumberAndIndex(EthImpl.numberTo0x(defaultBlock.number), EthImpl.numberTo0x(defaultBlock.count));
    expect(result).to.exist;
    if (result == null) return;

    // verify aggregated info
    expect(result.blockHash).equal(blockHashTrimmed);
    expect(result.blockNumber).equal(blockNumberHex);
    expect(result.hash).equal(contractHash1);
    expect(result.to).equal(contractAddress1);
  });

  it('eth_getTransactionByBlockNumberAndIndex with null amount', async function () {
    // mirror node request mocks
    mock.onGet(`contracts/results?block.number=${defaultBlock.number}&transaction.index=${defaultBlock.count}&limit=100&order=asc`).reply(200, defaultContractResults);
    mock.onGet(`contracts/${contractAddress1}/results/${contractTimestamp1}`).reply(200, {...defaultDetailedContractResults, amount: null});

    const result = await ethImpl.getTransactionByBlockNumberAndIndex(EthImpl.numberTo0x(defaultBlock.number), EthImpl.numberTo0x(defaultBlock.count));
    expect(result).to.exist;
    if (result == null) return;

    // verify aggregated info
    expect(result.value).equal("0x0");
  });

  it('eth_getTransactionByBlockNumberAndIndex with no contract result match', async function () {
    mock.onGet(`contracts/results?block.number=${defaultBlock.number}&transaction.index=${defaultBlock.count}&limit=100&order=asc`).reply(400, {
      '_status': {
        'messages': [
          {
            'message': 'No such contract result exists'
          }
        ]
      }
    });

    const result = await ethImpl.getTransactionByBlockNumberAndIndex(EthImpl.numberTo0x(defaultBlock.number), EthImpl.numberTo0x(defaultBlock.count));
    expect(result).to.equal(null);
  });

  it('eth_getTransactionByBlockNumberAndIndex should throw for internal error', async function () {
    // mirror node request mocks
    mock.onGet(`contracts/results?block.number=${defaultBlock.number}&transaction.index=${defaultBlock.count}&limit=100&order=asc`).reply(200, defaultContractResults);
    mock.onGet(`contracts/${contractAddress1}/results/${contractTimestamp1}`).reply(200, {...defaultDetailedContractResults, block_hash: null });

    try {
      await ethImpl.getTransactionByBlockNumberAndIndex(EthImpl.numberTo0x(defaultBlock.number), EthImpl.numberTo0x(defaultBlock.count));
    } catch (e) {
      expect(e.code).to.equal(-32603);
      expect(e.name).to.equal('Internal error');
    }
  });

  it('eth_getTransactionByBlockNumberAndIndex with no contract results', async function () {
    mock.onGet(`contracts/results?block.number=${defaultBlock.number}&transaction.index=${defaultBlock.count}&limit=100&order=asc`).reply(200, {
      'results': []
    });

    const result = await ethImpl.getTransactionByBlockNumberAndIndex(EthImpl.numberTo0x(defaultBlock.number), EthImpl.numberTo0x(defaultBlock.count));
    expect(result).to.equal(null);
  });

  it('eth_getTransactionByBlockNumberAndIndex with latest tag', async function () {
    // mirror node request mocks
    mock.onGet('blocks?limit=1&order=desc').reply(200, { blocks: [defaultBlock] });
    mock.onGet(`contracts/results?block.number=${defaultBlock.number}&transaction.index=${defaultBlock.count}&limit=100&order=asc`).reply(200, defaultContractResults);
    mock.onGet(`contracts/${contractAddress1}/results/${contractTimestamp1}`).reply(200, defaultDetailedContractResults);

    const result = await ethImpl.getTransactionByBlockNumberAndIndex('latest', EthImpl.numberTo0x(defaultBlock.count));
    expect(result).to.exist;
    if (result == null) return;

    // verify aggregated info
    expect(result.blockHash).equal(blockHashTrimmed);
    expect(result.blockNumber).equal(blockNumberHex);
    expect(result.hash).equal(contractHash1);
    expect(result.to).equal(contractAddress1);
  });

  it('eth_getTransactionByBlockNumberAndIndex with match pending tag', async function () {
    // mirror node request mocks
    mock.onGet('blocks?limit=1&order=desc').reply(200, { blocks: [defaultBlock] });
    mock.onGet(`contracts/results?block.number=${defaultBlock.number}&transaction.index=${defaultBlock.count}&limit=100&order=asc`).reply(200, defaultContractResults);
    mock.onGet(`contracts/${contractAddress1}/results/${contractTimestamp1}`).reply(200, defaultDetailedContractResults);

    const result = await ethImpl.getTransactionByBlockNumberAndIndex('pending', EthImpl.numberTo0x(defaultBlock.count));
    expect(result).to.exist;
    if (result == null) return;

    // verify aggregated info
    expect(result.blockHash).equal(blockHashTrimmed);
    expect(result.blockNumber).equal(blockNumberHex);
    expect(result.hash).equal(contractHash1);
    expect(result.to).equal(contractAddress1);
  });

  it('eth_getTransactionByBlockNumberAndIndex with earliest tag', async function () {
    // mirror node request mocks
    mock.onGet(`contracts/results?block.number=0&transaction.index=${defaultBlock.count}&limit=100&order=asc`).reply(200, defaultContractResults);
    mock.onGet(`contracts/${contractAddress1}/results/${contractTimestamp1}`).reply(200, defaultDetailedContractResults);

    const result = await ethImpl.getTransactionByBlockNumberAndIndex('earliest', EthImpl.numberTo0x(defaultBlock.count));
    expect(result).to.exist;
    if (result == null) return;

    // verify aggregated info
    expect(result.blockHash).equal(blockHashTrimmed);
    expect(result.blockNumber).equal(blockNumberHex);
    expect(result.hash).equal(contractHash1);
    expect(result.to).equal(contractAddress1);
  });

  it('eth_getTransactionByBlockNumberAndIndex with hex number', async function () {
    // mirror node request mocks
    mock.onGet(`contracts/results?block.number=3735929054&transaction.index=${defaultBlock.count}&limit=100&order=asc`).reply(200, defaultContractResults);
    mock.onGet(`contracts/${contractAddress1}/results/${contractTimestamp1}`).reply(200, defaultDetailedContractResults);

    const result = await ethImpl.getTransactionByBlockNumberAndIndex('0xdeadc0de' +
      '', EthImpl.numberTo0x(defaultBlock.count));
    expect(result).to.exist;
    if (result == null) return;

    // verify aggregated info
    expect(result.blockHash).equal(blockHashTrimmed);
    expect(result.blockNumber).equal(blockNumberHex);
    expect(result.hash).equal(contractHash1);
    expect(result.to).equal(contractAddress1);
  });

  it('eth_getTransactionByBlockHashAndIndex with match', async function () {
    // mirror node request mocks
    mock.onGet(`contracts/results?block.hash=${defaultBlock.hash}&transaction.index=${defaultBlock.count}&limit=100&order=asc`).reply(200, defaultContractResults);
    mock.onGet(`contracts/${contractAddress1}/results/${contractTimestamp1}`).reply(200, defaultDetailedContractResults);
    const result = await ethImpl.getTransactionByBlockHashAndIndex(defaultBlock.hash, EthImpl.numberTo0x(defaultBlock.count));
    expect(result).to.exist;
    if (result == null) return;

    // verify aggregated info
    expect(result.blockHash).equal(blockHashTrimmed);
    expect(result.blockNumber).equal(blockNumberHex);
    expect(result.hash).equal(contractHash1);
    expect(result.to).equal(contractAddress1);
  });

  it('eth_getTransactionByBlockHashAndIndex should throw for internal error', async function () {
    // mirror node request mocks
    mock.onGet(`contracts/results?block.hash=${defaultBlock.hash}&transaction.index=${defaultBlock.count}&limit=100&order=asc`).reply(200, defaultContractResults);
    mock.onGet(`contracts/${contractAddress1}/results/${contractTimestamp1}`).reply(200, {...defaultDetailedContractResults, block_hash: null });

    try {
      await ethImpl.getTransactionByBlockHashAndIndex(defaultBlock.hash, EthImpl.numberTo0x(defaultBlock.count));
    } catch (e) {
      expect(e.code).to.equal(-32603);
      expect(e.name).to.equal('Internal error');
    }
  });

  it('eth_getTransactionByBlockHashAndIndex with no contract result match', async function () {
    // mirror node request mocks
    mock.onGet(`contracts/results?block.hash=${defaultBlock.hash}&transaction.index=${defaultBlock.count}&limit=100&order=asc`).reply(404, {
      "_status": {
        "messages": [
          {
            "message": "Not found"
          }
        ]
      }
    });

    const result = await ethImpl.getTransactionByBlockHashAndIndex(defaultBlock.hash.toString(), EthImpl.numberTo0x(defaultBlock.count));
    expect(result).to.equal(null);
  });

  it('eth_getTransactionByBlockHashAndIndex with no contract results', async function () {
    mock.onGet(`contracts/results?block.hash=${defaultBlock.hash}&transaction.index=${defaultBlock.count}&limit=100&order=asc`).reply(200, {
      'results': []
    });

    const result = await ethImpl.getTransactionByBlockHashAndIndex(defaultBlock.hash.toString(), EthImpl.numberTo0x(defaultBlock.count));
    expect(result).to.equal(null);
  });

  it('eth_getTransactionByBlockHashAndIndex with no detailed contract result match', async function () {
    mock.onGet(`contracts/results?block.hash=${defaultBlock.hash}&transaction.index=${defaultBlock.count}&limit=100&order=asc`).reply(200, defaultContractResults);
    mock.onGet(`contracts/${contractAddress1}/results/${contractTimestamp1}`).reply(400, {
      '_status': {
        'messages': [
          {
            'message': 'No such detailed contract result exists'
          }
        ]
      }
    });

    const result = await ethImpl.getTransactionByBlockHashAndIndex(defaultBlock.hash.toString(), EthImpl.numberTo0x(defaultBlock.count));
    expect(result).to.equal(null);
  });

  describe('eth_getBalance', async function() {
    const defBalance = 99960581137;
    const defHexBalance = EthImpl.numberTo0x(defBalance * constants.TINYBAR_TO_WEIBAR_COEF);
    it('should return balance from mirror node', async () => {
      mock.onGet(`blocks?limit=1&order=desc`).reply(200, {
        blocks: [{
          number: 10000
        }]
      });
      mock.onGet(`accounts/${contractAddress1}`).reply(200, {
        account: contractAddress1,
        balance: {
          balance: defBalance
        }
      });

      const resBalance = await ethImpl.getBalance(contractAddress1, null);
      expect(resBalance).to.equal(defHexBalance);
    });

    it('should return balance from mirror node with block number passed as param the same as latest', async () => {
      const blockNumber = "0x2710"
      mock.onGet(`blocks?limit=1&order=desc`).reply(200, {
        blocks: [{
          number: 10000
        }]
      });
      mock.onGet(`accounts/${contractAddress1}`).reply(200, {
        account: contractAddress1,
        balance: {
          balance: defBalance
        }
      });

      const resBalance = await ethImpl.getBalance(contractAddress1, blockNumber);
      expect(resBalance).to.equal(defHexBalance);
    });

    it('should return balance from mirror node with block number passed as param, one behind latest', async () => {
      const blockNumber = "0x270F"
      mock.onGet(`blocks?limit=1&order=desc`).reply(200, {
        blocks: [{
          number: 10000
        }]
      });
      mock.onGet(`accounts/${contractAddress1}`).reply(200, {
        account: contractAddress1,
        balance: {
          balance: defBalance
        }
      });

      const resBalance = await ethImpl.getBalance(contractAddress1, blockNumber);
      expect(resBalance).to.equal(defHexBalance);
    });

    it('should return balance from consensus node', async () => {
      mock.onGet(`blocks?limit=1&order=desc`).reply(200, {
        blocks: [{
          number: 10000
        }]
      });
      mock.onGet(`contracts/${contractAddress1}`).reply(200, null);
      mock.onGet(`accounts/${contractAddress1}`).reply(404, {
        _status: {
          messages: [{ message: 'Not found' }]
        }
      });

      const resBalance = await ethImpl.getBalance(contractAddress1, null);
      expect(resBalance).to.equal(EthImpl.zeroHex);
    });

    it('should return cached value for mirror nodes', async () => {
      mock.onGet(`blocks?limit=1&order=desc`).reply(200, {
        blocks: [{
          number: 10000
        }]
      });
      mock.onGet(`accounts/${contractAddress1}`).reply(200, {
        account: contractAddress1,
        balance: {
          balance: defBalance
        }
      });

      const resNoCache = await ethImpl.getBalance(contractAddress1, null);

      mock.onGet(`accounts/${contractAddress1}`).reply(404, {
        _status: {
          messages: [{ message: 'Not found' }]
        }
      });

      const resCached = await ethImpl.getBalance(contractAddress1, null);
      expect(resNoCache).to.equal(defHexBalance);
      expect(resCached).to.equal(EthImpl.zeroHex);
    });

    describe('with blockNumberOrTag filter', async function() {
      const balance1 = 99960581131;
      const balance2 = 99960581132;
      const balance3 = 99960581133;
      const timestamp1 = 1651550386;
      const timestamp2 = 1651560286;
      const timestamp3 = 1651560386;
      const timestamp4 = 1651561386;

      const hexBalance1 = EthImpl.numberTo0x(balance1 * constants.TINYBAR_TO_WEIBAR_COEF);
      const hexBalance2 = EthImpl.numberTo0x(balance2 * constants.TINYBAR_TO_WEIBAR_COEF);
      const hexBalance3 = EthImpl.numberTo0x(balance3 * constants.TINYBAR_TO_WEIBAR_COEF);

      const latestBlock = Object.assign({}, defaultBlock, {
        number: 4,
        'timestamp': {
          'from': `${timestamp3}.060890949`,
          'to': `${timestamp4}.060890949`
        },
      });
      const recentBlock = Object.assign({}, defaultBlock, {
        number: 2,
        'timestamp': {
          'from': `${timestamp2}.060890949`,
          'to': `${timestamp3}.060890949`
        },
      });
      const earlierBlock = Object.assign({}, defaultBlock, {
        number: 1,
        'timestamp': {
          'from': `${timestamp1}.060890949`,
          'to': `${timestamp2}.060890949`
        },
      });

      beforeEach(async () => {
        mock.onGet(`blocks?limit=1&order=desc`).reply(200, { blocks: [latestBlock] });
        mock.onGet(`blocks/3`).reply(200, defaultBlock);
        mock.onGet(`blocks/0`).reply(200, blockZero);
        mock.onGet(`blocks/2`).reply(200, recentBlock);
        mock.onGet(`blocks/1`).reply(200, earlierBlock);

        mock.onGet(`accounts/${contractId1}`).reply(200, {
          account: contractId1,
          balance: {
            balance: balance3,
            timestamp: `${timestamp4}.060890949`
          }
        });

        mock.onGet(`balances?account.id=${contractId1}&timestamp=${earlierBlock.timestamp.from}`).reply(200, {
          "timestamp": `${timestamp1}.060890949`,
          "balances": [
            {
              "account": contractId1,
              "balance": balance1,
              "tokens": []
            }
          ],
          "links": {
            "next": null
          }
        });

        mock.onGet(`balances?account.id=${contractId1}&timestamp=${recentBlock.timestamp.from}`).reply(200, {
          "timestamp": `${timestamp2}.060890949`,
          "balances": [
            {
              "account": contractId1,
              "balance": balance2,
              "tokens": []
            }
          ],
          "links": {
            "next": null
          }
        });

        mock.onGet(`balances?account.id=${contractId1}`).reply(200, {
          "timestamp": `${timestamp4}.060890949`,
          "balances": [
            {
              "account": contractId1,
              "balance": balance3,
              "tokens": []
            }
          ],
          "links": {
            "next": null
          }
        });

        mock.onGet(`balances?account.id=${contractId1}&timestamp=${blockZero.timestamp.from}`).reply(200, {
          "timestamp": null,
          "balances": [],
          "links": {
            "next": null
          }
        });
      });

      it('latest', async () => {
        const resBalance = await ethImpl.getBalance(contractId1, 'latest');
        expect(resBalance).to.equal(hexBalance3);
      });

      it('earliest', async () => {
        const resBalance = await ethImpl.getBalance(contractId1, 'earliest');
        expect(resBalance).to.equal('0x0');
      });

      it('pending', async () => {
        const resBalance = await ethImpl.getBalance(contractId1, 'pending');
        expect(resBalance).to.equal(hexBalance3);
      });

      it('blockNumber is in the latest 15 minutes', async () => {
        mock.onGet(`transactions?account.id=${contractId1}&timestamp=gte:${recentBlock.timestamp.to}&timestamp=lt:${latestBlock.timestamp.to}`).reply(200, {
          transactions: []
        });

        const resBalance = await ethImpl.getBalance(contractId1, '2');
        const historicalBalance = EthImpl.numberTo0x((balance3) * constants.TINYBAR_TO_WEIBAR_COEF)
        expect(resBalance).to.equal(historicalBalance);
      });

      it('blockNumber is not in the latest 15 minutes', async () => {
        const resBalance = await ethImpl.getBalance(contractId1, '1');
        expect(resBalance).to.equal(hexBalance1);
      });

      it('blockNumber is in the latest 15 minutes and there have been several debit transactions', async () => {
        mock.onGet(`transactions?account.id=${contractId1}&timestamp=gte:${recentBlock.timestamp.to}&timestamp=lt:${latestBlock.timestamp.to}`).reply(200, {
          transactions: [
            buildCryptoTransferTransaction("0.0.98", contractId1, 100),
            buildCryptoTransferTransaction("0.0.98", contractId1, 50),
            buildCryptoTransferTransaction("0.0.98", contractId1, 25),
          ]
        });

        const resBalance = await ethImpl.getBalance(contractId1, '2');
        const historicalBalance = EthImpl.numberTo0x((balance3 - 175) * constants.TINYBAR_TO_WEIBAR_COEF)
        expect(resBalance).to.equal(historicalBalance);
      });

      it('blockNumber is in the latest 15 minutes and there have been several credit transactions', async () => {
        mock.onGet(`transactions?account.id=${contractId1}&timestamp=gte:${recentBlock.timestamp.to}&timestamp=lt:${latestBlock.timestamp.to}`).reply(200, {
          transactions: [
            buildCryptoTransferTransaction(contractId1, "0.0.98", 100),
            buildCryptoTransferTransaction(contractId1, "0.0.98", 50),
            buildCryptoTransferTransaction(contractId1, "0.0.98", 25),
          ]
        });

        const resBalance = await ethImpl.getBalance(contractId1, '2');
        const historicalBalance = EthImpl.numberTo0x((balance3 + 175) * constants.TINYBAR_TO_WEIBAR_COEF)
        expect(resBalance).to.equal(historicalBalance);
      });

      it('blockNumber is in the latest 15 minutes and there have been mixed credit and debit transactions', async () => {
        mock.onGet(`transactions?account.id=${contractId1}&timestamp=gte:${recentBlock.timestamp.to}&timestamp=lt:${latestBlock.timestamp.to}`).reply(200, {
          transactions: [
            buildCryptoTransferTransaction(contractId1, "0.0.98", 100),
            buildCryptoTransferTransaction("0.0.98", contractId1, 50),
            buildCryptoTransferTransaction(contractId1, "0.0.98", 25),
            buildCryptoTransferTransaction("0.0.98", contractId1, 10),
          ]
        });

        const resBalance = await ethImpl.getBalance(contractId1, '2');
        const historicalBalance = EthImpl.numberTo0x((balance3 + 65) * constants.TINYBAR_TO_WEIBAR_COEF)
        expect(resBalance).to.equal(historicalBalance);
      });

      it('blockNumber is in the latest 15 minutes and there have been mixed credit and debit transactions and transactions are paginated', async () => {
        mock.onGet(`transactions?account.id=${contractId1}&timestamp=gte:${recentBlock.timestamp.to}&timestamp=lt:${latestBlock.timestamp.to}`).reply(200, {
          transactions: [
            buildCryptoTransferTransaction(contractId1, "0.0.98", 100),
            buildCryptoTransferTransaction("0.0.98", contractId1, 50)
          ],
          links: {
            next: `transactions?account.id=${contractId1}&timestamp=gte:${recentBlock.timestamp.to}&timestamp=lt:${latestBlock.timestamp.to}&page=2`
          }
        });

        mock.onGet(`transactions?account.id=${contractId1}&timestamp=gte:${recentBlock.timestamp.to}&timestamp=lt:${latestBlock.timestamp.to}&page=2`).reply(200, {
          transactions: [
            buildCryptoTransferTransaction(contractId1, "0.0.98", 25),
            buildCryptoTransferTransaction("0.0.98", contractId1, 10),
          ],
          links: {
            next: null
          }
        });

        const resBalance = await ethImpl.getBalance(contractId1, '2');
        const historicalBalance = EthImpl.numberTo0x((balance3 + 65) * constants.TINYBAR_TO_WEIBAR_COEF)
        expect(resBalance).to.equal(historicalBalance);
      });

      it('blockNumber is the same as the latest block', async () => {
        const resBalance = await ethImpl.getBalance(contractId1, '3');
        expect(resBalance).to.equal(hexBalance3);
      });
    });
  });

  describe('eth_getCode', async function() {
    it('should return cached value', async () => {
      mock.onGet(`contracts/${contractAddress1}`).reply(404, defaultContract);
      mock.onGet(`accounts/${contractAddress1}`).reply(404, null);
      mock.onGet(`tokens/0.0.${parseInt(contractAddress1, 16)}`).reply(404, null);
      sdkClientStub.getContractByteCode.throws(new SDKClientError({status: {
        _code: 16
      }}));

      const resNoCache = await ethImpl.getCode(contractAddress1, null);
      const resCached = await ethImpl.getCode(contractAddress1, null);
      sinon.assert.calledOnce(sdkClientStub.getContractByteCode);
      expect(resNoCache).to.equal(EthImpl.emptyHex);
      expect(resCached).to.equal(EthImpl.emptyHex);
    });

    it('should return the runtime_bytecode from the mirror node', async () => {
      mock.onGet(`contracts/${contractAddress1}`).reply(200, defaultContract);
      mock.onGet(`accounts/${contractAddress1}`).reply(404, null);
      mock.onGet(`tokens/0.0.${parseInt(contractAddress1, 16)}`).reply(404, null);
      sdkClientStub.getContractByteCode.returns(Buffer.from(deployedBytecode.replace('0x', ''), 'hex'));

      const res = await ethImpl.getCode(contractAddress1, null);
      expect(res).to.equal(mirrorNodeDeployedBytecode);
    });

    it('should return the bytecode from SDK if Mirror Node returns 404', async () => {
      mock.onGet(`contracts/${contractAddress1}`).reply(404, defaultContract);
      mock.onGet(`accounts/${contractAddress1}`).reply(404, null);
      mock.onGet(`tokens/0.0.${parseInt(contractAddress1, 16)}`).reply(404, null);
      sdkClientStub.getContractByteCode.returns(Buffer.from(deployedBytecode.replace('0x', ''), 'hex'));
      const res = await ethImpl.getCode(contractAddress1, null);
      expect(res).to.equal(deployedBytecode);
    });

    it('should return the bytecode from SDK if Mirror Node returns empty runtime_bytecode', async () => {
      mock.onGet(`contracts/${contractAddress1}`).reply(404, {
        ...defaultContract,
        runtime_bytecode: EthImpl.emptyHex
      });
      mock.onGet(`accounts/${contractAddress1}`).reply(404, null);
      mock.onGet(`tokens/0.0.${parseInt(contractAddress1, 16)}`).reply(404, null);
      sdkClientStub.getContractByteCode.returns(Buffer.from(deployedBytecode.replace('0x', ''), 'hex'));
      const res = await ethImpl.getCode(contractAddress1, null);
      expect(res).to.equal(deployedBytecode);
    });

    it('should return redirect bytecode for HTS token', async () => {
      mock.onGet(`contracts/${htsTokenAddress}`).reply(404, null);
      mock.onGet(`accounts/${htsTokenAddress}`).reply(404, null);
      mock.onGet(`tokens/0.0.${parseInt(htsTokenAddress, 16)}`).reply(200, defaultHTSToken);
      const redirectBytecode = `6080604052348015600f57600080fd5b506000610167905077618dc65e${htsTokenAddress.slice(2)}600052366000602037600080366018016008845af43d806000803e8160008114605857816000f35b816000fdfea2646970667358221220d8378feed472ba49a0005514ef7087017f707b45fb9bf56bb81bb93ff19a238b64736f6c634300080b0033`;
      const res = await ethImpl.getCode(htsTokenAddress, null);
      expect(res).to.equal(redirectBytecode);
    });

    it('should return the static bytecode for address(0x167) call', async () => {
      mock.onGet(`contracts/${EthImpl.iHTSAddress}`).reply(200, defaultContract);
      mock.onGet(`accounts/${EthImpl.iHTSAddress}`).reply(404, null);

      const res = await ethImpl.getCode(EthImpl.iHTSAddress, null);
      expect(res).to.equal(EthImpl.invalidEVMInstruction);
    });
  });

  describe('eth_getLogs', async function () {
    const latestBlock = {
      ...defaultBlock,
      number: 17,
      'timestamp': {
        'from': `1651560393.060890949`,
        'to': '1651560395.060890949'
      },
    };

    const expectLogData = (res, log, tx) => {
      expect(res.address).to.eq(log.address);
      expect(res.blockHash).to.eq(EthImpl.toHash32(tx.block_hash));
      expect(res.blockHash.length).to.eq(66);
      expect(res.blockNumber).to.eq(EthImpl.numberTo0x(tx.block_number));
      expect(res.data).to.eq(log.data);
      expect(res.logIndex).to.eq(EthImpl.numberTo0x(log.index));
      expect(res.removed).to.eq(false);
      expect(res.topics).to.exist;
      expect(res.topics).to.deep.eq(log.topics);
      expect(res.transactionHash).to.eq(tx.hash);
      expect(res.transactionHash.length).to.eq(66);
      expect(res.transactionIndex).to.eq(EthImpl.numberTo0x(tx.transaction_index));
    };

    const expectLogData1 = (res) => {
      expectLogData(res, defaultLogs.logs[0], defaultDetailedContractResults);
    };

    const expectLogData2 = (res) => {
      expectLogData(res, defaultLogs.logs[1], defaultDetailedContractResults);
    };

    const expectLogData3 = (res) => {
      expectLogData(res, defaultLogs.logs[2], defaultDetailedContractResults2);
    };

    const expectLogData4 = (res) => {
      expectLogData(res, defaultLogs.logs[3], defaultDetailedContractResults3);
    };

    it('blockHash filter timeouts and throws the expected error', async function () {
      const filteredLogs = {
        logs: [defaultLogs.logs[0], defaultLogs.logs[1]]
      };

      mock.onGet(`blocks/${blockHash}`).timeout();
      mock.onGet(`contracts/results/logs?timestamp=gte:${defaultBlock.timestamp.from}&timestamp=lte:${defaultBlock.timestamp.to}&limit=100&order=asc`).reply(200, filteredLogs);

      try {
        await ethImpl.getLogs(blockHash, null, null, null, null);
        expect(true).to.eq(false);
      } catch (error: any) {
        expect(error.statusCode).to.equal(504);
        expect(error.message).to.eq("timeout of 10000ms exceeded");
      }
    });

    it('address filter timeouts and throws the expected error', async function () {
      mock.onGet("blocks?limit=1&order=desc").reply(200, { blocks: [defaultBlock] });
      mock.onGet(`contracts/${contractAddress1}/results/logs?timestamp=gte:${defaultBlock.timestamp.from}&timestamp=lte:${defaultBlock.timestamp.to}&limit=100&order=asc`).timeout();

      try {
        await ethImpl.getLogs(null, null, null, contractAddress1, null);
        expect(true).to.eq(false);
      } catch (error: any) {
        expect(error.statusCode).to.equal(504);
        expect(error.message).to.eq("timeout of 10000ms exceeded");
      }
    });

    it('error when retrieving logs', async function () {
      mock.onGet("blocks?limit=1&order=desc").reply(200, { blocks: [defaultBlock] });
      mock.onGet(`contracts/results/logs?timestamp=gte:${defaultBlock.timestamp.from}&timestamp=lte:${defaultBlock.timestamp.to}&limit=100&order=asc`).reply(400, { "_status": { "messages": [{ "message": "Mocked error" }] } });

      const result = await ethImpl.getLogs(null, null, null, null, null);
      expect(result).to.exist;
      expect(result.length).to.eq(0);
    });

    it('no filters', async function () {
      const filteredLogs = {
        logs: [
          defaultLogs.logs[0],
          {...defaultLogs.logs[1], address: "0x0000000000000000000000000000000002131952"},
          {...defaultLogs.logs[2], address: "0x0000000000000000000000000000000002131953"},
          {...defaultLogs.logs[3], address: "0x0000000000000000000000000000000002131954"}
        ]
      };
      mock.onGet("blocks?limit=1&order=desc").reply(200, { blocks: [defaultBlock] });
      mock.onGet(`contracts/results/logs?timestamp=gte:${defaultBlock.timestamp.from}&timestamp=lte:${defaultBlock.timestamp.to}&limit=100&order=asc`).reply(200, filteredLogs);
      filteredLogs.logs.forEach((log, index) => {
        mock.onGet(`contracts/${log.address}`).reply(200, {...defaultContract, contract_id: `0.0.105${index}`});
      });

      const result = await ethImpl.getLogs(null, null, null, null, null);
      expect(result).to.exist;

      expect(result.length).to.eq(4);
      expectLogData(result[0], filteredLogs.logs[0], defaultDetailedContractResults);
      expectLogData(result[1], filteredLogs.logs[1], defaultDetailedContractResults);
      expectLogData(result[2], filteredLogs.logs[2], defaultDetailedContractResults2);
      expectLogData(result[3], filteredLogs.logs[3], defaultDetailedContractResults3);
    });

    it('should be able to return more than two logs with limit of two per request', async function () {
      const unfilteredLogs = {
        logs: [
          {...defaultLogs.logs[0], address: "0x67D8d32E9Bf1a9968a5ff53B87d777Aa8EBBEe69"},
          {...defaultLogs.logs[1], address: "0x0000000000000000000000000000000002131952"},
          {...defaultLogs.logs[2], address: "0x0000000000000000000000000000000002131953"},
          {...defaultLogs.logs[3], address: "0x0000000000000000000000000000000002131954"}
        ]
      }
      const filteredLogs = {
        logs: [
          {...defaultLogs.logs[0], address: "0x67D8d32E9Bf1a9968a5ff53B87d777Aa8EBBEe69"},
          {...defaultLogs.logs[1], address: "0x0000000000000000000000000000000002131952"}
        ],
        links: {next: 'contracts/results/logs?limit=2&order=desc&timestamp=lte:1668432962.375200975&index=lt:0'}
      };
      const filteredLogsNext = {
        logs: [
          {...defaultLogs.logs[2], address: "0x0000000000000000000000000000000002131953"},
          {...defaultLogs.logs[3], address: "0x0000000000000000000000000000000002131954"}
        ],
        links: {next: null}
      };

      mock.onGet("blocks?limit=1&order=desc").reply(200, { blocks: [defaultBlock] });

      mock.onGet(`contracts/results/logs?timestamp=gte:${defaultBlock.timestamp.from}&timestamp=lte:${defaultBlock.timestamp.to}&limit=2&order=asc`).replyOnce(200, filteredLogs)
      .onGet('contracts/results/logs?limit=2&order=desc&timestamp=lte:1668432962.375200975&index=lt:0').replyOnce(200, filteredLogsNext);

      unfilteredLogs.logs.forEach((log , index) => {
        mock.onGet(`contracts/${log.address}`).reply(200, {...defaultContract, contract_id: `0.0.105${index}`});
      });
      //setting mirror node limit to 2 for this test only
      process.env['MIRROR_NODE_LIMIT_PARAM'] = '2';
      const result = await ethImpl.getLogs(null, null, null, null, null, undefined);
      //resetting mirror node limit to 100
      process.env['MIRROR_NODE_LIMIT_PARAM'] = '100';
      expect(result).to.exist;

      expect(result.length).to.eq(4);
      expectLogData(result[0], filteredLogs.logs[0], defaultDetailedContractResults);
      expectLogData(result[1], filteredLogs.logs[1], defaultDetailedContractResults);
      expectLogData(result[2], filteredLogsNext.logs[0], defaultDetailedContractResults2);
      expectLogData(result[3], filteredLogsNext.logs[1], defaultDetailedContractResults3);

    });

    it('Should return evm address if contract has one', async function () {
      const filteredLogs = {
        logs: [defaultLogs.logs[0]]
      };

      mock.onGet("blocks?limit=1&order=desc").reply(200, { blocks: [defaultBlock] });
      mock.onGet(`contracts/results/logs?timestamp=gte:${defaultBlock.timestamp.from}&timestamp=lte:${defaultBlock.timestamp.to}&limit=100&order=asc`).reply(200, filteredLogs);
      mock.onGet(`contracts/${filteredLogs.logs[0].address}`).reply(200, {...defaultContract, evm_address: defaultEvmAddress});

      const result = await ethImpl.getLogs(null, null, null, null, null);
      expect(result).to.exist;

      expect(result.length).to.eq(1);
      expect(result[0].address).to.eq(defaultEvmAddress);
    });

    it('address filter', async function () {
      const filteredLogs = {
        logs: [defaultLogs.logs[0], defaultLogs.logs[1], defaultLogs.logs[2]]
      };
      mock.onGet("blocks?limit=1&order=desc").reply(200, { blocks: [defaultBlock] });
      mock.onGet(`contracts/${contractAddress1}/results/logs?timestamp=gte:${defaultBlock.timestamp.from}&timestamp=lte:${defaultBlock.timestamp.to}&limit=100&order=asc`).reply(200, filteredLogs);
      for (const log of filteredLogs.logs) {
        mock.onGet(`contracts/${log.address}`).reply(200, defaultContract);
      }

      const result = await ethImpl.getLogs(null, null, null, contractAddress1, null);

      expect(result).to.exist;

      expect(result.length).to.eq(3);
      expectLogData1(result[0]);
      expectLogData2(result[1]);
      expectLogData3(result[2]);
    });

    it('multiple addresses filter', async function () {
      const filteredLogsAddress1 = {
        logs: [defaultLogs.logs[0], defaultLogs.logs[1], defaultLogs.logs[2]]
      };
      const filteredLogsAddress2 = {
        logs: defaultLogs3
      };
      mock.onGet("blocks?limit=1&order=desc").reply(200, { blocks: [defaultBlock] });
      mock.onGet(`contracts/${contractAddress1}/results/logs?timestamp=gte:${defaultBlock.timestamp.from}&timestamp=lte:${defaultBlock.timestamp.to}&limit=100&order=asc`).reply(200, filteredLogsAddress1);
      mock.onGet(`contracts/${contractAddress2}/results/logs?timestamp=gte:${defaultBlock.timestamp.from}&timestamp=lte:${defaultBlock.timestamp.to}&limit=100&order=asc`).reply(200, filteredLogsAddress2);
      for (const log of filteredLogsAddress1.logs) {
        mock.onGet(`contracts/${log.address}`).reply(200, defaultContract);
      }
      mock.onGet(`contracts/${contractAddress2}`).reply(200, defaultContract2);

      const result = await ethImpl.getLogs(null, null, null, [contractAddress1, contractAddress2], null);

      expect(result).to.exist;

      expect(result.length).to.eq(4);
      expectLogData1(result[0]);
      expectLogData2(result[1]);
      expectLogData3(result[2]);
      expectLogData4(result[3]);
    });

    it('blockHash filter', async function () {
      const filteredLogs = {
        logs: [defaultLogs.logs[0], defaultLogs.logs[1]]
      };

      mock.onGet(`blocks/${blockHash}`).reply(200, defaultBlock);
      mock.onGet(`contracts/results/logs?timestamp=gte:${defaultBlock.timestamp.from}&timestamp=lte:${defaultBlock.timestamp.to}&limit=100&order=asc`).reply(200, filteredLogs);
      for (const log of filteredLogs.logs) {
        mock.onGet(`contracts/${log.address}`).reply(200, defaultContract);
      }

      const result = await ethImpl.getLogs(blockHash, null, null, null, null);

      expect(result).to.exist;
      expectLogData1(result[0]);
      expectLogData2(result[1]);
    });

    it('with valid fromBlock && toBlock filter', async function () {
      const filteredLogs = {
        logs: [defaultLogs.logs[0], defaultLogs.logs[1]]
      };
      const toBlock = {
        ...defaultBlock,
        number: 16,
        'timestamp': {
          'from': `1651560391.060890949`,
          'to': '1651560393.060890949'
        },
      };

      mock.onGet('blocks?limit=1&order=desc').reply(200, {blocks: [latestBlock]});
      mock.onGet('blocks/5').reply(200, defaultBlock);
      mock.onGet('blocks/16').reply(200, toBlock);
      mock.onGet(`contracts/results/logs?timestamp=gte:${defaultBlock.timestamp.from}&timestamp=lte:${toBlock.timestamp.to}&limit=100&order=asc`).reply(200, filteredLogs);
      for (const log of filteredLogs.logs) {
        mock.onGet(`contracts/${log.address}`).reply(200, defaultContract);
      }

      const result = await ethImpl.getLogs(null, '0x5', '0x10', null, null);

      expect(result).to.exist;
      expectLogData1(result[0]);
      expectLogData2(result[1]);
    });

    it('with non-existing fromBlock filter', async function () {
      mock.onGet('blocks?limit=1&order=desc').reply(200, {blocks: [latestBlock]});

      mock.onGet('blocks/5').reply(200, defaultBlock);
      mock.onGet('blocks/16').reply(404, {"_status": { "messages": [{"message": "Not found"}]}});

      const result = await ethImpl.getLogs(null, '0x10', '0x5', null, null);

      expect(result).to.exist;
      expect(result).to.be.empty;
    });

    it('with non-existing toBlock filter', async function () {
      const filteredLogs = {
        logs: [defaultLogs.logs[0]]
      };

      mock.onGet('blocks?limit=1&order=desc').reply(200, {blocks: [latestBlock]});
      mock.onGet('blocks/5').reply(200, defaultBlock);
      mock.onGet('blocks/16').reply(404, {"_status": { "messages": [{"message": "Not found"}]}});
      mock.onGet(`contracts/results/logs?timestamp=gte:${defaultBlock.timestamp.from}&limit=100&order=asc`).reply(200, filteredLogs);
      mock.onGet(`contracts/${filteredLogs.logs[0].address}`).reply(200, defaultContract);

      const result = await ethImpl.getLogs(null, '0x5', '0x10', null, null);

      expect(result).to.exist;
      expectLogData1(result[0]);
    });

    it('when fromBlock > toBlock', async function () {
      const fromBlock = {
        ...defaultBlock,
        number: 16,
        'timestamp': {
          'from': `1651560391.060890949`,
          'to': '1651560393.060890949'
        },
      };

      mock.onGet('blocks?limit=1&order=desc').reply(200, {blocks: [latestBlock]});
      mock.onGet('blocks/16').reply(200, fromBlock);
      mock.onGet('blocks/5').reply(200, defaultBlock);
      const result = await ethImpl.getLogs(null, '0x10', '0x5', null, null);

      expect(result).to.exist;
      expect(result).to.be.empty;
    });

    it('with only toBlock', async function () {
      mock.onGet('blocks?limit=1&order=desc').reply(200, {blocks: [latestBlock]});
      mock.onGet('blocks/5').reply(200, {blocks: [defaultBlock]});

      let hasError = false;
      try {
        await ethImpl.getLogs(null, null, '0x5', null, null);
      } catch (e: any) {
        hasError = true;
        expect(e.code).to.equal(-32011);
        expect(e.name).to.equal('Missing fromBlock parameter');
        expect(e.message).to.equal('Provided toBlock parameter without specifying fromBlock');
      }
      expect(hasError).to.be.true;
    });

    it('with block tag', async function () {
      const filteredLogs = {
        logs: [defaultLogs.logs[0]]
      };

      mock.onGet('blocks?limit=1&order=desc').reply(200, { blocks: [defaultBlock] });
      mock.onGet(`contracts/results/logs?timestamp=gte:${defaultBlock.timestamp.from}&timestamp=lte:${defaultBlock.timestamp.to}&limit=100&order=asc`).reply(200, filteredLogs);
      for (const log of filteredLogs.logs) {
        mock.onGet(`contracts/${log.address}`).reply(200, defaultContract);
      }

      const result = await ethImpl.getLogs(null, 'latest', null, null, null);

      expect(result).to.exist;
      expectLogData1(result[0]);
    });

    it('when block range is too large', async function () {
      const fromBlock = {
        ...defaultBlock,
        number: 1
      };
      const toBlock = {
        ...defaultBlock,
        number: 1003
      };

      mock.onGet('blocks?limit=1&order=desc').reply(200, {blocks: [latestBlock]});
      mock.onGet('blocks/1').reply(200, fromBlock);
      mock.onGet('blocks/1003').reply(200, toBlock);

      try {
        await ethImpl.getLogs(null, '0x1', '0x3eb', null, null);
      } catch (error: any) {
        expect(error.message).to.equal('Exceeded maximum block range: 1000');
      }
    });

    it('with topics filter', async function () {
      const filteredLogs = {
        logs: [defaultLogs.logs[0], defaultLogs.logs[1]]
      };

      mock.onGet("blocks?limit=1&order=desc").reply(200, { blocks: [defaultBlock] });
      mock.onGet(
        `contracts/results/logs` +
        `?timestamp=gte:${defaultBlock.timestamp.from}` +
        `&timestamp=lte:${defaultBlock.timestamp.to}` +
        `&topic0=${defaultLogTopics[0]}&topic1=${defaultLogTopics[1]}` +
        `&topic2=${defaultLogTopics[2]}&topic3=${defaultLogTopics[3]}&limit=100&order=asc`
      ).reply(200, filteredLogs);
      for (const log of filteredLogs.logs) {
        mock.onGet(`contracts/${log.address}`).reply(200, defaultContract);
      }

      const result = await ethImpl.getLogs(null, null, null, null, defaultLogTopics);

      expect(result).to.exist;
      expectLogData1(result[0]);
      expectLogData2(result[1]);
    });

    it('with null topics filter', async function() {
      const filteredLogs = {
        logs: [defaultLogs4[0]]
      };
      mock.onGet("blocks?limit=1&order=desc").reply(200, { blocks: [defaultBlock] });
      mock.onGet(
        `contracts/results/logs` +
        `?timestamp=gte:${defaultBlock.timestamp.from}` +
        `&timestamp=lte:${defaultBlock.timestamp.to}` +
        `&topic0=${defaultLogTopics1[0]}` +
        `&topic1=${defaultLogTopics1[1]}&limit=100&order=asc`
      ).reply(200, filteredLogs);
      for (const log of filteredLogs.logs) {
        mock.onGet(`contracts/${log.address}`).reply(200, defaultContract);
      }
      const result = await ethImpl.getLogs(null, null, null, null, defaultNullLogTopics);

      expect(result).to.exist;
      expect(result[0].topics.length).to.eq(defaultLogs4[0].topics.length)
      for (let index = 0; index < result[0].topics.length; index++) {
        expect(result[0].topics[index]).to.eq(defaultLogs4[0].topics[index]);
      }
    });

    it('with topics and blocks filter', async function () {
      const filteredLogs = {
        logs: [defaultLogs.logs[0], defaultLogs.logs[1]]
      };

      mock.onGet('blocks?limit=1&order=desc').reply(200, {blocks: [latestBlock]});
      mock.onGet('blocks/5').reply(200, defaultBlock);
      mock.onGet('blocks/16').reply(200, defaultBlock);
      mock.onGet(
        `contracts/results/logs` +
        `?timestamp=gte:${defaultBlock.timestamp.from}` +
        `&timestamp=lte:${defaultBlock.timestamp.to}` +
        `&topic0=${defaultLogTopics[0]}&topic1=${defaultLogTopics[1]}` +
        `&topic2=${defaultLogTopics[2]}&topic3=${defaultLogTopics[3]}&limit=100&order=asc`
      ).reply(200, filteredLogs);
      for (const log of filteredLogs.logs) {
        mock.onGet(`contracts/${log.address}`).reply(200, defaultContract);
      }

      const result = await ethImpl.getLogs(null, '0x5', '0x10', null, defaultLogTopics);

      expect(result).to.exist;
      expectLogData1(result[0]);
      expectLogData2(result[1]);
    });
  });

  it('eth_feeHistory', async function () {
    const previousBlock = {...defaultBlock, number: blockNumber2, timestamp: {
      from: '1651560386.060890948',
      to: '1651560389.060890948'
    }};
    const latestBlock = {...defaultBlock, number: blockNumber3};
    const previousFees = JSON.parse(JSON.stringify(defaultNetworkFees));
    const latestFees = JSON.parse(JSON.stringify(defaultNetworkFees));

    previousFees.fees[2].gas += 1;

    mock.onGet('blocks?limit=1&order=desc').reply(200, {blocks: [latestBlock]});
    mock.onGet(`blocks/${previousBlock.number}`).reply(200, previousBlock);
    mock.onGet(`blocks/${latestBlock.number}`).reply(200, latestBlock);
    mock.onGet(`network/fees?timestamp=lte:${previousBlock.timestamp.to}`).reply(200, previousFees);
    mock.onGet(`network/fees?timestamp=lte:${latestBlock.timestamp.to}`).reply(200, latestFees);

    const feeHistory = await ethImpl.feeHistory(2, 'latest', [25, 75]);

    expect(feeHistory).to.exist;
    expect(feeHistory['baseFeePerGas'].length).to.equal(3);
    expect(feeHistory['gasUsedRatio'].length).to.equal(2);
    expect(feeHistory['baseFeePerGas'][0]).to.equal('0x870ab1a800');
    expect(feeHistory['baseFeePerGas'][1]).to.equal('0x84b6a5c400');
    expect(feeHistory['baseFeePerGas'][2]).to.equal('0x84b6a5c400');
    expect(feeHistory['gasUsedRatio'][0]).to.equal(`0x${gasUsedRatio.toString(16)}`);
    expect(feeHistory['oldestBlock']).to.equal(`0x${previousBlock.number.toString(16)}`);
    const rewards = feeHistory['reward'][0];
    expect(rewards[0]).to.equal('0x0');
    expect(rewards[1]).to.equal('0x0');
  });

  it('eth_feeHistory with max results', async function () {
    const maxResultsCap = Number(constants.DEFAULT_FEE_HISTORY_MAX_RESULTS);

    mock.onGet('blocks?limit=1&order=desc').reply(200, {blocks: [{...defaultBlock, number: 10}]});
    mock.onGet(`network/fees?timestamp=lte:${defaultBlock.timestamp.to}`).reply(200, defaultNetworkFees);
    Array.from(Array(11).keys()).map(blockNumber => mock.onGet(`blocks/${blockNumber}`).reply(200, {...defaultBlock, number: blockNumber}))

    const feeHistory = await ethImpl.feeHistory(200, '0x9', [0]);

    expect(feeHistory).to.exist;
    expect(feeHistory['oldestBlock']).to.equal(`0x0`);
    expect(feeHistory['reward'].length).to.equal(maxResultsCap);
    expect(feeHistory['baseFeePerGas'].length).to.equal(maxResultsCap + 1);
    expect(feeHistory['gasUsedRatio'].length).to.equal(maxResultsCap);
  });

  it('eth_feeHistory verify cached value', async function () {
    const latestBlock = {...defaultBlock, number: blockNumber3};
    const latestFees = defaultNetworkFees;

    mock.onGet('blocks?limit=1&order=desc').reply(200, {blocks: [latestBlock]});
    mock.onGet(`blocks/${latestBlock.number}`).reply(200, latestBlock);
    mock.onGet(`network/fees?timestamp=lte:${latestBlock.timestamp.to}`).reply(200, latestFees);

    const firstFeeHistory = await ethImpl.feeHistory(1, 'latest', null);
    const secondFeeHistory = await ethImpl.feeHistory(3, 'latest', null);

    expect(firstFeeHistory).to.exist;
    expect(firstFeeHistory['baseFeePerGas'][0]).to.equal('0x84b6a5c400');
    expect(firstFeeHistory['gasUsedRatio'][0]).to.equal(`0x${gasUsedRatio.toString(16)}`);
    expect(firstFeeHistory['oldestBlock']).to.equal(`0x${latestBlock.number.toString(16)}`);

    expect(firstFeeHistory).to.equal(secondFeeHistory);
  });

  it('eth_feeHistory on mirror 404', async function () {
    const latestBlock = {...defaultBlock, number: blockNumber3};

    mock.onGet('blocks?limit=1&order=desc').reply(200, {blocks: [latestBlock]});
    mock.onGet(`blocks/${latestBlock.number}`).reply(200, latestBlock);
    mock.onGet(`network/fees?timestamp=lte:${latestBlock.timestamp.to}`).reply(404, {
      _status: {
        messages: [{ message: 'Not found' }]
      }
    });
    const fauxGasTinyBars = 25_000;
    const fauxGasWeiBarHex = '0xe35fa931a000';
    sdkClientStub.getTinyBarGasFee.returns(fauxGasTinyBars);

    const feeHistory = await ethImpl.feeHistory(1, 'latest', [25, 75]);

    expect(feeHistory).to.exist;

    expect(feeHistory['baseFeePerGas'][0]).to.equal(fauxGasWeiBarHex);
    expect(feeHistory['gasUsedRatio'][0]).to.equal(`0x${gasUsedRatio.toString(16)}`);
    expect(feeHistory['oldestBlock']).to.equal(`0x${latestBlock.number.toString(16)}`);
    const rewards = feeHistory['reward'][0];
    expect(rewards[0]).to.equal('0x0');
    expect(rewards[1]).to.equal('0x0');
  });

  it('eth_feeHistory on mirror 500', async function () {
    const latestBlock = {...defaultBlock, number: blockNumber3};

    mock.onGet('blocks?limit=1&order=desc').reply(200, {blocks: [latestBlock]});
    mock.onGet(`blocks/${latestBlock.number}`).reply(200, latestBlock);
    mock.onGet(`network/fees?timestamp=lte:${latestBlock.timestamp.to}`).reply(404, {
      _status: {
        messages: [{ message: 'Not found' }]
      }
    });

    const fauxGasTinyBars = 35_000;
    const fauxGasWeiBarHex = '0x13e52b9abe000';
    sdkClientStub.getTinyBarGasFee.returns(fauxGasTinyBars);

    const feeHistory = await ethImpl.feeHistory(1, 'latest', null);

    expect(feeHistory['baseFeePerGas'][0]).to.equal(fauxGasWeiBarHex);
    expect(feeHistory['gasUsedRatio'][0]).to.equal(`0x${gasUsedRatio.toString(16)}`);
    expect(feeHistory['oldestBlock']).to.equal(`0x${latestBlock.number.toString(16)}`);
  });

  it('eth_estimateGas contract call returns default', async function () {
    const gas = await ethImpl.estimateGas({ data: "0x01" }, null);
    expect(gas).to.equal(EthImpl.defaultGas);
  });

  it('eth_estimateGas empty call returns transfer cost', async function () {
    const gas = await ethImpl.estimateGas({}, null);
    expect(gas).to.equal(EthImpl.gasTxBaseCost);
  });

  it('eth_estimateGas empty input transfer cost', async function () {
    const gas = await ethImpl.estimateGas({ data: "" }, null);
    expect(gas).to.equal(EthImpl.gasTxBaseCost);
  });

  it('eth_estimateGas zero input returns transfer cost', async function () {
    const gas = await ethImpl.estimateGas({ data: "0x" }, null);
    expect(gas).to.equal(EthImpl.gasTxBaseCost);
  });

  it('eth_gasPrice', async function () {
    mock.onGet(`network/fees`).reply(200, defaultNetworkFees);

    const weiBars = await ethImpl.gasPrice();
    const expectedWeiBars = defaultNetworkFees.fees[2].gas * constants.TINYBAR_TO_WEIBAR_COEF;
    expect(weiBars).to.equal(EthImpl.numberTo0x(expectedWeiBars));
  });

  it('eth_gasPrice with cached value', async function () {
    mock.onGet(`network/fees`).reply(200, defaultNetworkFees);

    const firstGasResult = await ethImpl.gasPrice();

    const modifiedNetworkFees = Object.assign({}, defaultNetworkFees);
    modifiedNetworkFees.fees[2].gas = defaultNetworkFees.fees[2].gas * 100;

    mock.onGet(`network/fees`).reply(200, modifiedNetworkFees);

    const secondGasResult = await ethImpl.gasPrice();

    expect(firstGasResult).to.equal(secondGasResult);
  });

  it('eth_gasPrice with no EthereumTransaction gas returned', async function () {
    const partialNetworkFees = Object.assign({}, defaultNetworkFees);
    partialNetworkFees.fees.splice(2);

    mock.onGet(`network/fees`).reply(200, partialNetworkFees);

    try {
      await ethImpl.gasPrice();
    } catch (error: any) {
      expect(error.message).to.equal('Error encountered estimating the gas price');
    }
  });

  it('eth_gasPrice with mirror node return network fees found', async function () {
    mock.onGet(`network/fees`).reply(404, {
      "_status": {
        "messages": [
          {
            "message": "Not found"
          }
        ]
      }
    });

    const fauxGasTinyBars = 35_000;
    const fauxGasWeiBarHex = '0x13e52b9abe000';
    sdkClientStub.getTinyBarGasFee.returns(fauxGasTinyBars);

    const gas = await ethImpl.gasPrice();
    expect(gas).to.equal(fauxGasWeiBarHex);
  });

  it('eth_gasPrice with no network fees records found', async function () {
    mock.onGet(`network/fees`).reply(404, {
      "_status": {
        "messages": [
          {
            "message": "Not found"
          }
        ]
      }
    });

    try {
      await ethImpl.gasPrice();
    } catch (error: any) {
      expect(error.message).to.equal('Error encountered estimating the gas price');
    }
  });

  describe('eth_call', async function () {
    it('eth_call with no gas', async function () {
      sdkClientStub.submitContractCallQuery.returns({
            asBytes: function () {
              return Uint8Array.of(0);
            }
          }
      );

      const result = await ethImpl.call({
        "from": contractAddress1,
        "to": contractAddress2,
        "data": contractCallData,
      }, 'latest');

      sinon.assert.calledWith(sdkClientStub.submitContractCallQuery, contractAddress2, contractCallData, 400_000, contractAddress1, 'eth_call');
      expect(result).to.equal("0x00");
    });

    it('eth_call with no data', async function () {
      sdkClientStub.submitContractCallQuery.returns({
            asBytes: function () {
              return Uint8Array.of(0);
            }
          }
      );

      const result = await ethImpl.call({
        "from": contractAddress1,
        "to": contractAddress2,
        "gas": maxGasLimitHex
      }, 'latest');

      sinon.assert.calledWith(sdkClientStub.submitContractCallQuery, contractAddress2, undefined, maxGasLimit, contractAddress1, 'eth_call');
      expect(result).to.equal("0x00");
    });

    it('eth_call with no from address', async function () {
      sdkClientStub.submitContractCallQuery.returns({
            asBytes: function () {
              return Uint8Array.of(0);
            }
          }
      );

      const result = await ethImpl.call({
        "to": contractAddress2,
        "data": contractCallData,
        "gas": maxGasLimitHex
      }, 'latest');

      sinon.assert.calledWith(sdkClientStub.submitContractCallQuery, contractAddress2, contractCallData, maxGasLimit, undefined, 'eth_call');
      expect(result).to.equal("0x00");
    });

    it('eth_call with all fields', async function () {
      sdkClientStub.submitContractCallQuery.returns({
            asBytes: function () {
              return Uint8Array.of(0);
            }
          }
      );

      const result = await ethImpl.call({
        "from": contractAddress1,
        "to": contractAddress2,
        "data": contractCallData,
        "gas": maxGasLimitHex
      }, 'latest');

      sinon.assert.calledWith(sdkClientStub.submitContractCallQuery, contractAddress2, contractCallData, maxGasLimit, contractAddress1, 'eth_call');
      expect(result).to.equal("0x00");
    });

    describe('with gas > 15_000_000', async function() {
      it('caps gas at 15_000_000', async function () {
        sdkClientStub.submitContractCallQuery.returns({
              asBytes: function () {
                return Uint8Array.of(0);
              }
            }
        );

        const result = await ethImpl.call({
          "from": contractAddress1,
          "to": contractAddress2,
          "data": contractCallData,
          "gas": 50_000_000
        }, 'latest');

        sinon.assert.calledWith(sdkClientStub.submitContractCallQuery, contractAddress2, contractCallData, 15_000_000, contractAddress1, 'eth_call');
        expect(result).to.equal("0x00");
      });
    });

    it('SDK returns a precheck error', async function () {
      sdkClientStub.submitContractCallQuery.throws(predefined.CONTRACT_REVERT(defaultErrorMessage));

      const result = await ethImpl.call({
        "from": contractAddress1,
        "to": contractAddress2,
        "data": contractCallData,
        "gas": maxGasLimitHex
      }, 'latest');

      expect(result).to.exist;
      expect(result.code).to.equal(-32008);
      expect(result.name).to.equal('Contract revert executed');
      expect(result.message).to.equal('execution reverted: Set to revert');
      expect(result.data).to.equal(defaultErrorMessage);
    });

    it('eth_call with missing `to` field', async function() {
      try {
        await ethImpl.call({
          "from": contractAddress1,
          "data": contractCallData,
          "gas": maxGasLimitHex
        }, 'latest');
      } catch (error: any) {
        expect(error.message).to.equal(`Invalid Contract Address: '${undefined}'.`);
      }
    });

    it('eth_call with wrong `to` field', async function() {
      try {
        await ethImpl.call({
          "from": contractAddress1,
          "to": wrongContractAddress,
          "data": contractCallData,
          "gas": maxGasLimitHex
        }, 'latest');
      } catch (error: any) {
        expect(error.message).to.equal(`Invalid Contract Address: '${wrongContractAddress}'. Expected length of 42 chars but was ${wrongContractAddress.length}.`);
      }
    });
  });

  describe('eth_sendRawTransaction', async function() {
    it('should return a predefined INTERNAL_ERROR instead of NUMERIC_FAULT as precheck exception', async function() {
      // tx with 'gasLimit: BigNumber { value: "30678687678687676876786786876876876000" }'
      const txHash = '0x02f881820128048459682f0086014fa0186f00901714801554cbe52dd95512bedddf68e09405fba803be258049a27b820088bab1cad205887185174876e80080c080a0cab3f53602000c9989be5787d0db637512acdd2ad187ce15ba83d10d9eae2571a07802515717a5a1c7d6fa7616183eb78307b4657d7462dbb9e9deca820dd28f62';

      let hasError = false;
      mock.onGet('network/fees').reply(200, defaultNetworkFees);
      try {
        await ethImpl.sendRawTransaction(txHash);
      } catch (e) {
        hasError = true;
        expect(e.code).to.equal(-32603);
        expect(e.name).to.equal('Internal error');
      }
      expect(hasError).to.be.true;
    });
  });

  describe('eth_getStorageAt', async function() {
    it('eth_getStorageAt with match with block and slot less than 32 bytes and without leading zeroes', async function() {
      // mirror node request mocks
      mock.onGet(`blocks/${blockNumber}`).reply(200, defaultBlock);
      mock.onGet(`contracts/${contractAddress1}/results?timestamp=lte:${defaultBlock.timestamp.to}&limit=1&order=desc`).reply(200, defaultContractResults);
      mock.onGet(`contracts/${contractAddress1}/results/${contractTimestamp1}`).reply(200, defaultDetailedContractResults);

      const result = await ethImpl.getStorageAt(contractAddress1, '0x101', EthImpl.numberTo0x(blockNumber));
      expect(result).to.exist;
      if (result == null) return;

      // verify slot value
      expect(result).equal(defaultDetailedContractResults.state_changes[0].value_written);
    });

    it('eth_getStorageAt with match with block and slot less than 32 bytes and leading zeroes', async function() {
      // mirror node request mocks
      mock.onGet(`blocks/${blockNumber}`).reply(200, defaultBlock);
      mock.onGet(`contracts/${contractAddress1}/results?timestamp=lte:${defaultBlock.timestamp.to}&limit=1&order=desc`).reply(200, defaultContractResults);
      mock.onGet(`contracts/${contractAddress1}/results/${contractTimestamp1}`).reply(200, defaultDetailedContractResults);

      const result = await ethImpl.getStorageAt(contractAddress1, '0x0000101', EthImpl.numberTo0x(blockNumber));
      expect(result).to.exist;
      if (result == null) return;

      // verify slot value
      expect(result).equal(defaultDetailedContractResults.state_changes[0].value_written);
    });

    it('eth_getStorageAt with match with block', async function () {
      // mirror node request mocks
      mock.onGet(`blocks/${blockNumber}`).reply(200, defaultBlock);
      mock.onGet(`contracts/${contractAddress1}/results?timestamp=lte:${defaultBlock.timestamp.to}&limit=1&order=desc`).reply(200, defaultContractResults);
      mock.onGet(`contracts/${contractAddress1}/results/${contractTimestamp1}`).reply(200, defaultDetailedContractResults);

      const result = await ethImpl.getStorageAt(contractAddress1, defaultDetailedContractResults.state_changes[0].slot, EthImpl.numberTo0x(blockNumber));
      expect(result).to.exist;
      if (result == null) return;

      // verify slot value
      expect(result).equal(defaultDetailedContractResults.state_changes[0].value_written);
    });

<<<<<<< HEAD
=======
    it('eth_getStorageAt with match with latest block', async function () {
      // mirror node request mocks
      mock.onGet(`contracts/${contractAddress1}/state?slot=${defaultCurrentContractState.state[0].slot}&limit=100&order=desc`).reply(200, defaultCurrentContractState);

      const result = await ethImpl.getStorageAt(contractAddress1, defaultCurrentContractState.state[0].slot, "latest");
      expect(result).to.exist;
      if (result == null) return;

      // verify slot value
      expect(result).equal(defaultCurrentContractState.state[0].value);
    });

    // Block number is a required param, this should not work and should be removed when/if validations are added.
    // Instead the relay should return `missing value for required argument <argumentIndex> error`.
    it('eth_getStorageAt with match null block', async function () {
      // mirror node request mocks
      mock.onGet(`contracts/${contractAddress1}/state?slot=${defaultCurrentContractState.state[0].slot}&limit=100&order=desc`).reply(200, defaultCurrentContractState);

      const result = await ethImpl.getStorageAt(contractAddress1, defaultDetailedContractResults.state_changes[0].slot);
      expect(result).to.exist;
      if (result == null) return;

      // verify slot value
      expect(result).equal(defaultCurrentContractState.state[0].value);
    });

>>>>>>> 725e5146
    it('eth_getStorageAt should throw a predefined RESOURCE_NOT_FOUND when block not found', async function () {

      let hasError = false;
      try {
        mock.onGet(`blocks/${blockNumber}`).reply(200, null);
        await ethImpl.getStorageAt(contractAddress1, defaultDetailedContractResults.state_changes[0].slot, EthImpl.numberTo0x(blockNumber));
      } catch (e: any) {
        hasError = true;
        expect(e.code).to.equal(predefined.RESOURCE_NOT_FOUND().code);
        expect(e.name).to.equal(predefined.RESOURCE_NOT_FOUND().name);
      }
      expect(hasError).to.be.true;
    });

    it('eth_getStorageAt should return EthImpl.zeroHex32Byte when state_changes is null', async function () {
      defaultDetailedContractResultsNullStateChange
      mock.onGet(`blocks/${blockNumber}`).reply(200, defaultBlock);
      mock.onGet(`contracts/${contractAddress1}/results?timestamp=lte:${defaultBlock.timestamp.to}&limit=1&order=desc`).reply(200, defaultContractResults);
      mock.onGet(`contracts/${contractAddress1}/results/${contractTimestamp1}`).reply(200, defaultDetailedContractResultsNullStateChange);
      const result = await ethImpl.getStorageAt(contractAddress1, defaultDetailedContractResults.state_changes[0].slot, EthImpl.numberTo0x(blockNumber));
      expect(result).to.equal(EthImpl.zeroHex32Byte);
    });

    it('eth_getStorageAt should return EthImpl.zeroHex32Byte when state_changes is an empty array', async function () {
      defaultDetailedContractResultsNullStateChange
      mock.onGet(`blocks/${blockNumber}`).reply(200, defaultBlock);
      mock.onGet(`contracts/${contractAddress1}/results?timestamp=lte:${defaultBlock.timestamp.to}&limit=1&order=desc`).reply(200, defaultContractResults);
      mock.onGet(`contracts/${contractAddress1}/results/${contractTimestamp1}`).reply(200, defaultDetailedContractResultsEmptyArrayStateChange);
      const result = await ethImpl.getStorageAt(contractAddress1, defaultDetailedContractResults.state_changes[0].slot, EthImpl.numberTo0x(blockNumber));
      expect(result).to.equal(EthImpl.zeroHex32Byte);
    });

    it('eth_getStorageAt should throw error when contract not found', async function () {
      // mirror node request mocks
      mock.onGet(`blocks/${blockNumber}`).reply(200, defaultBlock);
      mock.onGet(`contracts/${contractAddress1}/results?timestamp=lte:${defaultBlock.timestamp.to}&limit=1&order=desc`).reply(200, defaultContractResults);
      mock.onGet(`contracts/${contractAddress1}/results/${contractTimestamp1}`).reply(404, detailedContractResultNotFound);

      let hasError = false;
      try {
        await ethImpl.getStorageAt(contractAddress1, defaultDetailedContractResults.state_changes[0].slot, EthImpl.numberTo0x(blockNumber));
      } catch (e: any) {
        hasError = true;
        expect(e.code).to.equal(predefined.RESOURCE_NOT_FOUND().code);
        expect(e.name).to.equal(predefined.RESOURCE_NOT_FOUND().name);
      }
      expect(hasError).to.be.true;
    });
  });
});

describe('Eth', async function () {
  this.timeout(10000);

  let ethImpl: EthImpl;
  this.beforeAll(() => {
    // @ts-ignore
    ethImpl = new EthImpl(null, mirrorNodeInstance, logger);
  });

  const contractEvmAddress = '0xd8db0b1dbf8ba6721ef5256ad5fe07d72d1d04b9';
  const defaultTxHash = '0x4a563af33c4871b51a8b108aa2fe1dd5280a30dfb7236170ae5e5e7957eb6392';
  const defaultTransaction = {
    "accessList": undefined,
    "blockHash": "0xd693b532a80fed6392b428604171fb32fdbf953728a3a7ecc7d4062b1652c042",
    "blockNumber": "0x11",
    "chainId": "0x12a",
    "from": `${defaultEvmAddress}`,
    "gas": "0x7b",
    "gasPrice": "0x4a817c80",
    "hash": defaultTxHash,
    "input": "0x0707",
    "maxFeePerGas": undefined,
    "maxPriorityFeePerGas": undefined,
    "nonce": 1,
    "r": "0xd693b532a80fed6392b428604171fb32fdbf953728a3a7ecc7d4062b1652c042",
    "s": "0x24e9c602ac800b983b035700a14b23f78a253ab762deab5dc27e3555a750b354",
    "to": "0x0000000000000000000000000000000000001389",
    "transactionIndex": "0x1",
    "type": 2,
    "v": 1,
    "value": "0x77359400"
  };

  const defaultDetailedContractResultByHash = {
    "address": "0xd8db0b1dbf8ba6721ef5256ad5fe07d72d1d04b9",
    "amount": 2000000000,
    "bloom":
      "0x00000000000000000000000000000000000000000000000000000000000000000000000000000000000000000000000000000000000000000000000000000000000000000000000000000000000000000000000000000000000000000000000000000000000000000000000000000000000000000000000000000000000000000000000000000000000000000000000000000000000000000000000000000000000000000000000000000000000000000000000000000000000000000000000000000000000000000000000000000000000000000000000000000000000000000000000000000000000000000000000000000000000000000000000000000000",
    "call_result": "0x0606",
    "contract_id": "0.0.5001",
    "created_contract_ids": ["0.0.7001"],
    "error_message": null,
    "from": "0x0000000000000000000000000000000000001f41",
    "function_parameters": "0x0707",
    "gas_limit": 1000000,
    "gas_used": 123,
    "timestamp": "167654.000123456",
    "to": "0x0000000000000000000000000000000000001389",
    "block_hash": "0xd693b532a80fed6392b428604171fb32fdbf953728a3a7ecc7d4062b1652c042000102030405060708090a0b0c0d0e0f",
    "block_number": 17,
    "logs": [{
      "address": "0x0000000000000000000000000000000000001389",
      "bloom": "0x00000000000000000000000000000000000000000000000000000000000000000000000000000000000000000000000000000000000000000000000000000000000000000000000000000000000000000000000000000000000000000000000000000000000000000000000000000000000000000000000000000000000000000000000000000000000000000000000000000000000000000000000000000000000000000000000000000000000000000000000000000000000000000000000000000000000000000000000000000000000000000000000000000000000000000000000000000000000000000000000000000000000000000000000000000000",
      "contract_id": "0.0.5001",
      "data": "0x0123",
      "index": 0,
      "topics": ["0x97c1fc0a6ed5551bc831571325e9bdb365d06803100dc20648640ba24ce69750"]
    }],
    "result": "SUCCESS",
    "transaction_index": 1,
    "hash": "0x4a563af33c4871b51a8b108aa2fe1dd5280a30dfb7236170ae5e5e7957eb6392",
    "state_changes": [{
      "address": "0x0000000000000000000000000000000000001389",
      "contract_id": "0.0.5001",
      "slot": "0x0000000000000000000000000000000000000000000000000000000000000101",
      "value_read": "0x97c1fc0a6ed5551bc831571325e9bdb365d06803100dc20648640ba24ce69750",
      "value_written": "0x8c5be1e5ebec7d5bd14f71427d1e84f3dd0314c0f7b2291e5b200ac8c7c3b925"
    }],
    "status": "0x1",
    "access_list": "0x",
    "block_gas_used": 50000000,
    "chain_id": "0x12a",
    "gas_price": "0x4a817c80",
    "max_fee_per_gas": "0x",
    "max_priority_fee_per_gas": "0x",
    "r": "0xd693b532a80fed6392b428604171fb32fdbf953728a3a7ecc7d4062b1652c042",
    "s": "0x24e9c602ac800b983b035700a14b23f78a253ab762deab5dc27e3555a750b354",
    "type": 2,
    "v": 1,
    "nonce": 1
  };


  const defaultDetailedContractResultByHashReverted = {
    ...defaultDetailedContractResultByHash, ...{
      "result": "CONTRACT_REVERT_EXECUTED",
      "status": "0x0",
      "error_message": "0x08c379a000000000000000000000000000000000000000000000000000000000000000200000000000000000000000000000000000000000000000000000000000000013536f6d6520726576657274206d65737361676500000000000000000000000000"
    }
  };

  const defaultReceipt = {
    "blockHash": "0xd693b532a80fed6392b428604171fb32fdbf953728a3a7ecc7d4062b1652c042",
    "blockNumber": "0x11",
    "cumulativeGasUsed": "0x2faf080",
    "effectiveGasPrice": "0xad78ebc5ac620000",
    "from": "0x0000000000000000000000000000000000001f41",
    "to": "0x0000000000000000000000000000000000001389",
    "gasUsed": "0x7b",
    "logs": [{
      "address": "0x0000000000000000000000000000000000001389",
      "blockHash": "0xd693b532a80fed6392b428604171fb32fdbf953728a3a7ecc7d4062b1652c042",
      "blockNumber": "0x11",
      "data": "0x0123",
      "logIndex": "0x0",
      "removed": false,
      "topics": [
        "0x97c1fc0a6ed5551bc831571325e9bdb365d06803100dc20648640ba24ce69750"
      ],
      "transactionHash": "0x4a563af33c4871b51a8b108aa2fe1dd5280a30dfb7236170ae5e5e7957eb6392",
      "transactionIndex": "0x1"
    }],
    "logsBloom": "0x00000000000000000000000000000000000000000000000000000000000000000000000000000000000000000000000000000000000000000000000000000000000000000000000000000000000000000000000000000000000000000000000000000000000000000000000000000000000000000000000000000000000000000000000000000000000000000000000000000000000000000000000000000000000000000000000000000000000000000000000000000000000000000000000000000000000000000000000000000000000000000000000000000000000000000000000000000000000000000000000000000000000000000000000000000000",
    "status": "0x1",
    "transactionHash": "0x4a563af33c4871b51a8b108aa2fe1dd5280a30dfb7236170ae5e5e7957eb6392",
    "transactionIndex": "0x1",
    "contractAddress": "0xd8db0b1dbf8ba6721ef5256ad5fe07d72d1d04b9",
    "root": undefined
  };

  this.afterEach(() => {
    mock.resetHandlers();
  });


  it('should execute "eth_chainId"', async function () {
    const chainId = await Relay.eth().chainId();

    expect(chainId).to.be.equal('0x' + Number(process.env.CHAIN_ID).toString(16));
  });

  it('should execute "eth_accounts"', async function () {
    const accounts = await Relay.eth().accounts();

    expect(accounts).to.be.an('Array');
    expect(accounts.length).to.be.equal(0);
  });

  it('should execute "eth_getUncleByBlockHashAndIndex"', async function () {
    const result = await Relay.eth().getUncleByBlockHashAndIndex();
    expect(result).to.be.null;
  });

  it('should execute "eth_getUncleByBlockNumberAndIndex"', async function () {
    const result = await Relay.eth().getUncleByBlockNumberAndIndex();
    expect(result).to.be.null;
  });

  it('should execute "eth_getUncleCountByBlockHash"', async function () {
    const result = await Relay.eth().getUncleCountByBlockHash();
    expect(result).to.eq('0x0');
  });

  it('should execute "eth_getUncleCountByBlockNumber"', async function () {
    const result = await Relay.eth().getUncleCountByBlockNumber();
    expect(result).to.eq('0x0');
  });

  it('should execute "eth_hashrate"', async function () {
    const result = await Relay.eth().hashrate();
    expect(result).to.eq('0x0');
  });

  it('should execute "eth_mining"', async function () {
    const result = await Relay.eth().mining();
    expect(result).to.eq(false);
  });

  it('should execute "eth_submitWork"', async function () {
    const result = await Relay.eth().submitWork();
    expect(result).to.eq(false);
  });

  it('should execute "eth_syncing"', async function () {
    const result = await Relay.eth().syncing();
    expect(result).to.eq(false);
  });

  it('should execute "eth_getWork"', async function () {
    const result = await Relay.eth().getWork();
    expect(result).to.have.property('code');
    expect(result.code).to.be.equal(-32601);
    expect(result).to.have.property('name');
    expect(result.name).to.be.equal('Method not found');
    expect(result).to.have.property('message');
    expect(result.message).to.be.equal('Unsupported JSON-RPC method');
  });

  it('should execute "eth_maxPriorityFeePerGas"', async function () {
    const result = await Relay.eth().maxPriorityFeePerGas();
    expect(result).to.eq('0x0');
  });

  const unsupportedMethods = [
    'submitHashrate',
    'signTransaction',
    'sign',
    'sendTransaction',
    'protocolVersion',
    'coinbase',
  ];

  unsupportedMethods.forEach(method => {
    it(`should execute "eth_${method}" and return unsupported message`, async function () {
      const result = await Relay.eth()[method]();
      expectUnsupportedMethod(result);
    });
  });

  describe('eth_getTransactionReceipt', async function () {
    it('returns `null` for non-existent hash', async function () {
      const txHash = '0x0000000000000000000000000000000000000000000000000000000000000001';
      mock.onGet(`contracts/results/${txHash}`).reply(404, {
        '_status': {
          'messages': [
            {
              'message': 'No correlating transaction'
            }
          ]
        }
      });
      const receipt = await ethImpl.getTransactionReceipt(txHash);
      expect(receipt).to.be.null;
    });

    it('valid receipt on match', async function () {
      // mirror node request mocks
      mock.onGet(`contracts/results/${defaultTxHash}`).reply(200, defaultDetailedContractResultByHash);
      mock.onGet(`contracts/${defaultDetailedContractResultByHash.created_contract_ids[0]}`).reply(404);
      const receipt = await ethImpl.getTransactionReceipt(defaultTxHash);

      // Assert the data format
      expect(receipt).to.exist;
      if (receipt == null) return;

      expect(validateHash(receipt.transactionHash, 64)).to.eq(true);
      expect(validateHash(receipt.blockHash, 64)).to.eq(true);
      expect(validateHash(receipt.from, 40)).to.eq(true);
      if (receipt.contractAddress) {
        expect(validateHash(receipt.contractAddress, 40)).to.eq(true);
      }
      if (receipt.to) {
        expect(validateHash(receipt.to, 40)).to.eq(true);
      }
      expect(validateHash(receipt.logsBloom, 512)).to.eq(true);
      if (receipt.root) {
        expect(validateHash(receipt.root, 64)).to.eq(true);
      }

      expect(receipt.transactionHash).to.exist;
      expect(receipt.transactionHash).to.eq(defaultReceipt.transactionHash);
      expect(receipt.transactionIndex).to.exist;
      expect(receipt.blockHash).to.eq(defaultReceipt.blockHash);
      expect(receipt.blockNumber).to.eq(defaultReceipt.blockNumber);
      expect(receipt.from).to.eq(defaultReceipt.from);
      expect(receipt.to).to.eq(defaultReceipt.to);
      expect(receipt.cumulativeGasUsed).to.eq(defaultReceipt.cumulativeGasUsed);
      expect(receipt.gasUsed).to.eq(defaultReceipt.gasUsed);
      expect(receipt.contractAddress).to.eq(defaultReceipt.contractAddress);
      expect(receipt.logs).to.deep.eq(defaultReceipt.logs);
      expect(receipt.logsBloom).to.eq(defaultReceipt.logsBloom);
      expect(receipt.root).to.eq(defaultReceipt.root);
      expect(receipt.status).to.eq(defaultReceipt.status);
      expect(receipt.effectiveGasPrice).to.eq(defaultReceipt.effectiveGasPrice);
    });

    it('valid receipt with evm address on match', async function() {
      // mirror node request mocks
      mock.onGet(`contracts/results/${defaultTxHash}`).reply(200, defaultDetailedContractResultByHash);
      mock.onGet(`contracts/${defaultDetailedContractResultByHash.created_contract_ids[0]}`).reply(200, {
        evm_address: contractEvmAddress
      });
      const receipt = await ethImpl.getTransactionReceipt(defaultTxHash);

      expect(receipt).to.exist;
      if (receipt == null) return;

      expect(validateHash(receipt.from, 40)).to.eq(true);
      if (receipt.contractAddress) {
        expect(validateHash(receipt.contractAddress, 40)).to.eq(true);
      }
      expect(receipt.contractAddress).to.eq(contractEvmAddress);
    });

    it("Handles null effectiveGasPrice", async function() {
      const contractResult = {
        ...defaultDetailedContractResultByHash,
        gas_price: null,
        max_fee_per_gas: null
      };

      mock.onGet(`contracts/results/${defaultTxHash}`).reply(200, contractResult);
      mock.onGet(`contracts/${defaultDetailedContractResultByHash.created_contract_ids[0]}`).reply(404);
      const receipt = await ethImpl.getTransactionReceipt(defaultTxHash);

      expect(receipt).to.exist;
      if (receipt == null) return;

      expect(receipt.effectiveGasPrice).to.eq('0x0');
    });

    it('handles empty bloom', async function () {
      const receiptWith0xBloom = {
        ...defaultDetailedContractResultByHash,
        bloom: '0x'
      };
      mock.onGet(`contracts/results/${defaultTxHash}`).reply(200, receiptWith0xBloom);
      mock.onGet(`contracts/${defaultDetailedContractResultByHash.created_contract_ids[0]}`).reply(404);
      const receipt = await ethImpl.getTransactionReceipt(defaultTxHash);

      expect(receipt).to.exist;
      if (receipt == null) return;
      expect(receipt.logsBloom).to.eq(EthImpl.emptyBloom);
    });

    it('Adds a revertReason field for receipts with errorMessage', async function() {
      const receiptWithErrorMessage = {
        ...defaultDetailedContractResultByHash,
        error_message: defaultErrorMessage
      };

      mock.onGet(`contracts/results/${defaultTxHash}`).reply(200, receiptWithErrorMessage);
      mock.onGet(`contracts/${defaultDetailedContractResultByHash.created_contract_ids[0]}`).reply(404);
      const receipt = await ethImpl.getTransactionReceipt(defaultTxHash);

      expect(receipt).to.exist;
      expect(receipt.revertReason).to.eq(defaultErrorMessage);
    });

    it('handles empty gas_used', async function () {
      const receiptWithNullGasUsed = {
        ...defaultDetailedContractResultByHash,
        gas_used: null
      };
      mock.onGet(`contracts/results/${defaultTxHash}`).reply(200, receiptWithNullGasUsed);
      mock.onGet(`contracts/${defaultDetailedContractResultByHash.created_contract_ids[0]}`).reply(404);
      const receipt = await ethImpl.getTransactionReceipt(defaultTxHash);

      expect(receipt).to.exist;
      if (receipt == null) return;
      expect(receipt.gasUsed).to.eq("0x0");
    });

    it('handles missing transaction index', async function() {
      // mirror node request mocks
      mock.onGet(`contracts/results/${defaultTxHash}`).reply(200, {
        ...defaultDetailedContractResultByHash, ...{
          transaction_index: undefined
        }
      });
      mock.onGet(`contracts/${defaultDetailedContractResultByHash.created_contract_ids[0]}`).reply(200, {
        evm_address: contractEvmAddress
      });
      const receipt = await ethImpl.getTransactionReceipt(defaultTxHash);

      expect(receipt).to.exist;

      expect(receipt.logs[0].transactionIndex).to.eq(null);
      expect(receipt.transactionIndex).to.eq(null);
    });
  });

  describe('eth_getTransactionByHash', async function () {
    it('returns `null` for non-existing hash', async function () {
      // mirror node request mocks
      mock.onGet(`contracts/results/${defaultTxHash}`).reply(404, {
        '_status': {
          'messages': [
            {
              'message': 'No correlating transaction'
            }
          ]
        }
      });

      const result = await ethImpl.getTransactionByHash(defaultTxHash);
      expect(result).to.equal(null);
    });

    it('returns correct transaction for existing hash', async function () {
      // mirror node request mocks
      mock.onGet(`contracts/results/${defaultTxHash}`).reply(200, defaultDetailedContractResultByHash);
      mock.onGet(`accounts/${defaultFromLongZeroAddress}`).reply(200, {
        evm_address: `${defaultTransaction.from}`
      });

      const result = await ethImpl.getTransactionByHash(defaultTxHash);

      expect(result).to.exist;
      if (result == null) return;

      expect(result.accessList).to.eq(defaultTransaction.accessList);
      expect(result.blockHash).to.eq(defaultTransaction.blockHash);
      expect(result.blockNumber).to.eq(defaultTransaction.blockNumber);
      expect(result.chainId).to.eq(defaultTransaction.chainId);
      expect(result.from).to.eq(defaultTransaction.from);
      expect(result.gas).to.eq(defaultTransaction.gas);
      expect(result.gasPrice).to.eq(defaultTransaction.gasPrice);
      expect(result.hash).to.eq(defaultTransaction.hash);
      expect(result.input).to.eq(defaultTransaction.input);
      expect(result.maxFeePerGas).to.eq(defaultTransaction.maxFeePerGas);
      expect(result.maxPriorityFeePerGas).to.eq(defaultTransaction.maxPriorityFeePerGas);
      expect(result.nonce).to.eq(EthImpl.numberTo0x(defaultTransaction.nonce));
      expect(result.r).to.eq(defaultTransaction.r);
      expect(result.s).to.eq(defaultTransaction.s);
      expect(result.to).to.eq(defaultTransaction.to);
      expect(result.transactionIndex).to.eq(defaultTransaction.transactionIndex);
      expect(result.type).to.eq(EthImpl.numberTo0x(defaultTransaction.type));
      expect(result.v).to.eq(EthImpl.numberTo0x(defaultTransaction.v));
      expect(result.value).to.eq(defaultTransaction.value);
    });

    it('returns correct transaction for existing hash w no sigs', async function () {
      // mirror node request mocks
      const detailedResultsWithNullNullableValues = {
        ...defaultDetailedContractResultByHash,
        r: null,
        s: null
      };

      mock.onGet(`contracts/results/${defaultTxHash}`).reply(200, detailedResultsWithNullNullableValues);
      mock.onGet(`accounts/${defaultFromLongZeroAddress}`).reply(200, {
        evm_address: `${defaultTransaction.from}`
      });
      const result = await ethImpl.getTransactionByHash(defaultTxHash);
      if (result == null) return;

      expect(result).to.exist;
      expect(result.accessList).to.eq(defaultTransaction.accessList);
      expect(result.blockHash).to.eq(defaultTransaction.blockHash);
      expect(result.blockNumber).to.eq(defaultTransaction.blockNumber);
      expect(result.chainId).to.eq(defaultTransaction.chainId);
      expect(result.from).to.eq(defaultTransaction.from);
      expect(result.gas).to.eq(defaultTransaction.gas);
      expect(result.gasPrice).to.eq(defaultTransaction.gasPrice);
      expect(result.hash).to.eq(defaultTransaction.hash);
      expect(result.input).to.eq(defaultTransaction.input);
      expect(result.maxFeePerGas).to.eq(defaultTransaction.maxFeePerGas);
      expect(result.maxPriorityFeePerGas).to.eq(defaultTransaction.maxPriorityFeePerGas);
      expect(result.nonce).to.eq(EthImpl.numberTo0x(defaultTransaction.nonce));
      expect(result.r).to.be.null;
      expect(result.s).to.be.null;
      expect(result.to).to.eq(defaultTransaction.to);
      expect(result.transactionIndex).to.eq(defaultTransaction.transactionIndex);
      expect(result.type).to.eq(EthImpl.numberTo0x(defaultTransaction.type));
      expect(result.v).to.eq(EthImpl.numberTo0x(defaultTransaction.v));
      expect(result.value).to.eq(defaultTransaction.value);
    });

    it('handles transactions with null gas_used', async function () {
      // mirror node request mocks
      const detailedResultsWithNullNullableValues = {
        ...defaultDetailedContractResultByHash,
        gas_used: null
      };

      mock.onGet(`contracts/results/${defaultTxHash}`).reply(200, detailedResultsWithNullNullableValues);
      mock.onGet(`accounts/${defaultFromLongZeroAddress}`).reply(200, {
        evm_address: `${defaultTransaction.from}`
      });
      const result = await ethImpl.getTransactionByHash(defaultTxHash);
      if (result == null) return;

      expect(result).to.exist;
      expect(result.gas).to.eq('0x0');
    });

    it('handles transactions with null amount', async function () {
      // mirror node request mocks
      const detailedResultsWithNullNullableValues = {
        ...defaultDetailedContractResultByHash,
        amount: null
      };

      mock.onGet(`contracts/results/${defaultTxHash}`).reply(200, detailedResultsWithNullNullableValues);
      mock.onGet(`accounts/${defaultFromLongZeroAddress}`).reply(200, {
        evm_address: `${defaultTransaction.from}`
      });
      const result = await ethImpl.getTransactionByHash(defaultTxHash);
      if (result == null) return;

      expect(result).to.exist;
      expect(result.value).to.eq('0x0');
    });

    it('returns reverted transactions', async function () {
      mock.onGet(`contracts/results/${defaultTxHash}`).reply(200, defaultDetailedContractResultByHashReverted);
      mock.onGet(`accounts/${defaultFromLongZeroAddress}`).reply(200, {
        evm_address: `${defaultTransaction.from}`
      });

      const result = await ethImpl.getTransactionByHash(defaultTxHash);

      expect(result).to.exist;
      if (result == null) return;

      expect(result.accessList).to.eq(defaultTransaction.accessList);
      expect(result.blockHash).to.eq(defaultTransaction.blockHash);
      expect(result.blockNumber).to.eq(defaultTransaction.blockNumber);
      expect(result.chainId).to.eq(defaultTransaction.chainId);
      expect(result.from).to.eq(defaultTransaction.from);
      expect(result.gas).to.eq(defaultTransaction.gas);
      expect(result.gasPrice).to.eq(defaultTransaction.gasPrice);
      expect(result.hash).to.eq(defaultTransaction.hash);
      expect(result.input).to.eq(defaultTransaction.input);
      expect(result.maxFeePerGas).to.eq(defaultTransaction.maxFeePerGas);
      expect(result.maxPriorityFeePerGas).to.eq(defaultTransaction.maxPriorityFeePerGas);
      expect(result.nonce).to.eq(EthImpl.numberTo0x(defaultTransaction.nonce));
      expect(result.r).to.eq(defaultTransaction.r);
      expect(result.s).to.eq(defaultTransaction.s);
      expect(result.to).to.eq(defaultTransaction.to);
      expect(result.transactionIndex).to.eq(defaultTransaction.transactionIndex);
      expect(result.type).to.eq(EthImpl.numberTo0x(defaultTransaction.type));
      expect(result.v).to.eq(EthImpl.numberTo0x(defaultTransaction.v));
      expect(result.value).to.eq(defaultTransaction.value);
    });

    it('throws error for reverted transactions when DEV_MODE=true', async function () {
      const initialDevModeValue = process.env.DEV_MODE;
      process.env.DEV_MODE = 'true';

      mock.onGet(`contracts/results/${defaultTxHash}`).reply(200, defaultDetailedContractResultByHashReverted);
      mock.onGet(`accounts/${defaultFromLongZeroAddress}`).reply(200, {
        evm_address: `${defaultTransaction.from}`
      });

      try {
        const result = await ethImpl.getTransactionByHash(defaultTxHash);
        expect(true).to.eq(false);
      }
      catch(error) {
        expect(error).to.deep.equal(predefined.CONTRACT_REVERT(defaultDetailedContractResultByHashReverted.error_message));
      }

      process.env.DEV_MODE = initialDevModeValue;
    });
  });
});<|MERGE_RESOLUTION|>--- conflicted
+++ resolved
@@ -2427,8 +2427,6 @@
       expect(result).equal(defaultDetailedContractResults.state_changes[0].value_written);
     });
 
-<<<<<<< HEAD
-=======
     it('eth_getStorageAt with match with latest block', async function () {
       // mirror node request mocks
       mock.onGet(`contracts/${contractAddress1}/state?slot=${defaultCurrentContractState.state[0].slot}&limit=100&order=desc`).reply(200, defaultCurrentContractState);
@@ -2455,7 +2453,6 @@
       expect(result).equal(defaultCurrentContractState.state[0].value);
     });
 
->>>>>>> 725e5146
     it('eth_getStorageAt should throw a predefined RESOURCE_NOT_FOUND when block not found', async function () {
 
       let hasError = false;
