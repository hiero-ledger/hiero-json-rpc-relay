/*-
 *
 * Hedera JSON RPC Relay
 *
 * Copyright (C) 2022 Hedera Hashgraph, LLC
 *
 * Licensed under the Apache License, Version 2.0 (the "License");
 * you may not use this file except in compliance with the License.
 * You may obtain a copy of the License at
 *
 *      http://www.apache.org/licenses/LICENSE-2.0
 *
 * Unless required by applicable law or agreed to in writing, software
 * distributed under the License is distributed on an "AS IS" BASIS,
 * WITHOUT WARRANTIES OR CONDITIONS OF ANY KIND, either express or implied.
 * See the License for the specific language governing permissions and
 * limitations under the License.
 *
 */

import path from 'path';
import axios from 'axios';
import dotenv from 'dotenv';
import MockAdapter from 'axios-mock-adapter';
import { expect } from 'chai';
import { Registry } from 'prom-client';
import sinon from 'sinon';
dotenv.config({ path: path.resolve(__dirname, '../test.env') });
import { RelayImpl } from '@hashgraph/json-rpc-relay';
import { predefined } from '../../src/lib/errors/JsonRpcError';
import { EthImpl } from '../../src/lib/eth';
import { MirrorNodeClient } from '../../src/lib/clients/mirrorNodeClient';
import {
  defaultEvmAddress,
  defaultFromLongZeroAddress,
  expectUnsupportedMethod,
  defaultErrorMessage,
  buildCryptoTransferTransaction, contractAddress3
} from '../helpers';

import pino from 'pino';
import { Block, Transaction } from '../../src/lib/model';
import constants from '../../src/lib/constants';
import { SDKClient } from '../../src/lib/clients';
import { SDKClientError } from '../../src/lib/errors/SDKClientError';

const LRU = require('lru-cache');

const logger = pino();
const registry = new Registry();
const Relay = new RelayImpl(logger, registry);

const validateHash = (hash: string, len?: number) => {
  let regex;
  if (len && len > 0) {
    regex = new RegExp(`^0x[a-f0-9]{${len}}$`);
  } else {
    regex = new RegExp(`^0x[a-f0-9]*$`);
  }

  return !!hash.match(regex);
};

const verifyBlockConstants = (block: Block) => {
  expect(block.gasLimit).equal(EthImpl.numberTo0x(15000000));
  expect(block.baseFeePerGas).equal('0x84b6a5c400');
  expect(block.difficulty).equal(EthImpl.zeroHex);
  expect(block.extraData).equal(EthImpl.emptyHex);
  expect(block.miner).equal(EthImpl.zeroAddressHex);
  expect(block.mixHash).equal(EthImpl.zeroHex32Byte);
  expect(block.nonce).equal(EthImpl.zeroHex8Byte);
  expect(block.receiptsRoot).equal(EthImpl.zeroHex32Byte);
  expect(block.sha3Uncles).equal(EthImpl.emptyArrayHex);
  expect(block.stateRoot).equal(EthImpl.zeroHex32Byte);
  expect(block.totalDifficulty).equal(EthImpl.zeroHex);
  expect(block.uncles).to.deep.equal([]);
};

let restMock: MockAdapter, web3Mock: MockAdapter;
let mirrorNodeInstance: MirrorNodeClient;
let sdkClientStub;
let cache;

describe('Eth calls using MirrorNode', async function () {
  this.timeout(10000);

  let ethImpl: EthImpl;

  this.beforeAll(() => {
    // @ts-ignore
    mirrorNodeInstance = new MirrorNodeClient(process.env.MIRROR_NODE_URL, logger.child({ name: `mirror-node` }), registry);

    // @ts-ignore
    restMock = new MockAdapter(mirrorNodeInstance.getMirrorNodeRestInstance(), { onNoMatch: "throwException" });

    // @ts-ignore
    web3Mock = new MockAdapter(mirrorNodeInstance.getMirrorNodeWeb3Instance(), { onNoMatch: "throwException" });

    sdkClientStub = sinon.createStubInstance(SDKClient);
    cache = new LRU({
      max: constants.CACHE_MAX,
      ttl: constants.CACHE_TTL.ONE_HOUR
    });
    // @ts-ignore
    ethImpl = new EthImpl(sdkClientStub, mirrorNodeInstance, logger, '0x12a', cache);
  });

  this.beforeEach(() => {
    // reset cache and restMock
    cache.clear();
    restMock.reset();
  });

  const blockHashTrimmed = '0x3c08bbbee74d287b1dcd3f0ca6d1d2cb92c90883c4acf9747de9f3f3162ad25b';
  const blockHash = `${blockHashTrimmed}999fc7e86699f60f2a3fb3ed9a646c6b`;
  const blockHash2 = `${blockHashTrimmed}999fc7e86699f60f2a3fb3ed9a646c6c`;
  const blockHash3 = `${blockHashTrimmed}999fc7e86699f60f2a3fb3ed9a646c6d`;
  const blockHashPreviousTrimmed = '0xf7d6481f659c866c35391ee230c374f163642ebf13a5e604e04a95a9ca48a298';
  const blockNumber = 3;
  const blockNumber2 = 4;
  const blockNumber3 = 5;
  const blockNumberHex = `0x${blockNumber.toString(16)}`;
  const blockTransactionCount = 77;
  const gasUsed1 = 200000;
  const gasUsed2 = 800000;
  const maxGasLimit = 250000;
  const maxGasLimitHex = EthImpl.numberTo0x(maxGasLimit);
  const contractCallData = "0xef641f44";
  const blockTimestamp = '1651560386';
  const blockTimestampHex = EthImpl.numberTo0x(Number(blockTimestamp));
  const firstTransactionTimestampSeconds = '1653077541';
  const contractAddress1 = '0x000000000000000000000000000000000000055f';
  const htsTokenAddress = '0x0000000000000000000000000000000002dca431';
  const contractTimestamp1 = `${firstTransactionTimestampSeconds}.983983199`;
  const contractHash1 = '0x4a563af33c4871b51a8b108aa2fe1dd5280a30dfb7236170ae5e5e7957eb6392';
  const contractHash2 = '0x4a563af33c4871b51a8b108aa2fe1dd5280a30dfb7236170ae5e5e7957eb6393';
  const contractHash3 = '0x4a563af33c4871b51a8b108aa2fe1dd5280a30dfb7236170ae5e5e7957eb6394';
  const contractAddress2 = '0x000000000000000000000000000000000000055e';
  const wrongContractAddress = '0x00000000000000000000000000000000055e';
  const contractTimestamp2 = '1653077542.701408897';
  const contractTimestamp3 = '1653088542.123456789';
  const contractId1 = '0.0.5001';
  const contractId2 = '0.0.5002';
  const gasUsedRatio = 0.5;
  const deployedBytecode = '0x608060405234801561001057600080fd5b5060405161078938038061078983398181016040528101906100329190';
  const mirrorNodeDeployedBytecode = '0x608060405234801561001057600080fd5b5060405161078938038061078983398181016040528101906100321234';

  const defaultBlock = {
    'count': blockTransactionCount,
    'hapi_version': '0.28.1',
    'hash': blockHash,
    'name': '2022-05-03T06_46_26.060890949Z.rcd',
    'number': blockNumber,
    'previous_hash': '0xf7d6481f659c866c35391ee230c374f163642ebf13a5e604e04a95a9ca48a298dc2dfa10f51bcbaab8ae23bc6d662a0b',
    'size': null,
    'timestamp': {
      'from': `${blockTimestamp}.060890949`,
      'to': '1651560389.060890949'
    },
    'gas_used': gasUsed1 + gasUsed2,
    'logs_bloom': '0x'
  };

  const blockZero = {
    "count": 5,
    "hapi_version": "0.28.1",
    "hash": "0x4a7eed88145253eca01a6b5995865b68b041923772d0e504d2ae5fbbf559b68b397adfce5c52f4fa8acec860e6fbc395",
    "name": "2020-08-27T23_40_52.347251002Z.rcd",
    "number": 0,
    "previous_hash": "0x000000000000000000000000000000000000000000000000000000000000000000000000000000000000000000000000",
    "size": null,
    "timestamp": {
      "from": "1598571652.347251002",
      "to": "1598571654.548395000"
    },
    "gas_used": 0,
    "logs_bloom": "0x"
  };

  const defaultContractResults = {
    'results': [
      {
        'amount': 1,
        'bloom': '0x00000000000000000000000000000000000000000000000000000000000000000000000000000000000000000000000000000000000000000000000000000000000000000000000000000000000000000000000000000000000000000000000000000000000000000000000000000000000000000000000000000000000000000000000000000000000000000000000000000000000000000000000000000000000000000000000000000000000000000000000000000000000000000000000000000000000000000000000000000000000000000000000000000000000000000000000000000000000000000000000000000000000000000000000000000000',
        'call_result': '0x6080604052600436106100385760003560e01c80632b6adf431461003c5780633d99e80d1461010f5780634bfdab701461015257610038565b5b5b005b61010d600480360360408110156100535760006000fd5b81019080803563ffffffff169060200190929190803590602001906401000000008111156100815760006000fd5b8201836020820111156100945760006000fd5b803590602001918460018302840111640100000000831117156100b75760006000fd5b91908080601f016020809104026020016040519081016040528093929190818152602001838380828437600081840152601f19601f8201169050808301925050505050505090909192909091929050505061018a565b005b34801561011c5760006000fd5b50610150600480360360208110156101345760006000fd5b81019080803563ffffffff169060200190929190505050610292565b005b34801561015f5760006000fd5b506101686102b7565b604051808263ffffffff1663ffffffff16815260200191505060405180910390f35b60008263ffffffff166effffffffffffffffffffffffffffff1690508073ffffffffffffffffffffffffffffffffffffffff166108fc60019081150290604051600060405180830381858888f193505050501580156101ee573d600060003e3d6000fd5b507f930f628a0950173c55b8f7d31636aa82e481f09d70191adc38b8c8cd186a0ad7826040518080602001828103825283818151815260200191508051906020019080838360005b838110156102525780820151818401525b602081019050610236565b50505050905090810190601f16801561027f5780820380516001836020036101000a031916815260200191505b509250505060405180910390a1505b5050565b80600060006101000a81548163ffffffff021916908363ffffffff1602179055505b50565b6000600060009054906101000a900463ffffffff1690506102d3565b9056fea265627a7a723158201b51cf608b8b7e2c5d36bd8733f2213b669e5d1cfa53b67f52a7e878d1d7bb0164736f6c634300050b0032',
        'contract_id': '0.0.1375',
        'created_contract_ids': ['0.0.1375'],
        'error_message': null,
        'from': '0x0000000000000000000000000000000000000557',
        'function_parameters': '0x',
        'gas_limit': maxGasLimit,
        'gas_used': gasUsed1,
        'hash': contractHash1,
        'timestamp': `${contractTimestamp1}`,
        'to': `${contractAddress1}`
      },
      {
        'amount': 0,
        'bloom': '0x00000000000000000000000000000000000000000000000000000000000000040000000000000000000001000000002000000000000000000000000000000000000000000000000000000000000000000000000000000000000000000000000000000000000000000000000200000000000000000000000000000000000000000000000000000000000000000000000000000000000000000000000000000000000000000000000000000000000000000000000000000000000000000800000000000000000000000000000000000000000000000000000000000000000000000000000000000002000000000000000000000000000000000000000000000000',
        'call_result': '0x',
        'contract_id': '0.0.1374',
        'created_contract_ids': [],
        'error_message': null,
        'from': '0x0000000000000000000000000000000000000557',
        'function_parameters': '0x2b6adf430000000000000000000000000000000000000000000000000000000000000002000000000000000000000000000000000000000000000000000000000000004000000000000000000000000000000000000000000000000000000000000000084865792c204d6121000000000000000000000000000000000000000000000000',
        'gas_limit': maxGasLimit - 1000,
        'gas_used': gasUsed2,
        'hash': contractHash2,
        'timestamp': `${contractTimestamp2}`,
        'to': `${contractAddress2}`
      }
    ],
    'links': {
      'next': '/api/v1/contracts/results?limit=2&timestamp=lt:1653077542.701408897'
    }
  };

  const defaultContractResultsRevert = {
    'results': [
      {
        'amount': 0,
        'bloom': '0x00000000000000000000000000000000000000000000000000000000000000000000000000000000000000000000000000000000000000000000000000000000000000000000000000000000000000000000000000000000000000000000000000000000000000000000000000000000000000000000000000000000000000000000000000000000000000000000000000000000000000000000000000000000000000000000000000000000000000000000000000000000000000000000000000000000000000000000000000000000000000000000000000000000000000000000000000000000000000000000000000000000000000000000000000000000',
        'call_result': '0x',
        'contract_id': null,
        'created_contract_ids': [],
        'error_message': '0x08c379a00000000000000000000000000000000000000000000000000000000000000020000000000000000000000000000000000000000000000000000000000000002645524332303a207472616e7366657220616d6f756e7420657863656564732062616c616e63650000000000000000000000000000000000000000000000000000',
        'from': '0x0000000000000000000000000000000000000557',
        'function_parameters': '0x',
        'gas_limit': maxGasLimit,
        'gas_used': gasUsed1,
        'hash': contractHash1,
        'timestamp': `${contractTimestamp1}`,
        'to': null
      }
    ],
    'links': {
      'next': null
    }
  };

  const defaultLogTopics = [
    "0xddf252ad1be2c89b69c2b068fc378daa952ba7f163c4a11628f55a4df523b3ef",
    "0x0000000000000000000000000000000000000000000000000000000000000000",
    "0x000000000000000000000000000000000000000000000000000000000208fa13",
    "0x0000000000000000000000000000000000000000000000000000000000000005"
  ];

  const defaultLogTopics1 = [
    "0xddf252ad1be2c89b69c2b068fc378daa952ba7f163c4a11628f55a4df523b3ef",
    "0x000000000000000000000000000000000000000000000000000000000208fa13",
  ];

  const defaultNullLogTopics = [
    "0xddf252ad1be2c89b69c2b068fc378daa952ba7f163c4a11628f55a4df523b3ef",
    "0x000000000000000000000000000000000000000000000000000000000208fa13",
    null,
    null
  ];

  const logBloom1 = '0x1111';
  const logBloom2 = '0x2222';
  const logBloom3 = '0x3333';
  const logBloom4 = '0x4444';

  const defaultLogs1 = [
    {
      "address": "0x67D8d32E9Bf1a9968a5ff53B87d777Aa8EBBEe69",
      "bloom": logBloom1,
      "contract_id": contractId1,
      "data": "0x",
      "index": 0,
      "topics": defaultLogTopics,
      "root_contract_id": "0.0.34806097",
      "timestamp": contractTimestamp1,
      "block_hash": blockHash,
      "block_number": blockNumber,
      "transaction_hash": contractHash1,
      "transaction_index": 1
    },
    {
      "address": "0x67D8d32E9Bf1a9968a5ff53B87d777Aa8EBBEe69",
      "bloom": logBloom2,
      "contract_id": contractId1,
      "data": "0x",
      "index": 1,
      "topics": defaultLogTopics,
      "root_contract_id": "0.0.34806097",
      "timestamp": contractTimestamp1,
      "block_hash": blockHash,
      "block_number": blockNumber,
      "transaction_hash": contractHash1,
      "transaction_index": 1
    }
  ];

  const defaultLogs2 = [
    {
      "address": "0x67D8d32E9Bf1a9968a5ff53B87d777Aa8EBBEe69",
      "bloom": logBloom3,
      "contract_id": contractId1,
      "data": "0x",
      "index": 0,
      "topics": [],
      "root_contract_id": "0.0.34806097",
      "timestamp": contractTimestamp2,
      "block_hash": blockHash2,
      "block_number": blockNumber2,
      "transaction_hash": contractHash2,
      "transaction_index": 1
    }
  ];

  const defaultLogs3 = [
    {
      "address": "0x67D8d32E9Bf1a9968a5ff53B87d777Aa8EBBEe69",
      "bloom": logBloom4,
      "contract_id": contractId2,
      "data": "0x",
      "index": 0,
      "topics": [],
      "root_contract_id": "0.0.34806097",
      "timestamp": contractTimestamp3,
      "block_hash": blockHash3 ,
      "block_number": blockNumber3,
      "transaction_hash": contractHash3,
      "transaction_index": 1
    }
  ];

  const defaultLogs4 = [
    {
      "address": "0x67D8d32E9Bf1a9968a5ff53B87d777Aa8EBBEe69",
      "bloom": logBloom4,
      "contract_id": contractId2,
      "data": "0x",
      "index": 0,
      "topics": defaultLogTopics1,
      "root_contract_id": "0.0.34806097",
      "timestamp": contractTimestamp3,
      "block_hash": blockHash3 ,
      "block_number": blockNumber3,
      "transaction_hash": contractHash3,
      "transaction_index": 1
    }
  ];

  const defaultLogsList = defaultLogs1.concat(defaultLogs2).concat(defaultLogs3);
  const defaultLogs = {
    "logs": defaultLogsList
  };

  const defaultDetailedContractResults = {
    'access_list': '0x',
    'amount': 2000000000,
    'block_gas_used': 50000000,
    'block_hash': blockHash,
    'block_number': blockNumber,
    'bloom': '0x0505',
    'call_result': '0x0606',
    'chain_id': '0x',
    'contract_id': contractId1,
    'created_contract_ids': ['0.0.7001'],
    'error_message': null,
    'from': '0x0000000000000000000000000000000000001f41',
    'function_parameters': '0x0707',
    'gas_limit': 1000000,
    'gas_price': '0x4a817c80',
    'gas_used': 123,
    'hash': contractHash1,
    'logs': defaultLogs1,
    'max_fee_per_gas': '0x',
    'max_priority_fee_per_gas': '0x',
    'nonce': 1,
    'r': '0xd693b532a80fed6392b428604171fb32fdbf953728a3a7ecc7d4062b1652c042',
    'result': 'SUCCESS',
    's': '0x24e9c602ac800b983b035700a14b23f78a253ab762deab5dc27e3555a750b354',
    'state_changes': [
      {
        'address': contractAddress1,
        'contract_id': contractId1,
        'slot': '0x0000000000000000000000000000000000000000000000000000000000000101',
        'value_read': '0x97c1fc0a6ed5551bc831571325e9bdb365d06803100dc20648640ba24ce69750',
        'value_written': '0x8c5be1e5ebec7d5bd14f71427d1e84f3dd0314c0f7b2291e5b200ac8c7c3b925'
      }
    ],
    'status': '0x1',
    'timestamp': contractTimestamp1,
    'to': contractAddress1,
    'transaction_index': 1,
    'type': 2,
    'v': 1
  };

  const defaultCurrentContractState = {
    "state": [
      {
        'address': contractAddress1,
        'contract_id': contractId1,
        'timestamp': contractTimestamp1,
        'slot': '0x0000000000000000000000000000000000000000000000000000000000000101',
        'value': '0x8c5be1e5ebec7d5bd14f71427d1e84f3dd0314c0f7b2291e5b200ac8c7c3b925'
      }
    ]
  }

  const defaultDetailedContractResults2 = {
    ...defaultDetailedContractResults, ...{
      'timestamp': contractTimestamp2,
      'block_hash': blockHash2,
      'block_number': blockNumber2,
      'hash': contractHash2,
      'logs': defaultLogs2
    }
  };

  const defaultDetailedContractResults3 = {
    ...defaultDetailedContractResults, ...{
      'timestamp': contractTimestamp3,
      'block_hash': blockHash3,
      'block_number': blockNumber3,
      'hash': contractHash3,
      'contract_id': contractId2,
      'logs': defaultLogs3
    }
  };

  const defaultDetailedContractResultsNullStateChange = {
    ...defaultDetailedContractResults, ...{
      'state_changes' : null
    }
  };

  const defaultDetailedContractResultsEmptyArrayStateChange = {
    ...defaultDetailedContractResults, ...{
      'state_changes' : []
    }
  };

  const detailedContractResultNotFound = { "_status": { "messages": [{ "message": "No correlating transaction" }] } };
  const timeoutError = { "type": "Error", "message": "timeout of 10000ms exceeded" };

  const defaultDetailedContractResultsWithNullNullableValues = {
    ...defaultDetailedContractResults,
    r: null,
    s: null
  };

  const results = defaultContractResults.results;
  const totalGasUsed = EthImpl.numberTo0x(results[0].gas_used + results[1].gas_used);

  const defaultNetworkFees = {
    'fees': [
      {
        'gas': 77,
        'transaction_type': 'ContractCall'
      },
      {
        'gas': 771,
        'transaction_type': 'ContractCreate'
      },
      {
        'gas': 57,
        'transaction_type': 'EthereumTransaction'
      }
    ],
    'timestamp': '1653644164.591111113'
  };

  const defaultContract = {
    "admin_key": null,
    "auto_renew_account": null,
    "auto_renew_period": 7776000,
    "contract_id": "0.0.1052",
    "created_timestamp": "1659622477.294172233",
    "deleted": false,
    "evm_address": null,
    "expiration_timestamp": null,
    "file_id": "0.0.1051",
    "max_automatic_token_associations": 0,
    "memo": "",
    "obtainer_id": null,
    "permanent_removal": null,
    "proxy_account_id": null,
    "timestamp": {
      "from": "1659622477.294172233",
      "to": null
    },
    "bytecode": "0x123456",
    "runtime_bytecode": mirrorNodeDeployedBytecode
  };

  const defaultContract2 = {
    ...defaultContract,
    "address": contractAddress2,
    "contract_id": contractId2,
  }

  const defaultHTSToken =
    {
      "admin_key": null,
      "auto_renew_account": "0.1.2",
      "auto_renew_period": null,
      "created_timestamp": "1234567890.000000001",
      "deleted": false,
      "decimals": 0,
      "expiry_timestamp": null,
      "freeze_default": false,
      "freeze_key": {
        "_type": "ProtobufEncoded",
        "key": 10101
      },
      "initial_supply": 0,
      "kyc_key": {
        "_type": "ProtobufEncoded",
        "key": 10101
      },
      "max_supply": 9223372036854776000,
      "memo": "token memo",
      "modified_timestamp": "1234567890.000000001",
      "name": "Token name",
      "pause_key": {
        "_type": "ProtobufEncoded",
        "key": 10101
      },
      "pause_status": "UNPAUSED",
      "supply_key": {
        "_type": "ProtobufEncoded",
        "key": 10101
      },
      "supply_type": "INFINITE",
      "symbol": "ORIGINALRDKSE",
      "token_id": "0.0.48014385",
      "total_supply": 1000000,
      "treasury_account_id": "0.1.2",
      "type": "NON_FUNGIBLE_UNIQUE",
      "wipe_key": {
        "_type": "ProtobufEncoded",
        "key": 10101
      },
      "custom_fees": {
        "created_timestamp": "1234567890.000000001",
        "fixed_fees": [
          {
            "amount": 100,
            "collector_account_id": "0.1.5",
            "denominating_token_id": "0.10.6"
          }
        ],
        "royalty_fees": [
          {
            "amount": {
              "numerator": 15,
              "denominator": 37
            },
            "collector_account_id": "0.1.6",
            "fallback_fee": {
              "amount": 100,
              "denominating_token_id": "0.10.7"
            }
          }
        ]
      }
    }


  this.afterEach(() => {
    restMock.resetHandlers();
  });

  it('"eth_blockNumber" should return the latest block number', async function () {
    restMock.onGet('blocks?limit=1&order=desc').reply(200, {
      blocks: [defaultBlock]
    });
    const blockNumber = await ethImpl.blockNumber();
    expect(blockNumber).to.be.eq(blockNumber);
  });

  it('"eth_blockNumber" should throw an error if no blocks are found', async function () {
    restMock.onGet('blocks?limit=1&order=desc').reply(404, {
      '_status': {
        'messages': [
          {
            'message': 'Block not found'
          }
        ]
      }
    });
    try {
      await ethImpl.blockNumber();
    } catch (error: any) {
      expect(error.message).to.equal('Error encountered retrieving latest block');
    }
  });

  it('"eth_blockNumber" return the latest block number on second try', async function () {
    restMock.onGet('blocks?limit=1&order=desc').replyOnce(404, {
      '_status': {
        'messages': [
          {
            'message': 'Block not found'
          }
        ]
      }
    }).onGet('blocks?limit=1&order=desc').replyOnce(200, {
      blocks: [defaultBlock]
    });

    const blockNumber = await ethImpl.blockNumber();
    expect(blockNumber).to.be.eq(blockNumber);
  });

  it('"eth_blockNumber" should throw an error if no blocks are found after third try', async function () {
    restMock.onGet('blocks?limit=1&order=desc').replyOnce(404, {
      '_status': {
        'messages': [
          {
            'message': 'Block not found'
          }
        ]
      }
    }).onGet('blocks?limit=1&order=desc').replyOnce(404, {
      '_status': {
        'messages': [
          {
            'message': 'Block not found'
          }
        ]
      }
    }).onGet('blocks?limit=1&order=desc').replyOnce(404, {
      '_status': {
        'messages': [
          {
            'message': 'Block not found'
          }
        ]
      }
    }).onGet('blocks?limit=1&order=desc').replyOnce(404, {
      '_status': {
        'messages': [
          {
            'message': 'Block not found'
          }
        ]
      }
    });

    try {
      await ethImpl.blockNumber();
    } catch (error: any) {
      expect(error.message).to.equal('Error encountered retrieving latest block');
    }
  });

  it('eth_getBlockByNumber with match', async function () {
    // mirror node request mocks
    restMock.onGet(`blocks/${blockNumber}`).reply(200, defaultBlock);
    restMock.onGet(`contracts/results?timestamp=gte:${defaultBlock.timestamp.from}&timestamp=lte:${defaultBlock.timestamp.to}&limit=100&order=asc`).reply(200, defaultContractResults);
    restMock.onGet(`contracts/${contractAddress1}/results/${contractTimestamp1}`).reply(200, defaultDetailedContractResults);
    restMock.onGet(`contracts/${contractAddress2}/results/${contractTimestamp2}`).reply(200, defaultDetailedContractResults);
    restMock.onGet('network/fees').reply(200, defaultNetworkFees);
    const result = await ethImpl.getBlockByNumber(EthImpl.numberTo0x(blockNumber), false);
    expect(result).to.exist;
    if (result == null) return;

    // verify aggregated info
    expect(result.hash).equal(blockHashTrimmed);
    expect(result.gasUsed).equal(totalGasUsed);
    expect(result.number).equal(blockNumberHex);
    expect(result.parentHash).equal(blockHashPreviousTrimmed);
    expect(result.timestamp).equal(blockTimestampHex);
    expect(result.transactions.length).equal(2);
    expect((result.transactions[0] as string)).equal(contractHash1);
    expect((result.transactions[1] as string)).equal(contractHash2);

    // verify expected constants
    verifyBlockConstants(result);
  });

  it('eth_getBlockByNumber with zero transactions', async function () {
    // mirror node request mocks
    restMock.onGet(`blocks/${blockNumber}`).reply(200, {...defaultBlock, gas_used: 0});
    restMock.onGet(`contracts/results?timestamp=gte:${defaultBlock.timestamp.from}&timestamp=lte:${defaultBlock.timestamp.to}&limit=100&order=asc`).reply(200, { 'results': [] });
    restMock.onGet('network/fees').reply(200, defaultNetworkFees);
    const result = await ethImpl.getBlockByNumber(EthImpl.numberTo0x(blockNumber), false);
    expect(result).to.exist;
    if (result == null) return;

    // verify aggregated info
    expect(result.hash).equal(blockHashTrimmed);
    expect(result.gasUsed).equal('0x0');
    expect(result.number).equal(blockNumberHex);
    expect(result.parentHash).equal(blockHashPreviousTrimmed);
    expect(result.timestamp).equal(blockTimestampHex);
    expect(result.transactions.length).equal(0);
    expect(result.transactionsRoot).equal(EthImpl.ethEmptyTrie);

    // verify expected constants
    verifyBlockConstants(result);
  });

  it('eth_getBlockByNumber with match and details', async function () {
    const resultWithNullGasUsed = {
      ...defaultDetailedContractResults,
      gas_used: null
    };
    // mirror node request mocks
    restMock.onGet(`blocks/${blockNumber}`).reply(200, defaultBlock);
    restMock.onGet(`contracts/results?timestamp=gte:${defaultBlock.timestamp.from}&timestamp=lte:${defaultBlock.timestamp.to}&limit=100&order=asc`).reply(200, defaultContractResults);
    restMock.onGet(`contracts/${contractAddress1}/results/${contractTimestamp1}`).reply(200, defaultDetailedContractResultsWithNullNullableValues);
    restMock.onGet(`contracts/${contractAddress2}/results/${contractTimestamp2}`).reply(200, resultWithNullGasUsed);
    restMock.onGet('network/fees').reply(200, defaultNetworkFees);
    const result = await ethImpl.getBlockByNumber(EthImpl.numberTo0x(blockNumber), true);
    expect(result).to.exist;
    if (result == null) return;

    // verify aggregated info
    expect(result.hash).equal(blockHashTrimmed);
    expect(result.gasUsed).equal(totalGasUsed);
    expect(result.number).equal(blockNumberHex);
    expect(result.parentHash).equal(blockHashPreviousTrimmed);
    expect(result.timestamp).equal(blockTimestampHex);
    expect(result.transactions.length).equal(2);
    expect((result.transactions[0] as Transaction).hash).equal(contractHash1);
    expect((result.transactions[1] as Transaction).hash).equal(contractHash1);
    expect((result.transactions[1] as Transaction).gas).equal("0x0");

    // verify expected constants
    verifyBlockConstants(result);
  });

  it('eth_getBlockByNumber with block match and contract revert', async function () {
    // mirror node request mocks
    restMock.onGet(`blocks/${blockNumber}`).reply(200, {...defaultBlock, gas_used: gasUsed1});
    restMock.onGet(`contracts/results?timestamp=gte:${defaultBlock.timestamp.from}&timestamp=lte:${defaultBlock.timestamp.to}&limit=100&order=asc`).reply(200, defaultContractResultsRevert);
    restMock.onGet('network/fees').reply(200, defaultNetworkFees);

    const result = await ethImpl.getBlockByNumber(EthImpl.numberTo0x(blockNumber), true);
    expect(result).to.exist;
    if (result == null) return;

    // verify aggregated info
    expect(result.hash).equal(blockHashTrimmed);
    expect(result.gasUsed).equal(EthImpl.numberTo0x(gasUsed1));
    expect(result.number).equal(blockNumberHex);
    expect(result.parentHash).equal(blockHashPreviousTrimmed);
    expect(result.timestamp).equal(blockTimestampHex);
    expect(result.transactions.length).equal(0);

    // verify expected constants
    verifyBlockConstants(result);
  });

  it('eth_getBlockByNumber with no match', async function () {
    restMock.onGet(`blocks/${blockNumber}`).reply(400, {
      '_status': {
        'messages': [
          {
            'message': 'No such block exists'
          }
        ]
      }
    });

    const result = await ethImpl.getBlockByNumber(blockNumber.toString(), false);
    expect(result).to.equal(null);
  });

  it('eth_getBlockByNumber with latest tag', async function () {
    restMock.onGet('blocks?limit=1&order=desc').reply(200, { blocks: [defaultBlock] });
    restMock.onGet(`contracts/results?timestamp=gte:${defaultBlock.timestamp.from}&timestamp=lte:${defaultBlock.timestamp.to}&limit=100&order=asc`).reply(200, defaultContractResults);
    restMock.onGet('network/fees').reply(200, defaultNetworkFees);
    for (const result of defaultContractResults.results) {
      restMock.onGet(`contracts/${result.to}/results/${result.timestamp}`).reply(404, {"_status":{"messages":[{"message":"Not found"}]}});
    }

    const result = await ethImpl.getBlockByNumber('latest', false);
    expect(result).to.exist;
    if (result == null) return;

    expect(result.number).equal(blockNumberHex);
  });

  it('eth_getBlockByNumber with pending tag', async function () {
    restMock.onGet('blocks?limit=1&order=desc').reply(200, { blocks: [defaultBlock] });
    restMock.onGet(`contracts/results?timestamp=gte:${defaultBlock.timestamp.from}&timestamp=lte:${defaultBlock.timestamp.to}&limit=100&order=asc`).reply(200, defaultContractResults);
    restMock.onGet('network/fees').reply(200, defaultNetworkFees);
    for (const result of defaultContractResults.results) {
      restMock.onGet(`contracts/${result.to}/results/${result.timestamp}`).reply(404, {"_status":{"messages":[{"message":"Not found"}]}});
    }

    const result = await ethImpl.getBlockByNumber('pending', false);
    expect(result).to.exist;
    if (result == null) return;

    expect(result.number).equal(blockNumberHex);
  });

  it('eth_getBlockByNumber with earliest tag', async function () {
    restMock.onGet(`blocks/0`).reply(200, defaultBlock);
    restMock.onGet(`contracts/results?timestamp=gte:${defaultBlock.timestamp.from}&timestamp=lte:${defaultBlock.timestamp.to}&limit=100&order=asc`).reply(200, defaultContractResults);
    restMock.onGet('network/fees').reply(200, defaultNetworkFees);
    for (const result of defaultContractResults.results) {
      restMock.onGet(`contracts/${result.to}/results/${result.timestamp}`).reply(404, {"_status":{"messages":[{"message":"Not found"}]}});
    }

    const result = await ethImpl.getBlockByNumber('earliest', false);
    expect(result).to.exist;
    if (result == null) return;

    expect(result.number).equal(blockNumberHex);
  });

  it('eth_getBlockByNumber with hex number', async function () {
    restMock.onGet(`blocks/3735929054`).reply(200, defaultBlock);
    restMock.onGet(`contracts/results?timestamp=gte:${defaultBlock.timestamp.from}&timestamp=lte:${defaultBlock.timestamp.to}&limit=100&order=asc`).reply(200, defaultContractResults);
    restMock.onGet('network/fees').reply(200, defaultNetworkFees);
    for (const result of defaultContractResults.results) {
      restMock.onGet(`contracts/${result.to}/results/${result.timestamp}`).reply(404, {"_status":{"messages":[{"message":"Not found"}]}});
    }

    const result = await ethImpl.getBlockByNumber('0xdeadc0de', false);
    expect(result).to.exist;
    if (result == null) return;

    expect(result.number).equal(blockNumberHex);
  });

  it('eth_getBlockByHash with match', async function () {
    // mirror node request mocks
    restMock.onGet(`blocks/${blockHash}`).reply(200, defaultBlock);
    restMock.onGet(`contracts/results?timestamp=gte:${defaultBlock.timestamp.from}&timestamp=lte:${defaultBlock.timestamp.to}&limit=100&order=asc`).reply(200, defaultContractResults);
    restMock.onGet(`contracts/${contractAddress1}/results/${contractTimestamp1}`).reply(200, defaultDetailedContractResults);
    restMock.onGet(`contracts/${contractAddress2}/results/${contractTimestamp2}`).reply(200, defaultDetailedContractResults);
    restMock.onGet('network/fees').reply(200, defaultNetworkFees);

    const result = await ethImpl.getBlockByHash(blockHash, false);
    expect(result).to.exist;
    if (result == null) return;

    // verify aggregated info
    expect(result.hash).equal(blockHashTrimmed);
    expect(result.gasUsed).equal(totalGasUsed);
    expect(result.number).equal(blockNumberHex);
    expect(result.parentHash).equal(blockHashPreviousTrimmed);
    expect(result.timestamp).equal(blockTimestampHex);
    expect(result.transactions.length).equal(2);
    expect((result.transactions[0] as string)).equal(contractHash1);
    expect((result.transactions[1] as string)).equal(contractHash2);

    // verify expected constants
    verifyBlockConstants(result);
  });

  it('eth_getBlockByHash with match and details', async function () {
    // mirror node request mocks
    restMock.onGet(`blocks/${blockHash}`).reply(200, defaultBlock);
    restMock.onGet(`contracts/results?timestamp=gte:${defaultBlock.timestamp.from}&timestamp=lte:${defaultBlock.timestamp.to}&limit=100&order=asc`).reply(200, defaultContractResults);
    restMock.onGet(`contracts/${contractAddress1}/results/${contractTimestamp1}`).reply(200, defaultDetailedContractResultsWithNullNullableValues);
    restMock.onGet(`contracts/${contractAddress2}/results/${contractTimestamp2}`).reply(200, defaultDetailedContractResultsWithNullNullableValues);
    restMock.onGet('network/fees').reply(200, defaultNetworkFees);

    const result = await ethImpl.getBlockByHash(blockHash, true);
    expect(result).to.exist;
    if (result == null) return;

    // verify aggregated info
    expect(result.hash).equal(blockHashTrimmed);
    expect(result.gasUsed).equal(totalGasUsed);
    expect(result.number).equal(blockNumberHex);
    expect(result.parentHash).equal(blockHashPreviousTrimmed);
    expect(result.timestamp).equal(blockTimestampHex);
    expect(result.transactions.length).equal(2);
    expect((result.transactions[0] as Transaction).hash).equal(contractHash1);
    expect((result.transactions[1] as Transaction).hash).equal(contractHash1);

    // verify expected constants
    verifyBlockConstants(result);
  });

  it('eth_getBlockByHash with block match and contract revert', async function () {
    // mirror node request mocks
    restMock.onGet(`blocks/${blockHash}`).reply(200, {...defaultBlock, gas_used: gasUsed1});
    restMock.onGet(`contracts/results?timestamp=gte:${defaultBlock.timestamp.from}&timestamp=lte:${defaultBlock.timestamp.to}&limit=100&order=asc`).reply(200, defaultContractResultsRevert);
    restMock.onGet('network/fees').reply(200, defaultNetworkFees);

    const result = await ethImpl.getBlockByHash(blockHash, true);
    expect(result).to.exist;
    if (result == null) return;

    // verify aggregated info
    expect(result.hash).equal(blockHashTrimmed);
    expect(result.gasUsed).equal(EthImpl.numberTo0x(gasUsed1));
    expect(result.number).equal(blockNumberHex);
    expect(result.parentHash).equal(blockHashPreviousTrimmed);
    expect(result.timestamp).equal(blockTimestampHex);
    expect(result.transactions.length).equal(0);

    // verify expected constants
    verifyBlockConstants(result);
  });

  it('eth_getBlockByHash with no match', async function () {
    // mirror node request mocks
    restMock.onGet(`blocks/${blockHash}`).reply(400, {
      '_status': {
        'messages': [
          {
            'message': 'No such block exists'
          }
        ]
      }
    });

    const result = await ethImpl.getBlockByHash(blockHash, false);
    expect(result).to.equal(null);
  });

  it('eth_getBlockByHash should throw if unexpected error', async function () {
    // mirror node request mocks
    restMock.onGet(`blocks/${blockHash}`).reply(200, defaultBlock);
    restMock.onGet(`contracts/results?timestamp=gte:${defaultBlock.timestamp.from}&timestamp=lte:${defaultBlock.timestamp.to}&limit=100&order=asc`).reply(200, defaultContractResults);
    restMock.onGet(`contracts/${contractAddress1}/results/${contractTimestamp1}`).reply(200, defaultDetailedContractResults);
    restMock.onGet(`contracts/${contractAddress2}/results/${contractTimestamp2}`).reply(200, {...defaultDetailedContractResults, block_hash: null});
    restMock.onGet('network/fees').reply(200, defaultNetworkFees);

    try {
      await ethImpl.getBlockByHash(blockHash, false);
    } catch (e) {

      expect(e.code).to.equal(-32603);
      expect(e.name).to.equal('Internal error');
    }
  });

  it('eth_getBlockTransactionCountByNumber with match', async function () {
    // mirror node request mocks
    restMock.onGet(`blocks/${blockNumber}`).reply(200, defaultBlock);

    const result = await ethImpl.getBlockTransactionCountByNumber(blockNumber.toString());
    expect(result).equal(EthImpl.numberTo0x(blockTransactionCount));
  });

  it('eth_getBlockTransactionCountByNumber with no match', async function () {
    restMock.onGet(`blocks/${blockNumber}`).reply(400, {
      '_status': {
        'messages': [
          {
            'message': 'No such block exists'
          }
        ]
      }
    });

    const result = await ethImpl.getBlockTransactionCountByNumber(blockNumber.toString());
    expect(result).to.equal(null);
  });

  it('eth_getBlockTransactionCountByNumber with latest tag', async function () {
    // mirror node request mocks
    restMock.onGet('blocks?limit=1&order=desc').reply(200, { blocks: [defaultBlock] });
    restMock.onGet(`blocks/${blockNumber}`).reply(200, defaultBlock);

    const result = await ethImpl.getBlockTransactionCountByNumber('latest');
    expect(result).equal(EthImpl.numberTo0x(blockTransactionCount));
  });

  it('eth_getBlockTransactionCountByNumber with pending tag', async function () {
    // mirror node request mocks
    restMock.onGet('blocks?limit=1&order=desc').reply(200, { blocks: [defaultBlock] });
    restMock.onGet(`blocks/${blockNumber}`).reply(200, defaultBlock);

    const result = await ethImpl.getBlockTransactionCountByNumber('pending');
    expect(result).equal(EthImpl.numberTo0x(blockTransactionCount));
  });

  it('eth_getBlockTransactionCountByNumber with earliest tag', async function () {
    // mirror node request mocks
    restMock.onGet(`blocks/0`).reply(200, defaultBlock);

    const result = await ethImpl.getBlockTransactionCountByNumber('earliest');
    expect(result).equal(EthImpl.numberTo0x(blockTransactionCount));
  });

  it('eth_getBlockTransactionCountByNumber with hex number', async function () {
    // mirror node request mocks
    restMock.onGet(`blocks/3735929054`).reply(200, defaultBlock);

    const result = await ethImpl.getBlockTransactionCountByNumber('0xdeadc0de');
    expect(result).equal(EthImpl.numberTo0x(blockTransactionCount));
  });

  it('eth_getBlockTransactionCountByHash with match', async function () {
    // mirror node request mocks
    restMock.onGet(`blocks/${blockHash}`).reply(200, defaultBlock);

    const result = await ethImpl.getBlockTransactionCountByHash(blockHash);
    expect(result).equal(EthImpl.numberTo0x(blockTransactionCount));
  });

  it('eth_getBlockTransactionCountByHash with no match', async function () {
    // mirror node request mocks
    restMock.onGet(`blocks/${blockHash}`).reply(400, {
      '_status': {
        'messages': [
          {
            'message': 'No such block exists'
          }
        ]
      }
    });

    const result = await ethImpl.getBlockTransactionCountByHash(blockHash);
    expect(result).to.equal(null);
  });

  it('eth_getTransactionByBlockNumberAndIndex with match', async function () {
    // mirror node request mocks
    restMock.onGet(`contracts/results?block.number=${defaultBlock.number}&transaction.index=${defaultBlock.count}&limit=100&order=asc`).reply(200, defaultContractResults);
    restMock.onGet(`contracts/${contractAddress1}/results/${contractTimestamp1}`).reply(200, defaultDetailedContractResults);

    const result = await ethImpl.getTransactionByBlockNumberAndIndex(EthImpl.numberTo0x(defaultBlock.number), EthImpl.numberTo0x(defaultBlock.count));
    expect(result).to.exist;
    if (result == null) return;

    // verify aggregated info
    expect(result.blockHash).equal(blockHashTrimmed);
    expect(result.blockNumber).equal(blockNumberHex);
    expect(result.hash).equal(contractHash1);
    expect(result.to).equal(contractAddress1);
  });

  it('eth_getTransactionByBlockNumberAndIndex with null amount', async function () {
    // mirror node request mocks
    restMock.onGet(`contracts/results?block.number=${defaultBlock.number}&transaction.index=${defaultBlock.count}&limit=100&order=asc`).reply(200, defaultContractResults);
    restMock.onGet(`contracts/${contractAddress1}/results/${contractTimestamp1}`).reply(200, {...defaultDetailedContractResults, amount: null});

    const result = await ethImpl.getTransactionByBlockNumberAndIndex(EthImpl.numberTo0x(defaultBlock.number), EthImpl.numberTo0x(defaultBlock.count));
    expect(result).to.exist;
    if (result == null) return;

    // verify aggregated info
    expect(result.value).equal("0x0");
  });

  it('eth_getTransactionByBlockNumberAndIndex with no contract result match', async function () {
    restMock.onGet(`contracts/results?block.number=${defaultBlock.number}&transaction.index=${defaultBlock.count}&limit=100&order=asc`).reply(400, {
      '_status': {
        'messages': [
          {
            'message': 'No such contract result exists'
          }
        ]
      }
    });

    const result = await ethImpl.getTransactionByBlockNumberAndIndex(EthImpl.numberTo0x(defaultBlock.number), EthImpl.numberTo0x(defaultBlock.count));
    expect(result).to.equal(null);
  });

  it('eth_getTransactionByBlockNumberAndIndex should throw for internal error', async function () {
    // mirror node request mocks
    restMock.onGet(`contracts/results?block.number=${defaultBlock.number}&transaction.index=${defaultBlock.count}&limit=100&order=asc`).reply(200, defaultContractResults);
    restMock.onGet(`contracts/${contractAddress1}/results/${contractTimestamp1}`).reply(200, {...defaultDetailedContractResults, block_hash: null });

    try {
      await ethImpl.getTransactionByBlockNumberAndIndex(EthImpl.numberTo0x(defaultBlock.number), EthImpl.numberTo0x(defaultBlock.count));
    } catch (e) {
      expect(e.code).to.equal(-32603);
      expect(e.name).to.equal('Internal error');
    }
  });

  it('eth_getTransactionByBlockNumberAndIndex with no contract results', async function () {
    restMock.onGet(`contracts/results?block.number=${defaultBlock.number}&transaction.index=${defaultBlock.count}&limit=100&order=asc`).reply(200, {
      'results': []
    });

    const result = await ethImpl.getTransactionByBlockNumberAndIndex(EthImpl.numberTo0x(defaultBlock.number), EthImpl.numberTo0x(defaultBlock.count));
    expect(result).to.equal(null);
  });

  it('eth_getTransactionByBlockNumberAndIndex with latest tag', async function () {
    // mirror node request mocks
    restMock.onGet('blocks?limit=1&order=desc').reply(200, { blocks: [defaultBlock] });
    restMock.onGet(`contracts/results?block.number=${defaultBlock.number}&transaction.index=${defaultBlock.count}&limit=100&order=asc`).reply(200, defaultContractResults);
    restMock.onGet(`contracts/${contractAddress1}/results/${contractTimestamp1}`).reply(200, defaultDetailedContractResults);

    const result = await ethImpl.getTransactionByBlockNumberAndIndex('latest', EthImpl.numberTo0x(defaultBlock.count));
    expect(result).to.exist;
    if (result == null) return;

    // verify aggregated info
    expect(result.blockHash).equal(blockHashTrimmed);
    expect(result.blockNumber).equal(blockNumberHex);
    expect(result.hash).equal(contractHash1);
    expect(result.to).equal(contractAddress1);
  });

  it('eth_getTransactionByBlockNumberAndIndex with match pending tag', async function () {
    // mirror node request mocks
    restMock.onGet('blocks?limit=1&order=desc').reply(200, { blocks: [defaultBlock] });
    restMock.onGet(`contracts/results?block.number=${defaultBlock.number}&transaction.index=${defaultBlock.count}&limit=100&order=asc`).reply(200, defaultContractResults);
    restMock.onGet(`contracts/${contractAddress1}/results/${contractTimestamp1}`).reply(200, defaultDetailedContractResults);

    const result = await ethImpl.getTransactionByBlockNumberAndIndex('pending', EthImpl.numberTo0x(defaultBlock.count));
    expect(result).to.exist;
    if (result == null) return;

    // verify aggregated info
    expect(result.blockHash).equal(blockHashTrimmed);
    expect(result.blockNumber).equal(blockNumberHex);
    expect(result.hash).equal(contractHash1);
    expect(result.to).equal(contractAddress1);
  });

  it('eth_getTransactionByBlockNumberAndIndex with earliest tag', async function () {
    // mirror node request mocks
    restMock.onGet(`contracts/results?block.number=0&transaction.index=${defaultBlock.count}&limit=100&order=asc`).reply(200, defaultContractResults);
    restMock.onGet(`contracts/${contractAddress1}/results/${contractTimestamp1}`).reply(200, defaultDetailedContractResults);

    const result = await ethImpl.getTransactionByBlockNumberAndIndex('earliest', EthImpl.numberTo0x(defaultBlock.count));
    expect(result).to.exist;
    if (result == null) return;

    // verify aggregated info
    expect(result.blockHash).equal(blockHashTrimmed);
    expect(result.blockNumber).equal(blockNumberHex);
    expect(result.hash).equal(contractHash1);
    expect(result.to).equal(contractAddress1);
  });

  it('eth_getTransactionByBlockNumberAndIndex with hex number', async function () {
    // mirror node request mocks
    restMock.onGet(`contracts/results?block.number=3735929054&transaction.index=${defaultBlock.count}&limit=100&order=asc`).reply(200, defaultContractResults);
    restMock.onGet(`contracts/${contractAddress1}/results/${contractTimestamp1}`).reply(200, defaultDetailedContractResults);

    const result = await ethImpl.getTransactionByBlockNumberAndIndex('0xdeadc0de' +
      '', EthImpl.numberTo0x(defaultBlock.count));
    expect(result).to.exist;
    if (result == null) return;

    // verify aggregated info
    expect(result.blockHash).equal(blockHashTrimmed);
    expect(result.blockNumber).equal(blockNumberHex);
    expect(result.hash).equal(contractHash1);
    expect(result.to).equal(contractAddress1);
  });

  it('eth_getTransactionByBlockHashAndIndex with match', async function () {
    // mirror node request mocks
    restMock.onGet(`contracts/results?block.hash=${defaultBlock.hash}&transaction.index=${defaultBlock.count}&limit=100&order=asc`).reply(200, defaultContractResults);
    restMock.onGet(`contracts/${contractAddress1}/results/${contractTimestamp1}`).reply(200, defaultDetailedContractResults);
    const result = await ethImpl.getTransactionByBlockHashAndIndex(defaultBlock.hash, EthImpl.numberTo0x(defaultBlock.count));
    expect(result).to.exist;
    if (result == null) return;

    // verify aggregated info
    expect(result.blockHash).equal(blockHashTrimmed);
    expect(result.blockNumber).equal(blockNumberHex);
    expect(result.hash).equal(contractHash1);
    expect(result.to).equal(contractAddress1);
  });

  it('eth_getTransactionByBlockHashAndIndex should throw for internal error', async function () {
    // mirror node request mocks
    restMock.onGet(`contracts/results?block.hash=${defaultBlock.hash}&transaction.index=${defaultBlock.count}&limit=100&order=asc`).reply(200, defaultContractResults);
    restMock.onGet(`contracts/${contractAddress1}/results/${contractTimestamp1}`).reply(200, {...defaultDetailedContractResults, block_hash: null });

    try {
      await ethImpl.getTransactionByBlockHashAndIndex(defaultBlock.hash, EthImpl.numberTo0x(defaultBlock.count));
    } catch (e) {
      expect(e.code).to.equal(-32603);
      expect(e.name).to.equal('Internal error');
    }
  });

  it('eth_getTransactionByBlockHashAndIndex with no contract result match', async function () {
    // mirror node request mocks
    restMock.onGet(`contracts/results?block.hash=${defaultBlock.hash}&transaction.index=${defaultBlock.count}&limit=100&order=asc`).reply(404, {
      "_status": {
        "messages": [
          {
            "message": "Not found"
          }
        ]
      }
    });

    const result = await ethImpl.getTransactionByBlockHashAndIndex(defaultBlock.hash.toString(), EthImpl.numberTo0x(defaultBlock.count));
    expect(result).to.equal(null);
  });

  it('eth_getTransactionByBlockHashAndIndex with no contract results', async function () {
    restMock.onGet(`contracts/results?block.hash=${defaultBlock.hash}&transaction.index=${defaultBlock.count}&limit=100&order=asc`).reply(200, {
      'results': []
    });

    const result = await ethImpl.getTransactionByBlockHashAndIndex(defaultBlock.hash.toString(), EthImpl.numberTo0x(defaultBlock.count));
    expect(result).to.equal(null);
  });

  it('eth_getTransactionByBlockHashAndIndex with no detailed contract result match', async function () {
    restMock.onGet(`contracts/results?block.hash=${defaultBlock.hash}&transaction.index=${defaultBlock.count}&limit=100&order=asc`).reply(200, defaultContractResults);
    restMock.onGet(`contracts/${contractAddress1}/results/${contractTimestamp1}`).reply(400, {
      '_status': {
        'messages': [
          {
            'message': 'No such detailed contract result exists'
          }
        ]
      }
    });

    const result = await ethImpl.getTransactionByBlockHashAndIndex(defaultBlock.hash.toString(), EthImpl.numberTo0x(defaultBlock.count));
    expect(result).to.equal(null);
  });

  describe('eth_getBalance', async function() {
    const defBalance = 99960581137;
    const defHexBalance = EthImpl.numberTo0x(defBalance * constants.TINYBAR_TO_WEIBAR_COEF);
    it('should return balance from mirror node', async () => {
      restMock.onGet(`blocks?limit=1&order=desc`).reply(200, {
        blocks: [{
          number: 10000
        }]
      });
      restMock.onGet(`accounts/${contractAddress1}`).reply(200, {
        account: contractAddress1,
        balance: {
          balance: defBalance
        }
      });

      const resBalance = await ethImpl.getBalance(contractAddress1, null);
      expect(resBalance).to.equal(defHexBalance);
    });

    it('should return balance from mirror node with block number passed as param the same as latest', async () => {
      const blockNumber = "0x2710"
      restMock.onGet(`blocks?limit=1&order=desc`).reply(200, {
        blocks: [{
          number: 10000
        }]
      });
      restMock.onGet(`accounts/${contractAddress1}`).reply(200, {
        account: contractAddress1,
        balance: {
          balance: defBalance
        }
      });

      const resBalance = await ethImpl.getBalance(contractAddress1, blockNumber);
      expect(resBalance).to.equal(defHexBalance);
    });

    it('should return balance from mirror node with block number passed as param, one behind latest', async () => {
      const blockNumber = "0x270F"
      restMock.onGet(`blocks?limit=1&order=desc`).reply(200, {
        blocks: [{
          number: 10000
        }]
      });
      restMock.onGet(`accounts/${contractAddress1}`).reply(200, {
        account: contractAddress1,
        balance: {
          balance: defBalance
        }
      });

      const resBalance = await ethImpl.getBalance(contractAddress1, blockNumber);
      expect(resBalance).to.equal(defHexBalance);
    });

    it('should return balance from consensus node', async () => {
      restMock.onGet(`blocks?limit=1&order=desc`).reply(200, {
        blocks: [{
          number: 10000
        }]
      });
      restMock.onGet(`contracts/${contractAddress1}`).reply(200, null);
      restMock.onGet(`accounts/${contractAddress1}`).reply(404, {
        _status: {
          messages: [{ message: 'Not found' }]
        }
      });

      const resBalance = await ethImpl.getBalance(contractAddress1, null);
      expect(resBalance).to.equal(EthImpl.zeroHex);
    });

    it('should return cached value for mirror nodes', async () => {
      restMock.onGet(`blocks?limit=1&order=desc`).reply(200, {
        blocks: [{
          number: 10000
        }]
      });
      restMock.onGet(`accounts/${contractAddress1}`).reply(200, {
        account: contractAddress1,
        balance: {
          balance: defBalance
        }
      });

      const resNoCache = await ethImpl.getBalance(contractAddress1, null);

      restMock.onGet(`accounts/${contractAddress1}`).reply(404, {
        _status: {
          messages: [{ message: 'Not found' }]
        }
      });

      const resCached = await ethImpl.getBalance(contractAddress1, null);
      expect(resNoCache).to.equal(defHexBalance);
      expect(resCached).to.equal(EthImpl.zeroHex);
    });

    describe('with blockNumberOrTag filter', async function() {
      const balance1 = 99960581131;
      const balance2 = 99960581132;
      const balance3 = 99960581133;
      const timestamp1 = 1651550386;
      const timestamp2 = 1651560286;
      const timestamp3 = 1651560386;
      const timestamp4 = 1651561386;

      const hexBalance1 = EthImpl.numberTo0x(balance1 * constants.TINYBAR_TO_WEIBAR_COEF);
      const hexBalance2 = EthImpl.numberTo0x(balance2 * constants.TINYBAR_TO_WEIBAR_COEF);
      const hexBalance3 = EthImpl.numberTo0x(balance3 * constants.TINYBAR_TO_WEIBAR_COEF);

      const latestBlock = Object.assign({}, defaultBlock, {
        number: 4,
        'timestamp': {
          'from': `${timestamp3}.060890949`,
          'to': `${timestamp4}.060890949`
        },
      });
      const recentBlock = Object.assign({}, defaultBlock, {
        number: 2,
        'timestamp': {
          'from': `${timestamp2}.060890949`,
          'to': `${timestamp3}.060890949`
        },
      });
      const earlierBlock = Object.assign({}, defaultBlock, {
        number: 1,
        'timestamp': {
          'from': `${timestamp1}.060890949`,
          'to': `${timestamp2}.060890949`
        },
      });

      beforeEach(async () => {
        restMock.onGet(`blocks?limit=1&order=desc`).reply(200, { blocks: [latestBlock] });
        restMock.onGet(`blocks/3`).reply(200, defaultBlock);
        restMock.onGet(`blocks/0`).reply(200, blockZero);
        restMock.onGet(`blocks/2`).reply(200, recentBlock);
        restMock.onGet(`blocks/1`).reply(200, earlierBlock);

        restMock.onGet(`accounts/${contractId1}`).reply(200, {
          account: contractId1,
          balance: {
            balance: balance3,
            timestamp: `${timestamp4}.060890949`
          }
        });

        restMock.onGet(`balances?account.id=${contractId1}&timestamp=${earlierBlock.timestamp.from}`).reply(200, {
          "timestamp": `${timestamp1}.060890949`,
          "balances": [
            {
              "account": contractId1,
              "balance": balance1,
              "tokens": []
            }
          ],
          "links": {
            "next": null
          }
        });

        restMock.onGet(`balances?account.id=${contractId1}&timestamp=${recentBlock.timestamp.from}`).reply(200, {
          "timestamp": `${timestamp2}.060890949`,
          "balances": [
            {
              "account": contractId1,
              "balance": balance2,
              "tokens": []
            }
          ],
          "links": {
            "next": null
          }
        });

        restMock.onGet(`balances?account.id=${contractId1}`).reply(200, {
          "timestamp": `${timestamp4}.060890949`,
          "balances": [
            {
              "account": contractId1,
              "balance": balance3,
              "tokens": []
            }
          ],
          "links": {
            "next": null
          }
        });

        restMock.onGet(`balances?account.id=${contractId1}&timestamp=${blockZero.timestamp.from}`).reply(200, {
          "timestamp": null,
          "balances": [],
          "links": {
            "next": null
          }
        });
      });

      it('latest', async () => {
        const resBalance = await ethImpl.getBalance(contractId1, 'latest');
        expect(resBalance).to.equal(hexBalance3);
      });

      it('earliest', async () => {
        const resBalance = await ethImpl.getBalance(contractId1, 'earliest');
        expect(resBalance).to.equal('0x0');
      });

      it('pending', async () => {
        const resBalance = await ethImpl.getBalance(contractId1, 'pending');
        expect(resBalance).to.equal(hexBalance3);
      });

      it('blockNumber is in the latest 15 minutes', async () => {
        restMock.onGet(`transactions?account.id=${contractId1}&timestamp=gte:${recentBlock.timestamp.to}&timestamp=lt:${latestBlock.timestamp.to}`).reply(200, {
          transactions: []
        });

        const resBalance = await ethImpl.getBalance(contractId1, '2');
        const historicalBalance = EthImpl.numberTo0x((balance3) * constants.TINYBAR_TO_WEIBAR_COEF)
        expect(resBalance).to.equal(historicalBalance);
      });

      it('blockNumber is not in the latest 15 minutes', async () => {
        const resBalance = await ethImpl.getBalance(contractId1, '1');
        expect(resBalance).to.equal(hexBalance1);
      });

      it('blockNumber is in the latest 15 minutes and there have been several debit transactions', async () => {
        restMock.onGet(`transactions?account.id=${contractId1}&timestamp=gte:${recentBlock.timestamp.to}&timestamp=lt:${latestBlock.timestamp.to}`).reply(200, {
          transactions: [
            buildCryptoTransferTransaction("0.0.98", contractId1, 100),
            buildCryptoTransferTransaction("0.0.98", contractId1, 50),
            buildCryptoTransferTransaction("0.0.98", contractId1, 25),
          ]
        });

        const resBalance = await ethImpl.getBalance(contractId1, '2');
        const historicalBalance = EthImpl.numberTo0x((balance3 - 175) * constants.TINYBAR_TO_WEIBAR_COEF)
        expect(resBalance).to.equal(historicalBalance);
      });

      it('blockNumber is in the latest 15 minutes and there have been several credit transactions', async () => {
        restMock.onGet(`transactions?account.id=${contractId1}&timestamp=gte:${recentBlock.timestamp.to}&timestamp=lt:${latestBlock.timestamp.to}`).reply(200, {
          transactions: [
            buildCryptoTransferTransaction(contractId1, "0.0.98", 100),
            buildCryptoTransferTransaction(contractId1, "0.0.98", 50),
            buildCryptoTransferTransaction(contractId1, "0.0.98", 25),
          ]
        });

        const resBalance = await ethImpl.getBalance(contractId1, '2');
        const historicalBalance = EthImpl.numberTo0x((balance3 + 175) * constants.TINYBAR_TO_WEIBAR_COEF)
        expect(resBalance).to.equal(historicalBalance);
      });

      it('blockNumber is in the latest 15 minutes and there have been mixed credit and debit transactions', async () => {
        restMock.onGet(`transactions?account.id=${contractId1}&timestamp=gte:${recentBlock.timestamp.to}&timestamp=lt:${latestBlock.timestamp.to}`).reply(200, {
          transactions: [
            buildCryptoTransferTransaction(contractId1, "0.0.98", 100),
            buildCryptoTransferTransaction("0.0.98", contractId1, 50),
            buildCryptoTransferTransaction(contractId1, "0.0.98", 25),
            buildCryptoTransferTransaction("0.0.98", contractId1, 10),
          ]
        });

        const resBalance = await ethImpl.getBalance(contractId1, '2');
        const historicalBalance = EthImpl.numberTo0x((balance3 + 65) * constants.TINYBAR_TO_WEIBAR_COEF)
        expect(resBalance).to.equal(historicalBalance);
      });

      it('blockNumber is in the latest 15 minutes and there have been mixed credit and debit transactions and transactions are paginated', async () => {
        restMock.onGet(`transactions?account.id=${contractId1}&timestamp=gte:${recentBlock.timestamp.to}&timestamp=lt:${latestBlock.timestamp.to}`).reply(200, {
          transactions: [
            buildCryptoTransferTransaction(contractId1, "0.0.98", 100),
            buildCryptoTransferTransaction("0.0.98", contractId1, 50)
          ],
          links: {
            next: `transactions?account.id=${contractId1}&timestamp=gte:${recentBlock.timestamp.to}&timestamp=lt:${latestBlock.timestamp.to}&page=2`
          }
        });

        restMock.onGet(`transactions?account.id=${contractId1}&timestamp=gte:${recentBlock.timestamp.to}&timestamp=lt:${latestBlock.timestamp.to}&page=2`).reply(200, {
          transactions: [
            buildCryptoTransferTransaction(contractId1, "0.0.98", 25),
            buildCryptoTransferTransaction("0.0.98", contractId1, 10),
          ],
          links: {
            next: null
          }
        });

        const resBalance = await ethImpl.getBalance(contractId1, '2');
        const historicalBalance = EthImpl.numberTo0x((balance3 + 65) * constants.TINYBAR_TO_WEIBAR_COEF)
        expect(resBalance).to.equal(historicalBalance);
      });

      it('blockNumber is the same as the latest block', async () => {
        const resBalance = await ethImpl.getBalance(contractId1, '3');
        expect(resBalance).to.equal(hexBalance3);
      });
    });
  });

  describe('eth_getCode', async function() {
    it('should return cached value', async () => {
      restMock.onGet(`contracts/${contractAddress1}`).reply(404, defaultContract);
      restMock.onGet(`accounts/${contractAddress1}`).reply(404, null);
      restMock.onGet(`tokens/0.0.${parseInt(contractAddress1, 16)}`).reply(404, null);
      sdkClientStub.getContractByteCode.throws(new SDKClientError({status: {
        _code: 16
      }}));

      const resNoCache = await ethImpl.getCode(contractAddress1, null);
      const resCached = await ethImpl.getCode(contractAddress1, null);
      sinon.assert.calledOnce(sdkClientStub.getContractByteCode);
      expect(resNoCache).to.equal(EthImpl.emptyHex);
      expect(resCached).to.equal(EthImpl.emptyHex);
    });

    it('should return the runtime_bytecode from the mirror node', async () => {
      restMock.onGet(`contracts/${contractAddress1}`).reply(200, defaultContract);
      restMock.onGet(`accounts/${contractAddress1}`).reply(404, null);
      restMock.onGet(`tokens/0.0.${parseInt(contractAddress1, 16)}`).reply(404, null);
      sdkClientStub.getContractByteCode.returns(Buffer.from(deployedBytecode.replace('0x', ''), 'hex'));

      const res = await ethImpl.getCode(contractAddress1, null);
      expect(res).to.equal(mirrorNodeDeployedBytecode);
    });

    it('should return the bytecode from SDK if Mirror Node returns 404', async () => {
<<<<<<< HEAD
      mock.onGet(`contracts/${contractAddress2}`).reply(404, defaultContract);
      mock.onGet(`accounts/${contractAddress2}`).reply(404, null);
      mock.onGet(`tokens/0.0.${parseInt(contractAddress2, 16)}`).reply(404, null);
=======
      restMock.onGet(`contracts/${contractAddress1}`).reply(404, defaultContract);
      restMock.onGet(`accounts/${contractAddress1}`).reply(404, null);
      restMock.onGet(`tokens/0.0.${parseInt(contractAddress1, 16)}`).reply(404, null);
>>>>>>> ac5a5308
      sdkClientStub.getContractByteCode.returns(Buffer.from(deployedBytecode.replace('0x', ''), 'hex'));
      const res = await ethImpl.getCode(contractAddress2, null);
      expect(res).to.equal(deployedBytecode);
    });

    it('should return the bytecode from SDK if Mirror Node returns empty runtime_bytecode', async () => {
<<<<<<< HEAD
      mock.onGet(`contracts/${contractAddress3}`).reply(404, {
        ...defaultContract,
        runtime_bytecode: EthImpl.emptyHex
      });
      mock.onGet(`accounts/${contractAddress3}`).reply(404, null);
      mock.onGet(`tokens/0.0.${parseInt(contractAddress3, 16)}`).reply(404, null);
=======
      restMock.onGet(`contracts/${contractAddress1}`).reply(404, {
        ...defaultContract,
        runtime_bytecode: EthImpl.emptyHex
      });
      restMock.onGet(`accounts/${contractAddress1}`).reply(404, null);
      restMock.onGet(`tokens/0.0.${parseInt(contractAddress1, 16)}`).reply(404, null);
>>>>>>> ac5a5308
      sdkClientStub.getContractByteCode.returns(Buffer.from(deployedBytecode.replace('0x', ''), 'hex'));
      const res = await ethImpl.getCode(contractAddress3, null);
      expect(res).to.equal(deployedBytecode);
    });

    it('should return redirect bytecode for HTS token', async () => {
      restMock.onGet(`contracts/${htsTokenAddress}`).reply(404, null);
      restMock.onGet(`accounts/${htsTokenAddress}`).reply(404, null);
      restMock.onGet(`tokens/0.0.${parseInt(htsTokenAddress, 16)}`).reply(200, defaultHTSToken);
      const redirectBytecode = `6080604052348015600f57600080fd5b506000610167905077618dc65e${htsTokenAddress.slice(2)}600052366000602037600080366018016008845af43d806000803e8160008114605857816000f35b816000fdfea2646970667358221220d8378feed472ba49a0005514ef7087017f707b45fb9bf56bb81bb93ff19a238b64736f6c634300080b0033`;
      const res = await ethImpl.getCode(htsTokenAddress, null);
      expect(res).to.equal(redirectBytecode);
    });

    it('should return the static bytecode for address(0x167) call', async () => {
      restMock.onGet(`contracts/${EthImpl.iHTSAddress}`).reply(200, defaultContract);
      restMock.onGet(`accounts/${EthImpl.iHTSAddress}`).reply(404, null);

      const res = await ethImpl.getCode(EthImpl.iHTSAddress, null);
      expect(res).to.equal(EthImpl.invalidEVMInstruction);
    });
  });

  describe('eth_getLogs', async function () {
    const latestBlock = {
      ...defaultBlock,
      number: 17,
      'timestamp': {
        'from': `1651560393.060890949`,
        'to': '1651560395.060890949'
      },
    };

    const expectLogData = (res, log, tx) => {
      expect(res.address).to.eq(log.address);
      expect(res.blockHash).to.eq(EthImpl.toHash32(tx.block_hash));
      expect(res.blockHash.length).to.eq(66);
      expect(res.blockNumber).to.eq(EthImpl.numberTo0x(tx.block_number));
      expect(res.data).to.eq(log.data);
      expect(res.logIndex).to.eq(EthImpl.numberTo0x(log.index));
      expect(res.removed).to.eq(false);
      expect(res.topics).to.exist;
      expect(res.topics).to.deep.eq(log.topics);
      expect(res.transactionHash).to.eq(tx.hash);
      expect(res.transactionHash.length).to.eq(66);
      expect(res.transactionIndex).to.eq(EthImpl.numberTo0x(tx.transaction_index));
    };

    const expectLogData1 = (res) => {
      expectLogData(res, defaultLogs.logs[0], defaultDetailedContractResults);
    };

    const expectLogData2 = (res) => {
      expectLogData(res, defaultLogs.logs[1], defaultDetailedContractResults);
    };

    const expectLogData3 = (res) => {
      expectLogData(res, defaultLogs.logs[2], defaultDetailedContractResults2);
    };

    const expectLogData4 = (res) => {
      expectLogData(res, defaultLogs.logs[3], defaultDetailedContractResults3);
    };

    it('blockHash filter timeouts and throws the expected error', async function () {
      const filteredLogs = {
        logs: [defaultLogs.logs[0], defaultLogs.logs[1]]
      };

      restMock.onGet(`blocks/${blockHash}`).timeout();
      restMock.onGet(`contracts/results/logs?timestamp=gte:${defaultBlock.timestamp.from}&timestamp=lte:${defaultBlock.timestamp.to}&limit=100&order=asc`).reply(200, filteredLogs);

      try {
        await ethImpl.getLogs(blockHash, null, null, null, null);
        expect(true).to.eq(false);
      } catch (error: any) {
        expect(error.statusCode).to.equal(504);
        expect(error.message).to.eq("timeout of 10000ms exceeded");
      }
    });

    it('address filter timeouts and throws the expected error', async function () {
      restMock.onGet("blocks?limit=1&order=desc").reply(200, { blocks: [defaultBlock] });
      restMock.onGet(`contracts/${contractAddress1}/results/logs?timestamp=gte:${defaultBlock.timestamp.from}&timestamp=lte:${defaultBlock.timestamp.to}&limit=100&order=asc`).timeout();

      try {
        await ethImpl.getLogs(null, null, null, contractAddress1, null);
        expect(true).to.eq(false);
      } catch (error: any) {
        expect(error.statusCode).to.equal(504);
        expect(error.message).to.eq("timeout of 10000ms exceeded");
      }
    });

    it('error when retrieving logs', async function () {
      restMock.onGet("blocks?limit=1&order=desc").reply(200, { blocks: [defaultBlock] });
      restMock.onGet(`contracts/results/logs?timestamp=gte:${defaultBlock.timestamp.from}&timestamp=lte:${defaultBlock.timestamp.to}&limit=100&order=asc`).reply(400, { "_status": { "messages": [{ "message": "Mocked error" }] } });

      const result = await ethImpl.getLogs(null, null, null, null, null);
      expect(result).to.exist;
      expect(result.length).to.eq(0);
    });

    it('no filters', async function () {
      const filteredLogs = {
        logs: [
          defaultLogs.logs[0],
          {...defaultLogs.logs[1], address: "0x0000000000000000000000000000000002131952"},
          {...defaultLogs.logs[2], address: "0x0000000000000000000000000000000002131953"},
          {...defaultLogs.logs[3], address: "0x0000000000000000000000000000000002131954"}
        ]
      };
      restMock.onGet("blocks?limit=1&order=desc").reply(200, { blocks: [defaultBlock] });
      restMock.onGet(`contracts/results/logs?timestamp=gte:${defaultBlock.timestamp.from}&timestamp=lte:${defaultBlock.timestamp.to}&limit=100&order=asc`).reply(200, filteredLogs);
      filteredLogs.logs.forEach((log, index) => {
        restMock.onGet(`contracts/${log.address}`).reply(200, {...defaultContract, contract_id: `0.0.105${index}`});
      });

      const result = await ethImpl.getLogs(null, null, null, null, null);
      expect(result).to.exist;

      expect(result.length).to.eq(4);
      expectLogData(result[0], filteredLogs.logs[0], defaultDetailedContractResults);
      expectLogData(result[1], filteredLogs.logs[1], defaultDetailedContractResults);
      expectLogData(result[2], filteredLogs.logs[2], defaultDetailedContractResults2);
      expectLogData(result[3], filteredLogs.logs[3], defaultDetailedContractResults3);
    });

    it('should be able to return more than two logs with limit of two per request', async function () {
      const unfilteredLogs = {
        logs: [
          {...defaultLogs.logs[0], address: "0x67D8d32E9Bf1a9968a5ff53B87d777Aa8EBBEe69"},
          {...defaultLogs.logs[1], address: "0x0000000000000000000000000000000002131952"},
          {...defaultLogs.logs[2], address: "0x0000000000000000000000000000000002131953"},
          {...defaultLogs.logs[3], address: "0x0000000000000000000000000000000002131954"}
        ]
      }
      const filteredLogs = {
        logs: [
          {...defaultLogs.logs[0], address: "0x67D8d32E9Bf1a9968a5ff53B87d777Aa8EBBEe69"},
          {...defaultLogs.logs[1], address: "0x0000000000000000000000000000000002131952"}
        ],
        links: {next: 'contracts/results/logs?limit=2&order=desc&timestamp=lte:1668432962.375200975&index=lt:0'}
      };
      const filteredLogsNext = {
        logs: [
          {...defaultLogs.logs[2], address: "0x0000000000000000000000000000000002131953"},
          {...defaultLogs.logs[3], address: "0x0000000000000000000000000000000002131954"}
        ],
        links: {next: null}
      };

      restMock.onGet("blocks?limit=1&order=desc").reply(200, { blocks: [defaultBlock] });

      restMock.onGet(`contracts/results/logs?timestamp=gte:${defaultBlock.timestamp.from}&timestamp=lte:${defaultBlock.timestamp.to}&limit=2&order=asc`).replyOnce(200, filteredLogs)
      .onGet('contracts/results/logs?limit=2&order=desc&timestamp=lte:1668432962.375200975&index=lt:0').replyOnce(200, filteredLogsNext);

      unfilteredLogs.logs.forEach((log , index) => {
        restMock.onGet(`contracts/${log.address}`).reply(200, {...defaultContract, contract_id: `0.0.105${index}`});
      });
      //setting mirror node limit to 2 for this test only
      process.env['MIRROR_NODE_LIMIT_PARAM'] = '2';
      const result = await ethImpl.getLogs(null, null, null, null, null, undefined);
      //resetting mirror node limit to 100
      process.env['MIRROR_NODE_LIMIT_PARAM'] = '100';
      expect(result).to.exist;

      expect(result.length).to.eq(4);
      expectLogData(result[0], filteredLogs.logs[0], defaultDetailedContractResults);
      expectLogData(result[1], filteredLogs.logs[1], defaultDetailedContractResults);
      expectLogData(result[2], filteredLogsNext.logs[0], defaultDetailedContractResults2);
      expectLogData(result[3], filteredLogsNext.logs[1], defaultDetailedContractResults3);

    });

    it('Should return evm address if contract has one', async function () {
      const filteredLogs = {
        logs: [defaultLogs.logs[0]]
      };

      restMock.onGet("blocks?limit=1&order=desc").reply(200, { blocks: [defaultBlock] });
      restMock.onGet(`contracts/results/logs?timestamp=gte:${defaultBlock.timestamp.from}&timestamp=lte:${defaultBlock.timestamp.to}&limit=100&order=asc`).reply(200, filteredLogs);
      restMock.onGet(`contracts/${filteredLogs.logs[0].address}`).reply(200, {...defaultContract, evm_address: defaultEvmAddress});

      const result = await ethImpl.getLogs(null, null, null, null, null);
      expect(result).to.exist;

      expect(result.length).to.eq(1);
      expect(result[0].address).to.eq(defaultEvmAddress);
    });

    it('address filter', async function () {
      const filteredLogs = {
        logs: [defaultLogs.logs[0], defaultLogs.logs[1], defaultLogs.logs[2]]
      };
      restMock.onGet("blocks?limit=1&order=desc").reply(200, { blocks: [defaultBlock] });
      restMock.onGet(`contracts/${contractAddress1}/results/logs?timestamp=gte:${defaultBlock.timestamp.from}&timestamp=lte:${defaultBlock.timestamp.to}&limit=100&order=asc`).reply(200, filteredLogs);
      for (const log of filteredLogs.logs) {
        restMock.onGet(`contracts/${log.address}`).reply(200, defaultContract);
      }

      const result = await ethImpl.getLogs(null, null, null, contractAddress1, null);

      expect(result).to.exist;

      expect(result.length).to.eq(3);
      expectLogData1(result[0]);
      expectLogData2(result[1]);
      expectLogData3(result[2]);
    });

    it('multiple addresses filter', async function () {
      const filteredLogsAddress1 = {
        logs: [defaultLogs.logs[0], defaultLogs.logs[1], defaultLogs.logs[2]]
      };
      const filteredLogsAddress2 = {
        logs: defaultLogs3
      };
      restMock.onGet("blocks?limit=1&order=desc").reply(200, { blocks: [defaultBlock] });
      restMock.onGet(`contracts/${contractAddress1}/results/logs?timestamp=gte:${defaultBlock.timestamp.from}&timestamp=lte:${defaultBlock.timestamp.to}&limit=100&order=asc`).reply(200, filteredLogsAddress1);
      restMock.onGet(`contracts/${contractAddress2}/results/logs?timestamp=gte:${defaultBlock.timestamp.from}&timestamp=lte:${defaultBlock.timestamp.to}&limit=100&order=asc`).reply(200, filteredLogsAddress2);
      for (const log of filteredLogsAddress1.logs) {
        restMock.onGet(`contracts/${log.address}`).reply(200, defaultContract);
      }
      restMock.onGet(`contracts/${contractAddress2}`).reply(200, defaultContract2);

      const result = await ethImpl.getLogs(null, null, null, [contractAddress1, contractAddress2], null);

      expect(result).to.exist;

      expect(result.length).to.eq(4);
      expectLogData1(result[0]);
      expectLogData2(result[1]);
      expectLogData3(result[2]);
      expectLogData4(result[3]);
    });

    it('blockHash filter', async function () {
      const filteredLogs = {
        logs: [defaultLogs.logs[0], defaultLogs.logs[1]]
      };

      restMock.onGet(`blocks/${blockHash}`).reply(200, defaultBlock);
      restMock.onGet(`contracts/results/logs?timestamp=gte:${defaultBlock.timestamp.from}&timestamp=lte:${defaultBlock.timestamp.to}&limit=100&order=asc`).reply(200, filteredLogs);
      for (const log of filteredLogs.logs) {
        restMock.onGet(`contracts/${log.address}`).reply(200, defaultContract);
      }

      const result = await ethImpl.getLogs(blockHash, null, null, null, null);

      expect(result).to.exist;
      expectLogData1(result[0]);
      expectLogData2(result[1]);
    });

    it('with valid fromBlock && toBlock filter', async function () {
      const filteredLogs = {
        logs: [defaultLogs.logs[0], defaultLogs.logs[1]]
      };
      const toBlock = {
        ...defaultBlock,
        number: 16,
        'timestamp': {
          'from': `1651560391.060890949`,
          'to': '1651560393.060890949'
        },
      };

      restMock.onGet('blocks?limit=1&order=desc').reply(200, {blocks: [latestBlock]});
      restMock.onGet('blocks/5').reply(200, defaultBlock);
      restMock.onGet('blocks/16').reply(200, toBlock);
      restMock.onGet(`contracts/results/logs?timestamp=gte:${defaultBlock.timestamp.from}&timestamp=lte:${toBlock.timestamp.to}&limit=100&order=asc`).reply(200, filteredLogs);
      for (const log of filteredLogs.logs) {
        restMock.onGet(`contracts/${log.address}`).reply(200, defaultContract);
      }

      const result = await ethImpl.getLogs(null, '0x5', '0x10', null, null);

      expect(result).to.exist;
      expectLogData1(result[0]);
      expectLogData2(result[1]);
    });

    it('with non-existing fromBlock filter', async function () {
      restMock.onGet('blocks?limit=1&order=desc').reply(200, {blocks: [latestBlock]});

      restMock.onGet('blocks/5').reply(200, defaultBlock);
      restMock.onGet('blocks/16').reply(404, {"_status": { "messages": [{"message": "Not found"}]}});

      const result = await ethImpl.getLogs(null, '0x10', '0x5', null, null);

      expect(result).to.exist;
      expect(result).to.be.empty;
    });

    it('with non-existing toBlock filter', async function () {
      const filteredLogs = {
        logs: [defaultLogs.logs[0]]
      };

      restMock.onGet('blocks?limit=1&order=desc').reply(200, {blocks: [latestBlock]});
      restMock.onGet('blocks/5').reply(200, defaultBlock);
      restMock.onGet('blocks/16').reply(404, {"_status": { "messages": [{"message": "Not found"}]}});
      restMock.onGet(`contracts/results/logs?timestamp=gte:${defaultBlock.timestamp.from}&limit=100&order=asc`).reply(200, filteredLogs);
      restMock.onGet(`contracts/${filteredLogs.logs[0].address}`).reply(200, defaultContract);

      const result = await ethImpl.getLogs(null, '0x5', '0x10', null, null);

      expect(result).to.exist;
      expectLogData1(result[0]);
    });

    it('when fromBlock > toBlock', async function () {
      const fromBlock = {
        ...defaultBlock,
        number: 16,
        'timestamp': {
          'from': `1651560391.060890949`,
          'to': '1651560393.060890949'
        },
      };

      restMock.onGet('blocks?limit=1&order=desc').reply(200, {blocks: [latestBlock]});
      restMock.onGet('blocks/16').reply(200, fromBlock);
      restMock.onGet('blocks/5').reply(200, defaultBlock);
      const result = await ethImpl.getLogs(null, '0x10', '0x5', null, null);

      expect(result).to.exist;
      expect(result).to.be.empty;
    });

    it('with only toBlock', async function () {
      restMock.onGet('blocks?limit=1&order=desc').reply(200, {blocks: [latestBlock]});
      restMock.onGet('blocks/5').reply(200, {blocks: [defaultBlock]});

      let hasError = false;
      try {
        await ethImpl.getLogs(null, null, '0x5', null, null);
      } catch (e: any) {
        hasError = true;
        expect(e.code).to.equal(-32011);
        expect(e.name).to.equal('Missing fromBlock parameter');
        expect(e.message).to.equal('Provided toBlock parameter without specifying fromBlock');
      }
      expect(hasError).to.be.true;
    });

    it('with block tag', async function () {
      const filteredLogs = {
        logs: [defaultLogs.logs[0]]
      };

      restMock.onGet('blocks?limit=1&order=desc').reply(200, { blocks: [defaultBlock] });
      restMock.onGet(`contracts/results/logs?timestamp=gte:${defaultBlock.timestamp.from}&timestamp=lte:${defaultBlock.timestamp.to}&limit=100&order=asc`).reply(200, filteredLogs);
      for (const log of filteredLogs.logs) {
        restMock.onGet(`contracts/${log.address}`).reply(200, defaultContract);
      }

      const result = await ethImpl.getLogs(null, 'latest', null, null, null);

      expect(result).to.exist;
      expectLogData1(result[0]);
    });

    it('when block range is too large', async function () {
      const fromBlock = {
        ...defaultBlock,
        number: 1
      };
      const toBlock = {
        ...defaultBlock,
        number: 1003
      };

      restMock.onGet('blocks?limit=1&order=desc').reply(200, {blocks: [latestBlock]});
      restMock.onGet('blocks/1').reply(200, fromBlock);
      restMock.onGet('blocks/1003').reply(200, toBlock);

      try {
        await ethImpl.getLogs(null, '0x1', '0x3eb', null, null);
      } catch (error: any) {
        expect(error.message).to.equal('Exceeded maximum block range: 1000');
      }
    });

    it('with topics filter', async function () {
      const filteredLogs = {
        logs: [defaultLogs.logs[0], defaultLogs.logs[1]]
      };

      restMock.onGet("blocks?limit=1&order=desc").reply(200, { blocks: [defaultBlock] });
      restMock.onGet(
        `contracts/results/logs` +
        `?timestamp=gte:${defaultBlock.timestamp.from}` +
        `&timestamp=lte:${defaultBlock.timestamp.to}` +
        `&topic0=${defaultLogTopics[0]}&topic1=${defaultLogTopics[1]}` +
        `&topic2=${defaultLogTopics[2]}&topic3=${defaultLogTopics[3]}&limit=100&order=asc`
      ).reply(200, filteredLogs);
      for (const log of filteredLogs.logs) {
        restMock.onGet(`contracts/${log.address}`).reply(200, defaultContract);
      }

      const result = await ethImpl.getLogs(null, null, null, null, defaultLogTopics);

      expect(result).to.exist;
      expectLogData1(result[0]);
      expectLogData2(result[1]);
    });

    it('with null topics filter', async function() {
      const filteredLogs = {
        logs: [defaultLogs4[0]]
      };
      restMock.onGet("blocks?limit=1&order=desc").reply(200, { blocks: [defaultBlock] });
      restMock.onGet(
        `contracts/results/logs` +
        `?timestamp=gte:${defaultBlock.timestamp.from}` +
        `&timestamp=lte:${defaultBlock.timestamp.to}` +
        `&topic0=${defaultLogTopics1[0]}` +
        `&topic1=${defaultLogTopics1[1]}&limit=100&order=asc`
      ).reply(200, filteredLogs);
      for (const log of filteredLogs.logs) {
        restMock.onGet(`contracts/${log.address}`).reply(200, defaultContract);
      }
      const result = await ethImpl.getLogs(null, null, null, null, defaultNullLogTopics);

      expect(result).to.exist;
      expect(result[0].topics.length).to.eq(defaultLogs4[0].topics.length)
      for (let index = 0; index < result[0].topics.length; index++) {
        expect(result[0].topics[index]).to.eq(defaultLogs4[0].topics[index]);
      }
    });

    it('with topics and blocks filter', async function () {
      const filteredLogs = {
        logs: [defaultLogs.logs[0], defaultLogs.logs[1]]
      };

      restMock.onGet('blocks?limit=1&order=desc').reply(200, {blocks: [latestBlock]});
      restMock.onGet('blocks/5').reply(200, defaultBlock);
      restMock.onGet('blocks/16').reply(200, defaultBlock);
      restMock.onGet(
        `contracts/results/logs` +
        `?timestamp=gte:${defaultBlock.timestamp.from}` +
        `&timestamp=lte:${defaultBlock.timestamp.to}` +
        `&topic0=${defaultLogTopics[0]}&topic1=${defaultLogTopics[1]}` +
        `&topic2=${defaultLogTopics[2]}&topic3=${defaultLogTopics[3]}&limit=100&order=asc`
      ).reply(200, filteredLogs);
      for (const log of filteredLogs.logs) {
        restMock.onGet(`contracts/${log.address}`).reply(200, defaultContract);
      }

      const result = await ethImpl.getLogs(null, '0x5', '0x10', null, defaultLogTopics);

      expect(result).to.exist;
      expectLogData1(result[0]);
      expectLogData2(result[1]);
    });
  });

  it('eth_feeHistory', async function () {
    const previousBlock = {...defaultBlock, number: blockNumber2, timestamp: {
      from: '1651560386.060890948',
      to: '1651560389.060890948'
    }};
    const latestBlock = {...defaultBlock, number: blockNumber3};
    const previousFees = JSON.parse(JSON.stringify(defaultNetworkFees));
    const latestFees = JSON.parse(JSON.stringify(defaultNetworkFees));

    previousFees.fees[2].gas += 1;

    restMock.onGet('blocks?limit=1&order=desc').reply(200, {blocks: [latestBlock]});
    restMock.onGet(`blocks/${previousBlock.number}`).reply(200, previousBlock);
    restMock.onGet(`blocks/${latestBlock.number}`).reply(200, latestBlock);
    restMock.onGet(`network/fees?timestamp=lte:${previousBlock.timestamp.to}`).reply(200, previousFees);
    restMock.onGet(`network/fees?timestamp=lte:${latestBlock.timestamp.to}`).reply(200, latestFees);

    const feeHistory = await ethImpl.feeHistory(2, 'latest', [25, 75]);

    expect(feeHistory).to.exist;
    expect(feeHistory['baseFeePerGas'].length).to.equal(3);
    expect(feeHistory['gasUsedRatio'].length).to.equal(2);
    expect(feeHistory['baseFeePerGas'][0]).to.equal('0x870ab1a800');
    expect(feeHistory['baseFeePerGas'][1]).to.equal('0x84b6a5c400');
    expect(feeHistory['baseFeePerGas'][2]).to.equal('0x84b6a5c400');
    expect(feeHistory['gasUsedRatio'][0]).to.equal(gasUsedRatio);
    expect(feeHistory['oldestBlock']).to.equal(`0x${previousBlock.number.toString(16)}`);
    const rewards = feeHistory['reward'][0];
    expect(rewards[0]).to.equal('0x0');
    expect(rewards[1]).to.equal('0x0');
  });

  it('eth_feeHistory with latest param', async function () {
    const previousBlock = {...defaultBlock, number: blockNumber2, timestamp: {
      from: '1651560386.060890948',
      to: '1651560389.060890948'
    }};
    const latestBlock = {...defaultBlock, number: blockNumber3};
    const previousFees = JSON.parse(JSON.stringify(defaultNetworkFees));
    const latestFees = JSON.parse(JSON.stringify(defaultNetworkFees));

    restMock.onGet('blocks?limit=1&order=desc').reply(200, {blocks: [latestBlock]});
    restMock.onGet(`blocks/${previousBlock.number}`).reply(200, previousBlock);
    restMock.onGet(`blocks/${latestBlock.number}`).reply(200, latestBlock);
    restMock.onGet(`network/fees?timestamp=lte:${previousBlock.timestamp.to}`).reply(200, previousFees);
    restMock.onGet(`network/fees?timestamp=lte:${latestBlock.timestamp.to}`).reply(200, latestFees);

    const feeHistory = await ethImpl.feeHistory(1, 'latest', [25, 75]);
    expect(feeHistory).to.exist;
    expect(feeHistory['oldestBlock']).to.eq('0x' + blockNumber3);
  });

  it('eth_feeHistory with pending param', async function () {
    const previousBlock = {...defaultBlock, number: blockNumber2, timestamp: {
      from: '1651560386.060890948',
      to: '1651560389.060890948'
    }};
    const latestBlock = {...defaultBlock, number: blockNumber3};
    const previousFees = JSON.parse(JSON.stringify(defaultNetworkFees));
    const latestFees = JSON.parse(JSON.stringify(defaultNetworkFees));

    restMock.onGet('blocks?limit=1&order=desc').reply(200, {blocks: [latestBlock]});
    restMock.onGet(`blocks/${previousBlock.number}`).reply(200, previousBlock);
    restMock.onGet(`blocks/${latestBlock.number}`).reply(200, latestBlock);
    restMock.onGet(`network/fees?timestamp=lte:${previousBlock.timestamp.to}`).reply(200, previousFees);
    restMock.onGet(`network/fees?timestamp=lte:${latestBlock.timestamp.to}`).reply(200, latestFees);

    const feeHistory = await ethImpl.feeHistory(1, 'pending', [25, 75]);
    expect(feeHistory).to.exist;
    expect(feeHistory['oldestBlock']).to.eq('0x' + blockNumber3);
  });

  it('eth_feeHistory with earliest param', async function () {
    const firstBlockIndex = 0;
    const secondBlockIndex = 1;
    const previousBlock = {...defaultBlock, number: firstBlockIndex, timestamp: {
      from: '1651560386.060890948',
      to: '1651560389.060890948'
    }};
    const latestBlock = {...defaultBlock, number: secondBlockIndex};
    const previousFees = JSON.parse(JSON.stringify(defaultNetworkFees));
    const latestFees = JSON.parse(JSON.stringify(defaultNetworkFees));

    restMock.onGet('blocks?limit=1&order=desc').reply(200, {blocks: [latestBlock]});
    restMock.onGet(`blocks/${previousBlock.number}`).reply(200, previousBlock);
    restMock.onGet(`blocks/${latestBlock.number}`).reply(200, latestBlock);
    restMock.onGet(`network/fees?timestamp=lte:${previousBlock.timestamp.to}`).reply(200, previousFees);
    restMock.onGet(`network/fees?timestamp=lte:${latestBlock.timestamp.to}`).reply(200, latestFees);

    const feeHistory = await ethImpl.feeHistory(1, 'earliest', [25, 75]);
    expect(feeHistory).to.exist;
    expect(feeHistory['oldestBlock']).to.eq('0x' + firstBlockIndex);
  });

  it('eth_feeHistory with number param', async function () {
    const previousBlock = {...defaultBlock, number: blockNumber2, timestamp: {
      from: '1651560386.060890948',
      to: '1651560389.060890948'
    }};
    const latestBlock = {...defaultBlock, number: blockNumber3};
    const previousFees = JSON.parse(JSON.stringify(defaultNetworkFees));
    const latestFees = JSON.parse(JSON.stringify(defaultNetworkFees));

    restMock.onGet('blocks?limit=1&order=desc').reply(200, {blocks: [latestBlock]});
    restMock.onGet(`blocks/${previousBlock.number}`).reply(200, previousBlock);
    restMock.onGet(`blocks/${latestBlock.number}`).reply(200, latestBlock);
    restMock.onGet(`network/fees?timestamp=lte:${previousBlock.timestamp.to}`).reply(200, previousFees);
    restMock.onGet(`network/fees?timestamp=lte:${latestBlock.timestamp.to}`).reply(200, latestFees);

    const feeHistory = await ethImpl.feeHistory(1, '0x'+blockNumber3, [25, 75]);
    expect(feeHistory).to.exist;
    expect(feeHistory['oldestBlock']).to.eq('0x' + blockNumber3);
  });

  it('eth_feeHistory with max results', async function () {
    const maxResultsCap = Number(constants.DEFAULT_FEE_HISTORY_MAX_RESULTS);

    restMock.onGet('blocks?limit=1&order=desc').reply(200, {blocks: [{...defaultBlock, number: 10}]});
    restMock.onGet(`network/fees?timestamp=lte:${defaultBlock.timestamp.to}`).reply(200, defaultNetworkFees);
    Array.from(Array(11).keys()).map(blockNumber => restMock.onGet(`blocks/${blockNumber}`).reply(200, {...defaultBlock, number: blockNumber}))

    const feeHistory = await ethImpl.feeHistory(200, '0x9', [0]);

    expect(feeHistory).to.exist;
    expect(feeHistory['oldestBlock']).to.equal(`0x0`);
    expect(feeHistory['reward'].length).to.equal(maxResultsCap);
    expect(feeHistory['baseFeePerGas'].length).to.equal(maxResultsCap + 1);
    expect(feeHistory['gasUsedRatio'].length).to.equal(maxResultsCap);
  });

  it('eth_feeHistory verify cached value', async function () {
    const latestBlock = {...defaultBlock, number: blockNumber3};
    const latestFees = defaultNetworkFees;

    restMock.onGet('blocks?limit=1&order=desc').reply(200, {blocks: [latestBlock]});
    restMock.onGet(`blocks/${latestBlock.number}`).reply(200, latestBlock);
    restMock.onGet(`network/fees?timestamp=lte:${latestBlock.timestamp.to}`).reply(200, latestFees);

    const firstFeeHistory = await ethImpl.feeHistory(1, 'latest', null);
    const secondFeeHistory = await ethImpl.feeHistory(3, 'latest', null);

    expect(firstFeeHistory).to.exist;
    expect(firstFeeHistory['baseFeePerGas'][0]).to.equal('0x84b6a5c400');
    expect(firstFeeHistory['gasUsedRatio'][0]).to.equal(gasUsedRatio);
    expect(firstFeeHistory['oldestBlock']).to.equal(`0x${latestBlock.number.toString(16)}`);

    expect(firstFeeHistory).to.equal(secondFeeHistory);
  });

  it('eth_feeHistory on mirror 404', async function () {
    const latestBlock = {...defaultBlock, number: blockNumber3};

    restMock.onGet('blocks?limit=1&order=desc').reply(200, {blocks: [latestBlock]});
    restMock.onGet(`blocks/${latestBlock.number}`).reply(200, latestBlock);
    restMock.onGet(`network/fees?timestamp=lte:${latestBlock.timestamp.to}`).reply(404, {
      _status: {
        messages: [{ message: 'Not found' }]
      }
    });
    const fauxGasTinyBars = 25_000;
    const fauxGasWeiBarHex = '0xe35fa931a000';
    sdkClientStub.getTinyBarGasFee.returns(fauxGasTinyBars);

    const feeHistory = await ethImpl.feeHistory(1, 'latest', [25, 75]);

    expect(feeHistory).to.exist;

    expect(feeHistory['baseFeePerGas'][0]).to.equal(fauxGasWeiBarHex);
    expect(feeHistory['gasUsedRatio'][0]).to.equal(gasUsedRatio);
    expect(feeHistory['oldestBlock']).to.equal(`0x${latestBlock.number.toString(16)}`);
    const rewards = feeHistory['reward'][0];
    expect(rewards[0]).to.equal('0x0');
    expect(rewards[1]).to.equal('0x0');
  });

  it('eth_feeHistory on mirror 500', async function () {
    const latestBlock = {...defaultBlock, number: blockNumber3};

    restMock.onGet('blocks?limit=1&order=desc').reply(200, {blocks: [latestBlock]});
    restMock.onGet(`blocks/${latestBlock.number}`).reply(200, latestBlock);
    restMock.onGet(`network/fees?timestamp=lte:${latestBlock.timestamp.to}`).reply(404, {
      _status: {
        messages: [{ message: 'Not found' }]
      }
    });

    const fauxGasTinyBars = 35_000;
    const fauxGasWeiBarHex = '0x13e52b9abe000';
    sdkClientStub.getTinyBarGasFee.returns(fauxGasTinyBars);

    const feeHistory = await ethImpl.feeHistory(1, 'latest', null);

    expect(feeHistory['baseFeePerGas'][0]).to.equal(fauxGasWeiBarHex);
    expect(feeHistory['gasUsedRatio'][0]).to.equal(gasUsedRatio);
    expect(feeHistory['oldestBlock']).to.equal(`0x${latestBlock.number.toString(16)}`);
  });

  it('eth_estimateGas contract call returns default', async function () {
    const gas = await ethImpl.estimateGas({ data: "0x01" }, null);
    expect(gas).to.equal(EthImpl.defaultGas);
  });

  it('eth_estimateGas transfer to existing account', async function() {
    const receiverAddress = '0x5b98Ce3a4D1e1AC55F15Da174D5CeFcc5b8FB994';
    restMock.onGet(`accounts/${receiverAddress}`).reply(200, { address: receiverAddress });

    const gas = await ethImpl.estimateGas({
      to: receiverAddress,
      value: 100_000_000_000
    }, null);
    expect(gas).to.equal(EthImpl.gasTxBaseCost);
  });

  it('eth_estimateGas empty call returns transfer cost', async function () {
    restMock.onGet(`accounts/undefined`).reply(404);
    const gas = await ethImpl.estimateGas({}, null);
    expect(gas).to.equal(EthImpl.gasTxHollowAccountCreation);
  });

  it('eth_estimateGas empty input transfer cost', async function () {
    restMock.onGet(`accounts/undefined`).reply(404);
    const gas = await ethImpl.estimateGas({ data: "" }, null);
    expect(gas).to.equal(EthImpl.gasTxHollowAccountCreation);
  });

  it('eth_estimateGas zero input returns transfer cost', async function () {
    restMock.onGet(`accounts/undefined`).reply(404);
    const gas = await ethImpl.estimateGas({ data: "0x" }, null);
    expect(gas).to.equal(EthImpl.gasTxHollowAccountCreation);
  });

  it('eth_gasPrice', async function () {
    restMock.onGet(`network/fees`).reply(200, defaultNetworkFees);

    const weiBars = await ethImpl.gasPrice();
    const expectedWeiBars = defaultNetworkFees.fees[2].gas * constants.TINYBAR_TO_WEIBAR_COEF;
    expect(weiBars).to.equal(EthImpl.numberTo0x(expectedWeiBars));
  });

  it('eth_gasPrice with cached value', async function () {
    restMock.onGet(`network/fees`).reply(200, defaultNetworkFees);

    const firstGasResult = await ethImpl.gasPrice();

    const modifiedNetworkFees = Object.assign({}, defaultNetworkFees);
    modifiedNetworkFees.fees[2].gas = defaultNetworkFees.fees[2].gas * 100;

    restMock.onGet(`network/fees`).reply(200, modifiedNetworkFees);

    const secondGasResult = await ethImpl.gasPrice();

    expect(firstGasResult).to.equal(secondGasResult);
  });

  it('eth_gasPrice with no EthereumTransaction gas returned', async function () {
    const partialNetworkFees = Object.assign({}, defaultNetworkFees);
    partialNetworkFees.fees.splice(2);

    restMock.onGet(`network/fees`).reply(200, partialNetworkFees);

    try {
      await ethImpl.gasPrice();
    } catch (error: any) {
      expect(error.message).to.equal('Error encountered estimating the gas price');
    }
  });

  it('eth_gasPrice with mirror node return network fees found', async function () {
    restMock.onGet(`network/fees`).reply(404, {
      "_status": {
        "messages": [
          {
            "message": "Not found"
          }
        ]
      }
    });

    const fauxGasTinyBars = 35_000;
    const fauxGasWeiBarHex = '0x13e52b9abe000';
    sdkClientStub.getTinyBarGasFee.returns(fauxGasTinyBars);

    const gas = await ethImpl.gasPrice();
    expect(gas).to.equal(fauxGasWeiBarHex);
  });

  it('eth_gasPrice with no network fees records found', async function () {
    restMock.onGet(`network/fees`).reply(404, {
      "_status": {
        "messages": [
          {
            "message": "Not found"
          }
        ]
      }
    });

    try {
      await ethImpl.gasPrice();
    } catch (error: any) {
      expect(error.message).to.equal('Error encountered estimating the gas price');
    }
  });

  describe('eth_call using consensus node', async function () {
    let initialEthCallConesneusFF;

    before(() => {
      initialEthCallConesneusFF = process.env.ETH_CALL_CONSENSUS;
      process.env.ETH_CALL_CONSENSUS = 'true';
    });

    after(() => {
      process.env.ETH_CALL_CONSENSUS = initialEthCallConesneusFF;
    })

    it('eth_call with no gas', async function () {
      sdkClientStub.submitContractCallQuery.returns({
            asBytes: function () {
              return Uint8Array.of(0);
            }
          }
      );

      const result = await ethImpl.call({
        "from": contractAddress1,
        "to": contractAddress2,
        "data": contractCallData,
      }, 'latest');

      sinon.assert.calledWith(sdkClientStub.submitContractCallQuery, contractAddress2, contractCallData, 400_000, contractAddress1, 'eth_call');
      expect(result).to.equal("0x00");
    });

    it('eth_call with no data', async function () {
      sdkClientStub.submitContractCallQuery.returns({
            asBytes: function () {
              return Uint8Array.of(0);
            }
          }
      );

      const result = await ethImpl.call({
        "from": contractAddress1,
        "to": contractAddress2,
        "gas": maxGasLimitHex
      }, 'latest');

      sinon.assert.calledWith(sdkClientStub.submitContractCallQuery, contractAddress2, undefined, maxGasLimit, contractAddress1, 'eth_call');
      expect(result).to.equal("0x00");
    });

    it('eth_call with no from address', async function () {
      sdkClientStub.submitContractCallQuery.returns({
            asBytes: function () {
              return Uint8Array.of(0);
            }
          }
      );

      const result = await ethImpl.call({
        "to": contractAddress2,
        "data": contractCallData,
        "gas": maxGasLimitHex
      }, 'latest');

      sinon.assert.calledWith(sdkClientStub.submitContractCallQuery, contractAddress2, contractCallData, maxGasLimit, undefined, 'eth_call');
      expect(result).to.equal("0x00");
    });

    it('eth_call with all fields', async function () {
      sdkClientStub.submitContractCallQuery.returns({
            asBytes: function () {
              return Uint8Array.of(0);
            }
          }
      );

      const result = await ethImpl.call({
        "from": contractAddress1,
        "to": contractAddress2,
        "data": contractCallData,
        "gas": maxGasLimitHex
      }, 'latest');

      sinon.assert.calledWith(sdkClientStub.submitContractCallQuery, contractAddress2, contractCallData, maxGasLimit, contractAddress1, 'eth_call');
      expect(result).to.equal("0x00");
    });

    describe('with gas > 15_000_000', async function() {
      it('caps gas at 15_000_000', async function () {
        sdkClientStub.submitContractCallQuery.returns({
              asBytes: function () {
                return Uint8Array.of(0);
              }
            }
        );

        const result = await ethImpl.call({
          "from": contractAddress1,
          "to": contractAddress2,
          "data": contractCallData,
          "gas": 50_000_000
        }, 'latest');

        sinon.assert.calledWith(sdkClientStub.submitContractCallQuery, contractAddress2, contractCallData, 15_000_000, contractAddress1, 'eth_call');
        expect(result).to.equal("0x00");
      });
    });

    it('SDK returns a precheck error', async function () {
      sdkClientStub.submitContractCallQuery.throws(predefined.CONTRACT_REVERT(defaultErrorMessage));

      const result = await ethImpl.call({
        "from": contractAddress1,
        "to": contractAddress2,
        "data": contractCallData,
        "gas": maxGasLimitHex
      }, 'latest');

      expect(result).to.exist;
      expect(result.code).to.equal(-32008);
      expect(result.name).to.equal('Contract revert executed');
      expect(result.message).to.equal('execution reverted: Set to revert');
      expect(result.data).to.equal(defaultErrorMessage);
    });

    it('eth_call with missing `to` field', async function() {
      try {
        await ethImpl.call({
          "from": contractAddress1,
          "data": contractCallData,
          "gas": maxGasLimitHex
        }, 'latest');
      } catch (error: any) {
        expect(error.message).to.equal(`Invalid Contract Address: ${undefined}.`);
      }
    });

    it('eth_call with wrong `to` field', async function() {
      try {
        await ethImpl.call({
          "from": contractAddress1,
          "to": wrongContractAddress,
          "data": contractCallData,
          "gas": maxGasLimitHex
        }, 'latest');
      } catch (error: any) {
        expect(error.message).to.equal(`Invalid Contract Address: ${wrongContractAddress}. Expected length of 42 chars but was ${wrongContractAddress.length}.`);
      }
    });
  });

  describe('eth_call using mirror node', async function () {
    const defaultCallData = {
      "gas": 400000,
      "value": null
    }
    let initialEthCallConesneusFF;

    before(() => {
      initialEthCallConesneusFF = process.env.ETH_CALL_CONSENSUS;
      process.env.ETH_CALL_CONSENSUS = 'false';
    });

    after(() => {
      process.env.ETH_CALL_CONSENSUS = initialEthCallConesneusFF;
    })

    //temporary workaround until precompiles are implemented in Mirror node evm module
    beforeEach(() => {
      restMock.onGet(`tokens/${defaultContractResults.results[1].contract_id}`).reply(404, null);
    })

    it('eth_call with no gas', async function () {
      const callData = {
        ...defaultCallData,
        "from": contractAddress1,
        "to": contractAddress2,
        "data": contractCallData
      };

      web3Mock.onPost('contracts/call', {...callData, estimate: false}).reply(200, {result: `0x00`});
      const result = await ethImpl.call(callData, 'latest');
      expect(result).to.equal("0x00");
    });

    it('eth_call with no data', async function () {
      const callData = {
        ...defaultCallData,
        "from": contractAddress1,
        "to": contractAddress2,
        "gas": maxGasLimit
      };
      web3Mock.onPost('contracts/call', {...callData, estimate: false}).reply(200, {result: `0x00`});

      const result = await ethImpl.call(callData, 'latest');
      expect(result).to.equal("0x00");
    });

    it('eth_call with no from address', async function () {
      const callData = {
        ...defaultCallData,
        "to": contractAddress2,
        "data": contractCallData,
        "gas": maxGasLimit
      };
      web3Mock.onPost('contracts/call', {...callData, estimate: false}).reply(200, {result: `0x00`});
      const result = await ethImpl.call(callData, 'latest');
      expect(result).to.equal("0x00");
    });

    it('eth_call with all fields', async function () {
      const callData = {
        ...defaultCallData,
        "from": contractAddress1,
        "to": contractAddress2,
        "data": contractCallData,
        "gas": maxGasLimit
      };
      web3Mock.onPost('contracts/call', {...callData, estimate: false}).reply(200, {result: `0x00`});
      const result = await ethImpl.call(callData, 'latest');
      expect(result).to.equal("0x00");
    });

    it('caps gas at 15_000_000', async function () {
      const callData = {
        ...defaultCallData,
        "from": contractAddress1,
        "to": contractAddress2,
        "data": contractCallData,
        "gas": 50_000_000
      };
      web3Mock.onPost('contracts/call', {...callData, estimate: false, gas: 15_000_000}).reply(200, {result: `0x00`});
      const result = await ethImpl.call(callData, 'latest');
      expect(result).to.equal("0x00");
    });

    it('SDK returns a precheck error', async function () {
      const callData = {
        ...defaultCallData,
        "from": contractAddress1,
        "to": contractAddress2,
        "data": contractCallData,
        "gas": maxGasLimit
      };

      // FIXME this probably is not the real behaviour
      web3Mock.onPost('contracts/call', {...callData, estimate: false}).reply(200, {
        result: predefined.CONTRACT_REVERT(defaultErrorMessage).data
      });

      const result = await ethImpl.call(callData, 'latest');

      expect(result).to.exist;
      expect(result).to.equal(predefined.CONTRACT_REVERT(defaultErrorMessage).data);
    });

    it('eth_call with missing `to` field', async function() {
      try {
        await ethImpl.call({
          ...defaultCallData,
          "from": contractAddress1,
          "data": contractCallData,
          "gas": maxGasLimit
        }, 'latest');
      } catch (error: any) {
        expect(error.message).to.equal(`Invalid Contract Address: ${undefined}.`);
      }
    });

    it('eth_call with wrong `to` field', async function() {
      try {
        await ethImpl.call({
          ...defaultCallData,
          "from": contractAddress1,
          "to": wrongContractAddress,
          "data": contractCallData,
          "gas": maxGasLimit
        }, 'latest');
      } catch (error: any) {
        expect(error.message).to.equal(`Invalid Contract Address: ${wrongContractAddress}. Expected length of 42 chars but was ${wrongContractAddress.length}.`);
      }
    });
  });

  describe('eth_sendRawTransaction', async function() {
    it('should return a predefined INTERNAL_ERROR instead of NUMERIC_FAULT as precheck exception', async function() {
      // tx with 'gasLimit: BigNumber { value: "30678687678687676876786786876876876000" }'
      const txHash = '0x02f881820128048459682f0086014fa0186f00901714801554cbe52dd95512bedddf68e09405fba803be258049a27b820088bab1cad205887185174876e80080c080a0cab3f53602000c9989be5787d0db637512acdd2ad187ce15ba83d10d9eae2571a07802515717a5a1c7d6fa7616183eb78307b4657d7462dbb9e9deca820dd28f62';

      let hasError = false;
      restMock.onGet('network/fees').reply(200, defaultNetworkFees);
      try {
        await ethImpl.sendRawTransaction(txHash);
      } catch (e) {
        hasError = true;
        expect(e.code).to.equal(-32603);
        expect(e.name).to.equal('Internal error');
      }
      expect(hasError).to.be.true;
    });
  });

  describe('eth_getStorageAt', async function() {
    it('eth_getStorageAt with match with block and slot less than 32 bytes and without leading zeroes', async function() {
      // mirror node request mocks
      restMock.onGet(`blocks/${blockNumber}`).reply(200, defaultBlock);
      restMock.onGet(`contracts/${contractAddress1}/results?timestamp=lte:${defaultBlock.timestamp.to}&limit=1&order=desc`).reply(200, defaultContractResults);
      restMock.onGet(`contracts/${contractAddress1}/results/${contractTimestamp1}`).reply(200, defaultDetailedContractResults);

      const result = await ethImpl.getStorageAt(contractAddress1, '0x101', EthImpl.numberTo0x(blockNumber));
      expect(result).to.exist;
      if (result == null) return;

      // verify slot value
      expect(result).equal(defaultDetailedContractResults.state_changes[0].value_written);
    });

    it('eth_getStorageAt with match with block and slot less than 32 bytes and leading zeroes', async function() {
      // mirror node request mocks
      restMock.onGet(`blocks/${blockNumber}`).reply(200, defaultBlock);
      restMock.onGet(`contracts/${contractAddress1}/results?timestamp=lte:${defaultBlock.timestamp.to}&limit=1&order=desc`).reply(200, defaultContractResults);
      restMock.onGet(`contracts/${contractAddress1}/results/${contractTimestamp1}`).reply(200, defaultDetailedContractResults);

      const result = await ethImpl.getStorageAt(contractAddress1, '0x0000101', EthImpl.numberTo0x(blockNumber));
      expect(result).to.exist;
      if (result == null) return;

      // verify slot value
      expect(result).equal(defaultDetailedContractResults.state_changes[0].value_written);
    });

    it('eth_getStorageAt with match with block', async function () {
      // mirror node request mocks
      restMock.onGet(`blocks/${blockNumber}`).reply(200, defaultBlock);
      restMock.onGet(`contracts/${contractAddress1}/results?timestamp=lte:${defaultBlock.timestamp.to}&limit=1&order=desc`).reply(200, defaultContractResults);
      restMock.onGet(`contracts/${contractAddress1}/results/${contractTimestamp1}`).reply(200, defaultDetailedContractResults);

      const result = await ethImpl.getStorageAt(contractAddress1, defaultDetailedContractResults.state_changes[0].slot, EthImpl.numberTo0x(blockNumber));
      expect(result).to.exist;
      if (result == null) return;

      // verify slot value
      expect(result).equal(defaultDetailedContractResults.state_changes[0].value_written);
    });

    it('eth_getStorageAt with match with latest block', async function () {
      // mirror node request mocks
      restMock.onGet(`contracts/${contractAddress1}/state?slot=${defaultCurrentContractState.state[0].slot}&limit=100&order=desc`).reply(200, defaultCurrentContractState);

      const result = await ethImpl.getStorageAt(contractAddress1, defaultCurrentContractState.state[0].slot, "latest");
      expect(result).to.exist;
      if (result == null) return;

      // verify slot value
      expect(result).equal(defaultCurrentContractState.state[0].value);
    });

    // Block number is a required param, this should not work and should be removed when/if validations are added.
    // Instead the relay should return `missing value for required argument <argumentIndex> error`.
    it('eth_getStorageAt with match null block', async function () {
      // mirror node request mocks
      restMock.onGet(`contracts/${contractAddress1}/state?slot=${defaultCurrentContractState.state[0].slot}&limit=100&order=desc`).reply(200, defaultCurrentContractState);

      const result = await ethImpl.getStorageAt(contractAddress1, defaultDetailedContractResults.state_changes[0].slot);
      expect(result).to.exist;
      if (result == null) return;

      // verify slot value
      expect(result).equal(defaultCurrentContractState.state[0].value);
    });

    it('eth_getStorageAt should throw a predefined RESOURCE_NOT_FOUND when block not found', async function () {

      let hasError = false;
      try {
        restMock.onGet(`blocks/${blockNumber}`).reply(200, null);
        await ethImpl.getStorageAt(contractAddress1, defaultDetailedContractResults.state_changes[0].slot, EthImpl.numberTo0x(blockNumber));
      } catch (e: any) {
        hasError = true;
        expect(e.code).to.equal(predefined.RESOURCE_NOT_FOUND().code);
        expect(e.name).to.equal(predefined.RESOURCE_NOT_FOUND().name);
      }
      expect(hasError).to.be.true;
    });

    it('eth_getStorageAt should return EthImpl.zeroHex32Byte when state_changes is null', async function () {
      defaultDetailedContractResultsNullStateChange
      restMock.onGet(`blocks/${blockNumber}`).reply(200, defaultBlock);
      restMock.onGet(`contracts/${contractAddress1}/results?timestamp=lte:${defaultBlock.timestamp.to}&limit=1&order=desc`).reply(200, defaultContractResults);
      restMock.onGet(`contracts/${contractAddress1}/results/${contractTimestamp1}`).reply(200, defaultDetailedContractResultsNullStateChange);
      const result = await ethImpl.getStorageAt(contractAddress1, defaultDetailedContractResults.state_changes[0].slot, EthImpl.numberTo0x(blockNumber));
      expect(result).to.equal(EthImpl.zeroHex32Byte);
    });

    it('eth_getStorageAt should return EthImpl.zeroHex32Byte when state_changes is an empty array', async function () {
      defaultDetailedContractResultsNullStateChange
      restMock.onGet(`blocks/${blockNumber}`).reply(200, defaultBlock);
      restMock.onGet(`contracts/${contractAddress1}/results?timestamp=lte:${defaultBlock.timestamp.to}&limit=1&order=desc`).reply(200, defaultContractResults);
      restMock.onGet(`contracts/${contractAddress1}/results/${contractTimestamp1}`).reply(200, defaultDetailedContractResultsEmptyArrayStateChange);
      const result = await ethImpl.getStorageAt(contractAddress1, defaultDetailedContractResults.state_changes[0].slot, EthImpl.numberTo0x(blockNumber));
      expect(result).to.equal(EthImpl.zeroHex32Byte);
    });

    it('eth_getStorageAt should throw error when contract not found', async function () {
      // mirror node request mocks
      restMock.onGet(`blocks/${blockNumber}`).reply(200, defaultBlock);
      restMock.onGet(`contracts/${contractAddress1}/results?timestamp=lte:${defaultBlock.timestamp.to}&limit=1&order=desc`).reply(200, defaultContractResults);
      restMock.onGet(`contracts/${contractAddress1}/results/${contractTimestamp1}`).reply(404, detailedContractResultNotFound);

      let hasError = false;
      try {
        await ethImpl.getStorageAt(contractAddress1, defaultDetailedContractResults.state_changes[0].slot, EthImpl.numberTo0x(blockNumber));
      } catch (e: any) {
        hasError = true;
        expect(e.code).to.equal(predefined.RESOURCE_NOT_FOUND().code);
        expect(e.name).to.equal(predefined.RESOURCE_NOT_FOUND().name);
      }
      expect(hasError).to.be.true;
    });
  });
});

describe('Eth', async function () {
  this.timeout(10000);

  let ethImpl: EthImpl;
  this.beforeAll(() => {
    // @ts-ignore
    ethImpl = new EthImpl(null, mirrorNodeInstance, logger);
  });

  const contractEvmAddress = '0xd8db0b1dbf8ba6721ef5256ad5fe07d72d1d04b9';
  const defaultTxHash = '0x4a563af33c4871b51a8b108aa2fe1dd5280a30dfb7236170ae5e5e7957eb6392';
  const defaultTransaction = {
    "accessList": undefined,
    "blockHash": "0xd693b532a80fed6392b428604171fb32fdbf953728a3a7ecc7d4062b1652c042",
    "blockNumber": "0x11",
    "chainId": "0x12a",
    "from": `${defaultEvmAddress}`,
    "gas": "0x7b",
    "gasPrice": "0x4a817c80",
    "hash": defaultTxHash,
    "input": "0x0707",
    "maxFeePerGas": undefined,
    "maxPriorityFeePerGas": undefined,
    "nonce": 1,
    "r": "0xd693b532a80fed6392b428604171fb32fdbf953728a3a7ecc7d4062b1652c042",
    "s": "0x24e9c602ac800b983b035700a14b23f78a253ab762deab5dc27e3555a750b354",
    "to": "0x0000000000000000000000000000000000001389",
    "transactionIndex": "0x1",
    "type": 2,
    "v": 1,
    "value": "0x77359400"
  };

  const defaultDetailedContractResultByHash = {
    "address": "0xd8db0b1dbf8ba6721ef5256ad5fe07d72d1d04b9",
    "amount": 2000000000,
    "bloom":
      "0x00000000000000000000000000000000000000000000000000000000000000000000000000000000000000000000000000000000000000000000000000000000000000000000000000000000000000000000000000000000000000000000000000000000000000000000000000000000000000000000000000000000000000000000000000000000000000000000000000000000000000000000000000000000000000000000000000000000000000000000000000000000000000000000000000000000000000000000000000000000000000000000000000000000000000000000000000000000000000000000000000000000000000000000000000000000",
    "call_result": "0x0606",
    "contract_id": "0.0.5001",
    "created_contract_ids": ["0.0.7001"],
    "error_message": null,
    "from": "0x0000000000000000000000000000000000001f41",
    "function_parameters": "0x0707",
    "gas_limit": 1000000,
    "gas_used": 123,
    "timestamp": "167654.000123456",
    "to": "0x0000000000000000000000000000000000001389",
    "block_hash": "0xd693b532a80fed6392b428604171fb32fdbf953728a3a7ecc7d4062b1652c042000102030405060708090a0b0c0d0e0f",
    "block_number": 17,
    "logs": [{
      "address": "0x0000000000000000000000000000000000001389",
      "bloom": "0x00000000000000000000000000000000000000000000000000000000000000000000000000000000000000000000000000000000000000000000000000000000000000000000000000000000000000000000000000000000000000000000000000000000000000000000000000000000000000000000000000000000000000000000000000000000000000000000000000000000000000000000000000000000000000000000000000000000000000000000000000000000000000000000000000000000000000000000000000000000000000000000000000000000000000000000000000000000000000000000000000000000000000000000000000000000",
      "contract_id": "0.0.5001",
      "data": "0x0123",
      "index": 0,
      "topics": ["0x97c1fc0a6ed5551bc831571325e9bdb365d06803100dc20648640ba24ce69750"]
    }],
    "result": "SUCCESS",
    "transaction_index": 1,
    "hash": "0x4a563af33c4871b51a8b108aa2fe1dd5280a30dfb7236170ae5e5e7957eb6392",
    "state_changes": [{
      "address": "0x0000000000000000000000000000000000001389",
      "contract_id": "0.0.5001",
      "slot": "0x0000000000000000000000000000000000000000000000000000000000000101",
      "value_read": "0x97c1fc0a6ed5551bc831571325e9bdb365d06803100dc20648640ba24ce69750",
      "value_written": "0x8c5be1e5ebec7d5bd14f71427d1e84f3dd0314c0f7b2291e5b200ac8c7c3b925"
    }],
    "status": "0x1",
    "access_list": "0x",
    "block_gas_used": 50000000,
    "chain_id": "0x12a",
    "gas_price": "0x4a817c80",
    "max_fee_per_gas": "0x",
    "max_priority_fee_per_gas": "0x",
    "r": "0xd693b532a80fed6392b428604171fb32fdbf953728a3a7ecc7d4062b1652c042",
    "s": "0x24e9c602ac800b983b035700a14b23f78a253ab762deab5dc27e3555a750b354",
    "type": 2,
    "v": 1,
    "nonce": 1
  };


  const defaultDetailedContractResultByHashReverted = {
    ...defaultDetailedContractResultByHash, ...{
      "result": "CONTRACT_REVERT_EXECUTED",
      "status": "0x0",
      "error_message": "0x08c379a000000000000000000000000000000000000000000000000000000000000000200000000000000000000000000000000000000000000000000000000000000013536f6d6520726576657274206d65737361676500000000000000000000000000"
    }
  };

  const defaultReceipt = {
    "blockHash": "0xd693b532a80fed6392b428604171fb32fdbf953728a3a7ecc7d4062b1652c042",
    "blockNumber": "0x11",
    "cumulativeGasUsed": "0x2faf080",
    "effectiveGasPrice": "0xad78ebc5ac620000",
    "from": "0x0000000000000000000000000000000000001f41",
    "to": "0x0000000000000000000000000000000000001389",
    "gasUsed": "0x7b",
    "logs": [{
      "address": "0x0000000000000000000000000000000000001389",
      "blockHash": "0xd693b532a80fed6392b428604171fb32fdbf953728a3a7ecc7d4062b1652c042",
      "blockNumber": "0x11",
      "data": "0x0123",
      "logIndex": "0x0",
      "removed": false,
      "topics": [
        "0x97c1fc0a6ed5551bc831571325e9bdb365d06803100dc20648640ba24ce69750"
      ],
      "transactionHash": "0x4a563af33c4871b51a8b108aa2fe1dd5280a30dfb7236170ae5e5e7957eb6392",
      "transactionIndex": "0x1"
    }],
    "logsBloom": "0x00000000000000000000000000000000000000000000000000000000000000000000000000000000000000000000000000000000000000000000000000000000000000000000000000000000000000000000000000000000000000000000000000000000000000000000000000000000000000000000000000000000000000000000000000000000000000000000000000000000000000000000000000000000000000000000000000000000000000000000000000000000000000000000000000000000000000000000000000000000000000000000000000000000000000000000000000000000000000000000000000000000000000000000000000000000",
    "status": "0x1",
    "transactionHash": "0x4a563af33c4871b51a8b108aa2fe1dd5280a30dfb7236170ae5e5e7957eb6392",
    "transactionIndex": "0x1",
    "contractAddress": "0xd8db0b1dbf8ba6721ef5256ad5fe07d72d1d04b9",
    "root": undefined
  };

  this.afterEach(() => {
    restMock.resetHandlers();
  });


  it('should execute "eth_chainId"', async function () {
    const chainId = await Relay.eth().chainId();

    expect(chainId).to.be.equal('0x' + Number(process.env.CHAIN_ID).toString(16));
  });

  it('should execute "eth_accounts"', async function () {
    const accounts = await Relay.eth().accounts();

    expect(accounts).to.be.an('Array');
    expect(accounts.length).to.be.equal(0);
  });

  it('should execute "eth_getUncleByBlockHashAndIndex"', async function () {
    const result = await Relay.eth().getUncleByBlockHashAndIndex();
    expect(result).to.be.null;
  });

  it('should execute "eth_getUncleByBlockNumberAndIndex"', async function () {
    const result = await Relay.eth().getUncleByBlockNumberAndIndex();
    expect(result).to.be.null;
  });

  it('should execute "eth_getUncleCountByBlockHash"', async function () {
    const result = await Relay.eth().getUncleCountByBlockHash();
    expect(result).to.eq('0x0');
  });

  it('should execute "eth_getUncleCountByBlockNumber"', async function () {
    const result = await Relay.eth().getUncleCountByBlockNumber();
    expect(result).to.eq('0x0');
  });

  it('should execute "eth_hashrate"', async function () {
    const result = await Relay.eth().hashrate();
    expect(result).to.eq('0x0');
  });

  it('should execute "eth_mining"', async function () {
    const result = await Relay.eth().mining();
    expect(result).to.eq(false);
  });

  it('should execute "eth_submitWork"', async function () {
    const result = await Relay.eth().submitWork();
    expect(result).to.eq(false);
  });

  it('should execute "eth_syncing"', async function () {
    const result = await Relay.eth().syncing();
    expect(result).to.eq(false);
  });

  it('should execute "eth_getWork"', async function () {
    const result = await Relay.eth().getWork();
    expect(result).to.have.property('code');
    expect(result.code).to.be.equal(-32601);
    expect(result).to.have.property('name');
    expect(result.name).to.be.equal('Method not found');
    expect(result).to.have.property('message');
    expect(result.message).to.be.equal('Unsupported JSON-RPC method');
  });

  it('should execute "eth_maxPriorityFeePerGas"', async function () {
    const result = await Relay.eth().maxPriorityFeePerGas();
    expect(result).to.eq('0x0');
  });

  const unsupportedMethods = [
    'submitHashrate',
    'signTransaction',
    'sign',
    'sendTransaction',
    'protocolVersion',
    'coinbase',
  ];

  unsupportedMethods.forEach(method => {
    it(`should execute "eth_${method}" and return unsupported message`, async function () {
      const result = await Relay.eth()[method]();
      expectUnsupportedMethod(result);
    });
  });

  describe('eth_getTransactionReceipt', async function () {
    it('returns `null` for non-existent hash', async function () {
      const txHash = '0x0000000000000000000000000000000000000000000000000000000000000001';
      restMock.onGet(`contracts/results/${txHash}`).reply(404, {
        '_status': {
          'messages': [
            {
              'message': 'No correlating transaction'
            }
          ]
        }
      });
      const receipt = await ethImpl.getTransactionReceipt(txHash);
      expect(receipt).to.be.null;
    });

    it('valid receipt on match', async function () {
      // mirror node request mocks
      restMock.onGet(`contracts/results/${defaultTxHash}`).reply(200, defaultDetailedContractResultByHash);
      restMock.onGet(`contracts/${defaultDetailedContractResultByHash.created_contract_ids[0]}`).reply(404);
      const receipt = await ethImpl.getTransactionReceipt(defaultTxHash);

      // Assert the data format
      expect(receipt).to.exist;
      if (receipt == null) return;

      expect(validateHash(receipt.transactionHash, 64)).to.eq(true);
      expect(validateHash(receipt.blockHash, 64)).to.eq(true);
      expect(validateHash(receipt.from, 40)).to.eq(true);
      if (receipt.contractAddress) {
        expect(validateHash(receipt.contractAddress, 40)).to.eq(true);
      }
      if (receipt.to) {
        expect(validateHash(receipt.to, 40)).to.eq(true);
      }
      expect(validateHash(receipt.logsBloom, 512)).to.eq(true);
      if (receipt.root) {
        expect(validateHash(receipt.root, 64)).to.eq(true);
      }

      expect(receipt.transactionHash).to.exist;
      expect(receipt.transactionHash).to.eq(defaultReceipt.transactionHash);
      expect(receipt.transactionIndex).to.exist;
      expect(receipt.blockHash).to.eq(defaultReceipt.blockHash);
      expect(receipt.blockNumber).to.eq(defaultReceipt.blockNumber);
      expect(receipt.from).to.eq(defaultReceipt.from);
      expect(receipt.to).to.eq(defaultReceipt.to);
      expect(receipt.cumulativeGasUsed).to.eq(defaultReceipt.cumulativeGasUsed);
      expect(receipt.gasUsed).to.eq(defaultReceipt.gasUsed);
      expect(receipt.contractAddress).to.eq(defaultReceipt.contractAddress);
      expect(receipt.logs).to.deep.eq(defaultReceipt.logs);
      expect(receipt.logsBloom).to.eq(defaultReceipt.logsBloom);
      expect(receipt.root).to.eq(defaultReceipt.root);
      expect(receipt.status).to.eq(defaultReceipt.status);
      expect(receipt.effectiveGasPrice).to.eq(defaultReceipt.effectiveGasPrice);
    });

    it('valid receipt with evm address on match', async function() {
      // mirror node request mocks
      restMock.onGet(`contracts/results/${defaultTxHash}`).reply(200, defaultDetailedContractResultByHash);
      restMock.onGet(`contracts/${defaultDetailedContractResultByHash.created_contract_ids[0]}`).reply(200, {
        evm_address: contractEvmAddress
      });
      const receipt = await ethImpl.getTransactionReceipt(defaultTxHash);

      expect(receipt).to.exist;
      if (receipt == null) return;

      expect(validateHash(receipt.from, 40)).to.eq(true);
      if (receipt.contractAddress) {
        expect(validateHash(receipt.contractAddress, 40)).to.eq(true);
      }
      expect(receipt.contractAddress).to.eq(contractEvmAddress);
    });

    it("Handles null effectiveGasPrice", async function() {
      const contractResult = {
        ...defaultDetailedContractResultByHash,
        gas_price: null,
        max_fee_per_gas: null
      };

      restMock.onGet(`contracts/results/${defaultTxHash}`).reply(200, contractResult);
      restMock.onGet(`contracts/${defaultDetailedContractResultByHash.created_contract_ids[0]}`).reply(404);
      const receipt = await ethImpl.getTransactionReceipt(defaultTxHash);

      expect(receipt).to.exist;
      if (receipt == null) return;

      expect(receipt.effectiveGasPrice).to.eq('0x0');
    });

    it('handles empty bloom', async function () {
      const receiptWith0xBloom = {
        ...defaultDetailedContractResultByHash,
        bloom: '0x'
      };
      restMock.onGet(`contracts/results/${defaultTxHash}`).reply(200, receiptWith0xBloom);
      restMock.onGet(`contracts/${defaultDetailedContractResultByHash.created_contract_ids[0]}`).reply(404);
      const receipt = await ethImpl.getTransactionReceipt(defaultTxHash);

      expect(receipt).to.exist;
      if (receipt == null) return;
      expect(receipt.logsBloom).to.eq(EthImpl.emptyBloom);
    });

    it('Adds a revertReason field for receipts with errorMessage', async function() {
      const receiptWithErrorMessage = {
        ...defaultDetailedContractResultByHash,
        error_message: defaultErrorMessage
      };

      restMock.onGet(`contracts/results/${defaultTxHash}`).reply(200, receiptWithErrorMessage);
      restMock.onGet(`contracts/${defaultDetailedContractResultByHash.created_contract_ids[0]}`).reply(404);
      const receipt = await ethImpl.getTransactionReceipt(defaultTxHash);

      expect(receipt).to.exist;
      expect(receipt.revertReason).to.eq(defaultErrorMessage);
    });

    it('handles empty gas_used', async function () {
      const receiptWithNullGasUsed = {
        ...defaultDetailedContractResultByHash,
        gas_used: null
      };
      restMock.onGet(`contracts/results/${defaultTxHash}`).reply(200, receiptWithNullGasUsed);
      restMock.onGet(`contracts/${defaultDetailedContractResultByHash.created_contract_ids[0]}`).reply(404);
      const receipt = await ethImpl.getTransactionReceipt(defaultTxHash);

      expect(receipt).to.exist;
      if (receipt == null) return;
      expect(receipt.gasUsed).to.eq("0x0");
    });

    it('handles missing transaction index', async function() {
      // mirror node request mocks
      restMock.onGet(`contracts/results/${defaultTxHash}`).reply(200, {
        ...defaultDetailedContractResultByHash, ...{
          transaction_index: undefined
        }
      });
      restMock.onGet(`contracts/${defaultDetailedContractResultByHash.created_contract_ids[0]}`).reply(200, {
        evm_address: contractEvmAddress
      });
      const receipt = await ethImpl.getTransactionReceipt(defaultTxHash);

      expect(receipt).to.exist;

      expect(receipt.logs[0].transactionIndex).to.eq(null);
      expect(receipt.transactionIndex).to.eq(null);
    });
  });

  describe('eth_getTransactionByHash', async function () {
    it('returns `null` for non-existing hash', async function () {
      // mirror node request mocks
      restMock.onGet(`contracts/results/${defaultTxHash}`).reply(404, {
        '_status': {
          'messages': [
            {
              'message': 'No correlating transaction'
            }
          ]
        }
      });

      const result = await ethImpl.getTransactionByHash(defaultTxHash);
      expect(result).to.equal(null);
    });

    it('returns correct transaction for existing hash', async function () {
      // mirror node request mocks
      restMock.onGet(`contracts/results/${defaultTxHash}`).reply(200, defaultDetailedContractResultByHash);
      restMock.onGet(`accounts/${defaultFromLongZeroAddress}`).reply(200, {
        evm_address: `${defaultTransaction.from}`
      });

      const result = await ethImpl.getTransactionByHash(defaultTxHash);

      expect(result).to.exist;
      if (result == null) return;

      expect(result.accessList).to.eq(defaultTransaction.accessList);
      expect(result.blockHash).to.eq(defaultTransaction.blockHash);
      expect(result.blockNumber).to.eq(defaultTransaction.blockNumber);
      expect(result.chainId).to.eq(defaultTransaction.chainId);
      expect(result.from).to.eq(defaultTransaction.from);
      expect(result.gas).to.eq(defaultTransaction.gas);
      expect(result.gasPrice).to.eq(defaultTransaction.gasPrice);
      expect(result.hash).to.eq(defaultTransaction.hash);
      expect(result.input).to.eq(defaultTransaction.input);
      expect(result.maxFeePerGas).to.eq(defaultTransaction.maxFeePerGas);
      expect(result.maxPriorityFeePerGas).to.eq(defaultTransaction.maxPriorityFeePerGas);
      expect(result.nonce).to.eq(EthImpl.numberTo0x(defaultTransaction.nonce));
      expect(result.r).to.eq(defaultTransaction.r);
      expect(result.s).to.eq(defaultTransaction.s);
      expect(result.to).to.eq(defaultTransaction.to);
      expect(result.transactionIndex).to.eq(defaultTransaction.transactionIndex);
      expect(result.type).to.eq(EthImpl.numberTo0x(defaultTransaction.type));
      expect(result.v).to.eq(EthImpl.numberTo0x(defaultTransaction.v));
      expect(result.value).to.eq(defaultTransaction.value);
    });

    it('returns correct transaction for existing hash w no sigs', async function () {
      // mirror node request mocks
      const detailedResultsWithNullNullableValues = {
        ...defaultDetailedContractResultByHash,
        r: null,
        s: null
      };

      restMock.onGet(`contracts/results/${defaultTxHash}`).reply(200, detailedResultsWithNullNullableValues);
      restMock.onGet(`accounts/${defaultFromLongZeroAddress}`).reply(200, {
        evm_address: `${defaultTransaction.from}`
      });
      const result = await ethImpl.getTransactionByHash(defaultTxHash);
      if (result == null) return;

      expect(result).to.exist;
      expect(result.accessList).to.eq(defaultTransaction.accessList);
      expect(result.blockHash).to.eq(defaultTransaction.blockHash);
      expect(result.blockNumber).to.eq(defaultTransaction.blockNumber);
      expect(result.chainId).to.eq(defaultTransaction.chainId);
      expect(result.from).to.eq(defaultTransaction.from);
      expect(result.gas).to.eq(defaultTransaction.gas);
      expect(result.gasPrice).to.eq(defaultTransaction.gasPrice);
      expect(result.hash).to.eq(defaultTransaction.hash);
      expect(result.input).to.eq(defaultTransaction.input);
      expect(result.maxFeePerGas).to.eq(defaultTransaction.maxFeePerGas);
      expect(result.maxPriorityFeePerGas).to.eq(defaultTransaction.maxPriorityFeePerGas);
      expect(result.nonce).to.eq(EthImpl.numberTo0x(defaultTransaction.nonce));
      expect(result.r).to.be.null;
      expect(result.s).to.be.null;
      expect(result.to).to.eq(defaultTransaction.to);
      expect(result.transactionIndex).to.eq(defaultTransaction.transactionIndex);
      expect(result.type).to.eq(EthImpl.numberTo0x(defaultTransaction.type));
      expect(result.v).to.eq(EthImpl.numberTo0x(defaultTransaction.v));
      expect(result.value).to.eq(defaultTransaction.value);
    });

    it('handles transactions with null gas_used', async function () {
      // mirror node request mocks
      const detailedResultsWithNullNullableValues = {
        ...defaultDetailedContractResultByHash,
        gas_used: null
      };

      restMock.onGet(`contracts/results/${defaultTxHash}`).reply(200, detailedResultsWithNullNullableValues);
      restMock.onGet(`accounts/${defaultFromLongZeroAddress}`).reply(200, {
        evm_address: `${defaultTransaction.from}`
      });
      const result = await ethImpl.getTransactionByHash(defaultTxHash);
      if (result == null) return;

      expect(result).to.exist;
      expect(result.gas).to.eq('0x0');
    });

    it('handles transactions with null amount', async function () {
      // mirror node request mocks
      const detailedResultsWithNullNullableValues = {
        ...defaultDetailedContractResultByHash,
        amount: null
      };

      restMock.onGet(`contracts/results/${defaultTxHash}`).reply(200, detailedResultsWithNullNullableValues);
      restMock.onGet(`accounts/${defaultFromLongZeroAddress}`).reply(200, {
        evm_address: `${defaultTransaction.from}`
      });
      const result = await ethImpl.getTransactionByHash(defaultTxHash);
      if (result == null) return;

      expect(result).to.exist;
      expect(result.value).to.eq('0x0');
    });

    it('returns reverted transactions', async function () {
      restMock.onGet(`contracts/results/${defaultTxHash}`).reply(200, defaultDetailedContractResultByHashReverted);
      restMock.onGet(`accounts/${defaultFromLongZeroAddress}`).reply(200, {
        evm_address: `${defaultTransaction.from}`
      });

      const result = await ethImpl.getTransactionByHash(defaultTxHash);

      expect(result).to.exist;
      if (result == null) return;

      expect(result.accessList).to.eq(defaultTransaction.accessList);
      expect(result.blockHash).to.eq(defaultTransaction.blockHash);
      expect(result.blockNumber).to.eq(defaultTransaction.blockNumber);
      expect(result.chainId).to.eq(defaultTransaction.chainId);
      expect(result.from).to.eq(defaultTransaction.from);
      expect(result.gas).to.eq(defaultTransaction.gas);
      expect(result.gasPrice).to.eq(defaultTransaction.gasPrice);
      expect(result.hash).to.eq(defaultTransaction.hash);
      expect(result.input).to.eq(defaultTransaction.input);
      expect(result.maxFeePerGas).to.eq(defaultTransaction.maxFeePerGas);
      expect(result.maxPriorityFeePerGas).to.eq(defaultTransaction.maxPriorityFeePerGas);
      expect(result.nonce).to.eq(EthImpl.numberTo0x(defaultTransaction.nonce));
      expect(result.r).to.eq(defaultTransaction.r);
      expect(result.s).to.eq(defaultTransaction.s);
      expect(result.to).to.eq(defaultTransaction.to);
      expect(result.transactionIndex).to.eq(defaultTransaction.transactionIndex);
      expect(result.type).to.eq(EthImpl.numberTo0x(defaultTransaction.type));
      expect(result.v).to.eq(EthImpl.numberTo0x(defaultTransaction.v));
      expect(result.value).to.eq(defaultTransaction.value);
    });

    it('throws error for reverted transactions when DEV_MODE=true', async function () {
      const initialDevModeValue = process.env.DEV_MODE;
      process.env.DEV_MODE = 'true';

      restMock.onGet(`contracts/results/${defaultTxHash}`).reply(200, defaultDetailedContractResultByHashReverted);
      restMock.onGet(`accounts/${defaultFromLongZeroAddress}`).reply(200, {
        evm_address: `${defaultTransaction.from}`
      });

      try {
        const result = await ethImpl.getTransactionByHash(defaultTxHash);
        expect(true).to.eq(false);
      }
      catch(error) {
        expect(error).to.deep.equal(predefined.CONTRACT_REVERT(defaultDetailedContractResultByHashReverted.error_message));
      }

      process.env.DEV_MODE = initialDevModeValue;
    });
  });
});<|MERGE_RESOLUTION|>--- conflicted
+++ resolved
@@ -35,8 +35,8 @@
   defaultFromLongZeroAddress,
   expectUnsupportedMethod,
   defaultErrorMessage,
-  buildCryptoTransferTransaction, contractAddress3
-} from '../helpers';
+  buildCryptoTransferTransaction
+ } from '../helpers';
 
 import pino from 'pino';
 import { Block, Transaction } from '../../src/lib/model';
@@ -1548,38 +1548,23 @@
     });
 
     it('should return the bytecode from SDK if Mirror Node returns 404', async () => {
-<<<<<<< HEAD
-      mock.onGet(`contracts/${contractAddress2}`).reply(404, defaultContract);
-      mock.onGet(`accounts/${contractAddress2}`).reply(404, null);
-      mock.onGet(`tokens/0.0.${parseInt(contractAddress2, 16)}`).reply(404, null);
-=======
       restMock.onGet(`contracts/${contractAddress1}`).reply(404, defaultContract);
       restMock.onGet(`accounts/${contractAddress1}`).reply(404, null);
       restMock.onGet(`tokens/0.0.${parseInt(contractAddress1, 16)}`).reply(404, null);
->>>>>>> ac5a5308
       sdkClientStub.getContractByteCode.returns(Buffer.from(deployedBytecode.replace('0x', ''), 'hex'));
-      const res = await ethImpl.getCode(contractAddress2, null);
+      const res = await ethImpl.getCode(contractAddress1, null);
       expect(res).to.equal(deployedBytecode);
     });
 
     it('should return the bytecode from SDK if Mirror Node returns empty runtime_bytecode', async () => {
-<<<<<<< HEAD
-      mock.onGet(`contracts/${contractAddress3}`).reply(404, {
-        ...defaultContract,
-        runtime_bytecode: EthImpl.emptyHex
-      });
-      mock.onGet(`accounts/${contractAddress3}`).reply(404, null);
-      mock.onGet(`tokens/0.0.${parseInt(contractAddress3, 16)}`).reply(404, null);
-=======
       restMock.onGet(`contracts/${contractAddress1}`).reply(404, {
         ...defaultContract,
         runtime_bytecode: EthImpl.emptyHex
       });
       restMock.onGet(`accounts/${contractAddress1}`).reply(404, null);
       restMock.onGet(`tokens/0.0.${parseInt(contractAddress1, 16)}`).reply(404, null);
->>>>>>> ac5a5308
       sdkClientStub.getContractByteCode.returns(Buffer.from(deployedBytecode.replace('0x', ''), 'hex'));
-      const res = await ethImpl.getCode(contractAddress3, null);
+      const res = await ethImpl.getCode(contractAddress1, null);
       expect(res).to.equal(deployedBytecode);
     });
 
