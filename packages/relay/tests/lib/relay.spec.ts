--- conflicted
+++ resolved
@@ -1,16 +1,8 @@
-<<<<<<< HEAD
-/*-
- *
- * Hedera JSON RPC Relay
- *
- * Copyright (C) 2024 Hedera Hashgraph, LLC
-=======
 /*
  *
  * Hedera JSON RPC Relay
  *
  * Copyright (C) 2022-2024 Hedera Hashgraph, LLC
->>>>>>> afc33495
  *
  * Licensed under the Apache License, Version 2.0 (the "License");
  * you may not use this file except in compliance with the License.
@@ -26,16 +18,10 @@
  *
  */
 
-<<<<<<< HEAD
-import { ConfigServiceTestHelper } from '../../../config-service/tests/configServiceTestHelper';
-import { expect } from 'chai';
-import sinon from 'sinon';
-=======
 import chai, { expect } from 'chai';
 import chaiAsPromised from 'chai-as-promised';
 import findConfig from 'find-config';
 import fs from 'fs';
->>>>>>> afc33495
 import pino from 'pino';
 import sinon from 'sinon';
 import { Registry } from 'prom-client';
@@ -76,26 +62,15 @@
     expect(eth).to.not.be.undefined;
   });
 
-<<<<<<< HEAD
-  it('should return the correct subscription implementation when enabled', () => {
-    ConfigServiceTestHelper.dynamicOverride('SUBSCRIPTIONS_ENABLED', true);
-    relay = new RelayImpl(logger, register);
-=======
   withOverriddenEnvsInMochaTest({ SUBSCRIPTIONS_ENABLED: 'true' }, () => {
     it('should return the correct subscription implementation when enabled', () => {
       relay = new RelayImpl(logger, register);
->>>>>>> afc33495
 
       const subs = relay.subs();
       expect(subs).to.not.be.undefined;
     });
   });
 
-<<<<<<< HEAD
-  it('should return undefined subscription implementation when not enabled', () => {
-    ConfigServiceTestHelper.dynamicOverride('SUBSCRIPTIONS_ENABLED', false);
-    relay = new RelayImpl(logger, register);
-=======
   withOverriddenEnvsInMochaTest({ SUBSCRIPTIONS_ENABLED: 'false' }, () => {
     it('should return undefined subscription implementation when not enabled', () => {
       relay = new RelayImpl(logger, register);
@@ -158,7 +133,6 @@
 
         expect(populatePreconfiguredSpendingPlansSpy.calledOnce).to.be.true;
         await expect(populatePreconfiguredSpendingPlansSpy.returnValues[0]).not.to.be.rejected;
->>>>>>> afc33495
 
         const cause = `Failed to parse JSON from ${path}: Unexpected token 'i', "invalid JSON" is not valid JSON`;
         const message = `Failed to load pre-configured spending plans: ${cause}`;
