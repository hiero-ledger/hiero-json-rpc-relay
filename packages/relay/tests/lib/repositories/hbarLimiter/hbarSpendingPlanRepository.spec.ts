--- conflicted
+++ resolved
@@ -56,17 +56,9 @@
 
     if (isSharedCacheEnabled) {
       useInMemoryRedisServer(logger, 6380);
-<<<<<<< HEAD
     } else {
       overrideEnvsInMochaDescribe({ REDIS_ENABLED: 'false' });
-=======
->>>>>>> 4a69be98
     }
-
-    before(async () => {
-      cacheService = new CacheService(logger.child({ name: `CacheService` }), registry);
-      repository = new HbarSpendingPlanRepository(cacheService, logger.child({ name: `HbarSpendingPlanRepository` }));
-    });
 
     afterEach(async () => {
       await cacheServiceSpy.clear(requestDetails);
