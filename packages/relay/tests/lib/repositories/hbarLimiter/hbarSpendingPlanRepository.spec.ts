/*
 *
 * Hedera JSON RPC Relay
 *
 * Copyright (C) 2022-2024 Hedera Hashgraph, LLC
 *
 * Licensed under the Apache License, Version 2.0 (the "License");
 * you may not use this file except in compliance with the License.
 * You may obtain a copy of the License at
 *
 *      http://www.apache.org/licenses/LICENSE-2.0
 *
 * Unless required by applicable law or agreed to in writing, software
 * distributed under the License is distributed on an "AS IS" BASIS,
 * WITHOUT WARRANTIES OR CONDITIONS OF ANY KIND, either express or implied.
 * See the License for the specific language governing permissions and
 * limitations under the License.
 *
 */

import { pino } from 'pino';
import chai, { expect } from 'chai';
import chaiAsPromised from 'chai-as-promised';
import { HbarSpendingPlanRepository } from '../../../../src/lib/db/repositories/hbarLimiter/hbarSpendingPlanRepository';
import { CacheService } from '../../../../src/lib/services/cacheService/cacheService';
import { Registry } from 'prom-client';
import {
  HbarSpendingPlanNotActiveError,
  HbarSpendingPlanNotFoundError,
} from '../../../../src/lib/db/types/hbarLimiter/errors';
import { IHbarSpendingRecord } from '../../../../src/lib/db/types/hbarLimiter/hbarSpendingRecord';

import { SubscriptionType } from '../../../../src/lib/db/types/hbarLimiter/subscriptionType';
import { IDetailedHbarSpendingPlan } from '../../../../src/lib/db/types/hbarLimiter/hbarSpendingPlan';
import { useInMemoryRedisServer } from '../../../helpers';
import { RequestDetails } from '../../../../src/lib/types';

chai.use(chaiAsPromised);

describe('HbarSpendingPlanRepository', function () {
  const logger = pino();
  const registry = new Registry();
  const requestDetails = new RequestDetails({ requestId: 'hbarSpendingPlanRepositoryTest', ipAddress: '0.0.0.0' });

  const tests = (isSharedCacheEnabled: boolean) => {
    let cacheService: CacheService;
    let repository: HbarSpendingPlanRepository;

    if (isSharedCacheEnabled) {
      useInMemoryRedisServer(logger, 6380);

      before(async () => {
        cacheService = new CacheService(logger.child({ name: `CacheService` }), registry);
        repository = new HbarSpendingPlanRepository(cacheService, logger.child({ name: `HbarSpendingPlanRepository` }));
      });

      after(async () => {
        await cacheService.disconnectRedisClient();
      });
    } else {
      before(async () => {
        process.env.TEST = 'true';
        process.env.REDIS_ENABLED = 'false';
        cacheService = new CacheService(logger.child({ name: `CacheService` }), registry);
        repository = new HbarSpendingPlanRepository(cacheService, logger.child({ name: `HbarSpendingPlanRepository` }));
      });
    }

    afterEach(async () => {
      await cacheService.clear(requestDetails);
    });

    describe('create', () => {
      it('creates a plan successfully', async () => {
        const subscriptionType = SubscriptionType.BASIC;
        const createdPlan = await repository.create(subscriptionType, requestDetails);
        await expect(repository.findByIdWithDetails(createdPlan.id, requestDetails)).to.be.eventually.deep.equal(
          createdPlan,
        );
      });
    });

    describe('findById', () => {
      it('throws an error if plan is not found by ID', async () => {
        await expect(repository.findById('non-existent-id', requestDetails)).to.be.eventually.rejectedWith(
          HbarSpendingPlanNotFoundError,
          `HbarSpendingPlan with ID non-existent-id not found`,
        );
      });

      it('returns a plan by ID', async () => {
        const subscriptionType = SubscriptionType.BASIC;
        const createdPlan = await repository.create(subscriptionType, requestDetails);
        await expect(repository.findById(createdPlan.id, requestDetails)).to.be.eventually.deep.equal(createdPlan);
      });
    });

    describe('findByIdWithDetails', () => {
      it('throws an error if plan is not found by ID', async () => {
        await expect(repository.findByIdWithDetails('non-existent-id', requestDetails)).to.be.eventually.rejectedWith(
          HbarSpendingPlanNotFoundError,
          `HbarSpendingPlan with ID non-existent-id not found`,
        );
      });

      it('returns a plan by ID', async () => {
        const subscriptionType = SubscriptionType.BASIC;
        const createdPlan = await repository.create(subscriptionType, requestDetails);
        await expect(repository.findByIdWithDetails(createdPlan.id, requestDetails)).to.be.eventually.deep.equal(
          createdPlan,
        );
      });
    });

    describe('getSpendingHistory', () => {
      it('throws an error if plan not found by ID', async () => {
        await expect(repository.getSpendingHistory('non-existent-id', requestDetails)).to.be.eventually.rejectedWith(
          HbarSpendingPlanNotFoundError,
          `HbarSpendingPlan with ID non-existent-id not found`,
        );
      });

      it('returns an empty array if spending history is empty', async () => {
        const subscriptionType = SubscriptionType.BASIC;
        const createdPlan = await repository.create(subscriptionType, requestDetails);
        const spendingHistory = await repository.getSpendingHistory(createdPlan.id, requestDetails);
        expect(spendingHistory).to.deep.equal([]);
      });

      it('retrieves spending history for a plan', async () => {
        const subscriptionType = SubscriptionType.BASIC;
        const createdPlan = await repository.create(subscriptionType, requestDetails);

        const key = `${repository['collectionKey']}:${createdPlan.id}:spendingHistory`;
        const hbarSpending = { amount: 100, timestamp: new Date() } as IHbarSpendingRecord;
        await cacheService.rPush(key, hbarSpending, 'test', requestDetails);

        const spendingHistory = await repository.getSpendingHistory(createdPlan.id, requestDetails);
        expect(spendingHistory).to.have.lengthOf(1);
        expect(spendingHistory[0].amount).to.equal(hbarSpending.amount);
        expect(spendingHistory[0].timestamp).to.be.a('Date');
      });
    });

    describe('addAmountToSpendingHistory', () => {
      it('adds amount to spending history', async () => {
        const subscriptionType = SubscriptionType.BASIC;
        const createdPlan = await repository.create(subscriptionType, requestDetails);
        await expect(repository.getSpendingHistory(createdPlan.id, requestDetails)).to.be.eventually.deep.equal([]);

        const amount = 100;
        await repository.addAmountToSpendingHistory(createdPlan.id, amount, requestDetails);

        const spendingHistory = await repository.getSpendingHistory(createdPlan.id, requestDetails);
        expect(spendingHistory).to.have.lengthOf(1);
        expect(spendingHistory[0].amount).to.equal(amount);
        expect(spendingHistory[0].timestamp).to.be.a('Date');
      });

      it('adds multiple amounts to spending history', async () => {
        const subscriptionType = SubscriptionType.BASIC;
        const createdPlan = await repository.create(subscriptionType, requestDetails);
        await expect(repository.getSpendingHistory(createdPlan.id, requestDetails)).to.be.eventually.deep.equal([]);

        const amounts = [100, 200, 300];
        for (const amount of amounts) {
          await repository.addAmountToSpendingHistory(createdPlan.id, amount, requestDetails);
        }

        const spendingHistory = await repository.getSpendingHistory(createdPlan.id, requestDetails);
        expect(spendingHistory).to.have.lengthOf(3);
        expect(spendingHistory.map((entry) => entry.amount)).to.deep.equal(amounts);
      });

      it('throws error if plan not found when adding to spending history', async () => {
        const id = 'non-existent-id';
        const amount = 100;

        await expect(repository.addAmountToSpendingHistory(id, amount, requestDetails)).to.be.eventually.rejectedWith(
          HbarSpendingPlanNotFoundError,
          `HbarSpendingPlan with ID ${id} not found`,
        );
      });
    });

    describe('getAmountSpent', () => {
      const mockedOneDayInMillis: number = 200;
      let oneDayInMillis: number;
      let createdPlan: IDetailedHbarSpendingPlan;

      beforeEach(async () => {
        createdPlan = await repository.create(SubscriptionType.BASIC);
        oneDayInMillis = repository['oneDayInMillis'];
        // mock the oneDayInMillis value to speed up the test
        // @ts-ignore
        repository['oneDayInMillis'] = mockedOneDayInMillis;
      });

      afterEach(() => {
        // reset to the previous value of oneDayInMillis
        // @ts-ignore
        repository['oneDayInMillis'] = oneDayInMillis;
      });

<<<<<<< HEAD
      it('retrieves amountSpent for a plan', async () => {
        const amount = 50;
        await repository.addToAmountSpent(createdPlan.id, amount);
        await expect(repository.getAmountSpent(createdPlan.id)).to.eventually.equal(amount);
      });

      it('returns 0 if amountSpent key does not exist', async () => {
        await expect(repository.getAmountSpent(createdPlan.id)).to.eventually.equal(0);
      });

      it('should expire amountSpent key at the end of the day', async () => {
        const amount = 50;
        await repository.addToAmountSpent(createdPlan.id, amount);
        await expect(repository.getAmountSpent(createdPlan.id)).to.eventually.equal(amount);

        await new Promise((resolve) => setTimeout(resolve, mockedOneDayInMillis + 100));

        await expect(repository.getAmountSpent(createdPlan.id)).to.eventually.equal(0);
=======
      it('retrieves spent today for a plan', async () => {
        const subscriptionType = SubscriptionType.BASIC;
        const createdPlan = await repository.create(subscriptionType, requestDetails);
        const amount = 50;

        await repository.addAmountToSpentToday(createdPlan.id, amount, requestDetails);

        const spentToday = await repository.getSpentToday(createdPlan.id, requestDetails);
        expect(spentToday).to.equal(amount);
      });

      it('returns 0 if spent today key does not exist', async () => {
        const subscriptionType = SubscriptionType.BASIC;
        const createdPlan = await repository.create(subscriptionType, requestDetails);

        const spentToday = await repository.getSpentToday(createdPlan.id, requestDetails);
        expect(spentToday).to.equal(0);
      });

      it('should expire spent today key at the end of the day', async () => {
        const subscriptionType = SubscriptionType.BASIC;
        const createdPlan = await repository.create(subscriptionType, requestDetails);
        const amount = 50;

        await repository.addAmountToSpentToday(createdPlan.id, amount, requestDetails);
        await expect(repository.getSpentToday(createdPlan.id, requestDetails)).to.eventually.equal(amount);

        await new Promise((resolve) => setTimeout(resolve, mockedOneDayInMillis + 100));

        await expect(repository.getSpentToday(createdPlan.id, requestDetails)).to.eventually.equal(0);
>>>>>>> f4a39e30
      });
    });

    describe('resetAllAmountSpentEntries', () => {
      it('resets all amountSpent entries', async () => {
        const plans: IDetailedHbarSpendingPlan[] = [];
        for (const subscriptionType of Object.values(SubscriptionType)) {
          const createdPlan = await repository.create(subscriptionType, requestDetails);
          plans.push(createdPlan);
          const amount = 50 * plans.length;
<<<<<<< HEAD
          await repository.addToAmountSpent(createdPlan.id, amount);
          await expect(repository.getAmountSpent(createdPlan.id)).to.eventually.equal(amount);
        }

        await repository.resetAmountSpentOfAllPlans();

        for (const plan of plans) {
          await expect(repository.getAmountSpent(plan.id)).to.eventually.equal(0);
        }
      });

      it('does not throw an error if no amountSpent keys exist', async () => {
        await expect(repository.resetAmountSpentOfAllPlans()).to.not.be.rejected;
=======
          await repository.addAmountToSpentToday(createdPlan.id, amount, requestDetails);
          await expect(repository.getSpentToday(createdPlan.id, requestDetails)).to.eventually.equal(amount);
        }

        await repository.resetAllSpentTodayEntries(requestDetails);

        for (const plan of plans) {
          await expect(repository.getSpentToday(plan.id, requestDetails)).to.eventually.equal(0);
        }
      });

      it('does not throw an error if no spent today keys exist', async () => {
        await expect(repository.resetAllSpentTodayEntries(requestDetails)).to.not.be.rejected;
>>>>>>> f4a39e30
      });
    });

    describe('addAmountToAmountSpent', () => {
      it('adds amount to amountSpent', async () => {
        const subscriptionType = SubscriptionType.BASIC;
        const createdPlan = await repository.create(subscriptionType, requestDetails);
        const amount = 50;

<<<<<<< HEAD
        await repository.addToAmountSpent(createdPlan.id, amount);
=======
        await repository.addAmountToSpentToday(createdPlan.id, amount, requestDetails);
>>>>>>> f4a39e30

        const plan = await repository.findByIdWithDetails(createdPlan.id, requestDetails);
        expect(plan).to.not.be.null;
        expect(plan!.amountSpent).to.equal(amount);

        // Add more to amountSpent
        const newAmount = 100;
<<<<<<< HEAD
        await repository.addToAmountSpent(createdPlan.id, newAmount);
=======
        await repository.addAmountToSpentToday(createdPlan.id, newAmount, requestDetails);
>>>>>>> f4a39e30

        const updatedPlan = await repository.findByIdWithDetails(createdPlan.id, requestDetails);
        expect(updatedPlan).to.not.be.null;
        expect(updatedPlan!.amountSpent).to.equal(amount + newAmount);
      });

      it('throws error if plan not found when adding to amountSpent', async () => {
        const id = 'non-existent-id';
        const amount = 50;

<<<<<<< HEAD
        await expect(repository.addToAmountSpent(id, amount)).to.be.eventually.rejectedWith(
=======
        await expect(repository.addAmountToSpentToday(id, amount, requestDetails)).to.be.eventually.rejectedWith(
>>>>>>> f4a39e30
          HbarSpendingPlanNotFoundError,
          `HbarSpendingPlan with ID ${id} not found`,
        );
      });

      it('throws an error if plan is not active when adding to amountSpent', async () => {
        const subscriptionType = SubscriptionType.BASIC;
        const createdPlan = await repository.create(subscriptionType, requestDetails);

        // Manually set the plan to inactive
        const key = `${repository['collectionKey']}:${createdPlan.id}`;
        await cacheService.set(key, { ...createdPlan, active: false }, 'test', requestDetails);

        const amount = 50;
<<<<<<< HEAD
        await expect(repository.addToAmountSpent(createdPlan.id, amount)).to.be.eventually.rejectedWith(
=======
        await expect(
          repository.addAmountToSpentToday(createdPlan.id, amount, requestDetails),
        ).to.be.eventually.rejectedWith(
>>>>>>> f4a39e30
          HbarSpendingPlanNotActiveError,
          `HbarSpendingPlan with ID ${createdPlan.id} is not active`,
        );
      });
    });

    describe('checkExistsAndActive', () => {
      it('throws error if plan does not exist when checking if exists and active', async () => {
        const id = 'non-existent-id';
        await expect(repository.checkExistsAndActive(id, requestDetails)).to.be.eventually.rejectedWith(
          HbarSpendingPlanNotFoundError,
          `HbarSpendingPlan with ID ${id} not found`,
        );
      });

      it('throws error if plan is not active when checking if exists and active', async () => {
        const subscriptionType = SubscriptionType.BASIC;
        const createdPlan = await repository.create(subscriptionType, requestDetails);

        // Manually set the plan to inactive
        const key = `${repository['collectionKey']}:${createdPlan.id}`;
        await cacheService.set(key, { ...createdPlan, active: false }, 'test', requestDetails);

        await expect(repository.checkExistsAndActive(createdPlan.id, requestDetails)).to.be.eventually.rejectedWith(
          HbarSpendingPlanNotActiveError,
          `HbarSpendingPlan with ID ${createdPlan.id} is not active`,
        );
      });
    });

    describe('findAllActiveBySubscriptionType', () => {
      it('returns an empty array if no active plans exist for the subscription type', async () => {
        const subscriptionType = SubscriptionType.BASIC;
        const activePlans = await repository.findAllActiveBySubscriptionType(subscriptionType, requestDetails);
        expect(activePlans).to.deep.equal([]);
      });

      it('returns all active plans for the subscription type', async () => {
        const subscriptionType = SubscriptionType.BASIC;
        const createdPlan1 = await repository.create(subscriptionType, requestDetails);
        const createdPlan2 = await repository.create(subscriptionType, requestDetails);

        const activePlans = await repository.findAllActiveBySubscriptionType(subscriptionType, requestDetails);
        expect(activePlans).to.have.lengthOf(2);
        expect(activePlans.map((plan) => plan.id)).to.include.members([createdPlan1.id, createdPlan2.id]);
      });

      it('does not return inactive plans for the subscription type', async () => {
        const subscriptionType = SubscriptionType.BASIC;
        const activePlan = await repository.create(subscriptionType, requestDetails);
        const inactivePlan = await repository.create(subscriptionType, requestDetails);

        // Manually set the plan to inactive
        const key = `${repository['collectionKey']}:${inactivePlan.id}`;
        await cacheService.set(key, { ...inactivePlan, active: false }, 'test', requestDetails);

        const activePlans = await repository.findAllActiveBySubscriptionType(subscriptionType, requestDetails);
        expect(activePlans).to.deep.equal([activePlan]);
      });

      it('returns only active plans for the specified subscription type', async () => {
        const basicPlan = await repository.create(SubscriptionType.BASIC, requestDetails);
        const extendedPlan = await repository.create(SubscriptionType.EXTENDED, requestDetails);
        const privilegedPlan = await repository.create(SubscriptionType.PRIVILEGED, requestDetails);

        const activeBasicPlans = await repository.findAllActiveBySubscriptionType(
          SubscriptionType.BASIC,
          requestDetails,
        );
        expect(activeBasicPlans).to.have.lengthOf(1);
        expect(activeBasicPlans[0].id).to.equal(basicPlan.id);

        const activeExtendedPlans = await repository.findAllActiveBySubscriptionType(
          SubscriptionType.EXTENDED,
          requestDetails,
        );
        expect(activeExtendedPlans).to.have.lengthOf(1);
        expect(activeExtendedPlans[0].id).to.equal(extendedPlan.id);

        const activePrivilegedPlans = await repository.findAllActiveBySubscriptionType(
          SubscriptionType.PRIVILEGED,
          requestDetails,
        );
        expect(activePrivilegedPlans).to.have.lengthOf(1);
        expect(activePrivilegedPlans[0].id).to.equal(privilegedPlan.id);
      });
    });
  };

  describe('with shared cache', () => {
    tests(true);
  });

  describe('without shared cache', () => {
    tests(false);
  });
});<|MERGE_RESOLUTION|>--- conflicted
+++ resolved
@@ -202,57 +202,24 @@
         repository['oneDayInMillis'] = oneDayInMillis;
       });
 
-<<<<<<< HEAD
       it('retrieves amountSpent for a plan', async () => {
         const amount = 50;
-        await repository.addToAmountSpent(createdPlan.id, amount);
-        await expect(repository.getAmountSpent(createdPlan.id)).to.eventually.equal(amount);
+        await repository.addToAmountSpent(createdPlan.id, amount, requestDetails);
+        await expect(repository.getAmountSpent(createdPlan.id, requestDetails)).to.eventually.equal(amount);
       });
 
       it('returns 0 if amountSpent key does not exist', async () => {
-        await expect(repository.getAmountSpent(createdPlan.id)).to.eventually.equal(0);
+        await expect(repository.getAmountSpent(createdPlan.id, requestDetails)).to.eventually.equal(0);
       });
 
       it('should expire amountSpent key at the end of the day', async () => {
         const amount = 50;
-        await repository.addToAmountSpent(createdPlan.id, amount);
-        await expect(repository.getAmountSpent(createdPlan.id)).to.eventually.equal(amount);
+        await repository.addToAmountSpent(createdPlan.id, amount, requestDetails);
+        await expect(repository.getAmountSpent(createdPlan.id, requestDetails)).to.eventually.equal(amount);
 
         await new Promise((resolve) => setTimeout(resolve, mockedOneDayInMillis + 100));
 
-        await expect(repository.getAmountSpent(createdPlan.id)).to.eventually.equal(0);
-=======
-      it('retrieves spent today for a plan', async () => {
-        const subscriptionType = SubscriptionType.BASIC;
-        const createdPlan = await repository.create(subscriptionType, requestDetails);
-        const amount = 50;
-
-        await repository.addAmountToSpentToday(createdPlan.id, amount, requestDetails);
-
-        const spentToday = await repository.getSpentToday(createdPlan.id, requestDetails);
-        expect(spentToday).to.equal(amount);
-      });
-
-      it('returns 0 if spent today key does not exist', async () => {
-        const subscriptionType = SubscriptionType.BASIC;
-        const createdPlan = await repository.create(subscriptionType, requestDetails);
-
-        const spentToday = await repository.getSpentToday(createdPlan.id, requestDetails);
-        expect(spentToday).to.equal(0);
-      });
-
-      it('should expire spent today key at the end of the day', async () => {
-        const subscriptionType = SubscriptionType.BASIC;
-        const createdPlan = await repository.create(subscriptionType, requestDetails);
-        const amount = 50;
-
-        await repository.addAmountToSpentToday(createdPlan.id, amount, requestDetails);
-        await expect(repository.getSpentToday(createdPlan.id, requestDetails)).to.eventually.equal(amount);
-
-        await new Promise((resolve) => setTimeout(resolve, mockedOneDayInMillis + 100));
-
-        await expect(repository.getSpentToday(createdPlan.id, requestDetails)).to.eventually.equal(0);
->>>>>>> f4a39e30
+        await expect(repository.getAmountSpent(createdPlan.id, requestDetails)).to.eventually.equal(0);
       });
     });
 
@@ -263,35 +230,19 @@
           const createdPlan = await repository.create(subscriptionType, requestDetails);
           plans.push(createdPlan);
           const amount = 50 * plans.length;
-<<<<<<< HEAD
-          await repository.addToAmountSpent(createdPlan.id, amount);
-          await expect(repository.getAmountSpent(createdPlan.id)).to.eventually.equal(amount);
+          await repository.addToAmountSpent(createdPlan.id, amount, requestDetails);
+          await expect(repository.getAmountSpent(createdPlan.id, requestDetails)).to.eventually.equal(amount);
         }
 
-        await repository.resetAmountSpentOfAllPlans();
+        await repository.resetAmountSpentOfAllPlans(requestDetails);
 
         for (const plan of plans) {
-          await expect(repository.getAmountSpent(plan.id)).to.eventually.equal(0);
+          await expect(repository.getAmountSpent(plan.id, requestDetails)).to.eventually.equal(0);
         }
       });
 
       it('does not throw an error if no amountSpent keys exist', async () => {
-        await expect(repository.resetAmountSpentOfAllPlans()).to.not.be.rejected;
-=======
-          await repository.addAmountToSpentToday(createdPlan.id, amount, requestDetails);
-          await expect(repository.getSpentToday(createdPlan.id, requestDetails)).to.eventually.equal(amount);
-        }
-
-        await repository.resetAllSpentTodayEntries(requestDetails);
-
-        for (const plan of plans) {
-          await expect(repository.getSpentToday(plan.id, requestDetails)).to.eventually.equal(0);
-        }
-      });
-
-      it('does not throw an error if no spent today keys exist', async () => {
-        await expect(repository.resetAllSpentTodayEntries(requestDetails)).to.not.be.rejected;
->>>>>>> f4a39e30
+        await expect(repository.resetAmountSpentOfAllPlans(requestDetails)).to.not.be.rejected;
       });
     });
 
@@ -301,11 +252,7 @@
         const createdPlan = await repository.create(subscriptionType, requestDetails);
         const amount = 50;
 
-<<<<<<< HEAD
-        await repository.addToAmountSpent(createdPlan.id, amount);
-=======
-        await repository.addAmountToSpentToday(createdPlan.id, amount, requestDetails);
->>>>>>> f4a39e30
+        await repository.addToAmountSpent(createdPlan.id, amount, requestDetails);
 
         const plan = await repository.findByIdWithDetails(createdPlan.id, requestDetails);
         expect(plan).to.not.be.null;
@@ -313,11 +260,7 @@
 
         // Add more to amountSpent
         const newAmount = 100;
-<<<<<<< HEAD
-        await repository.addToAmountSpent(createdPlan.id, newAmount);
-=======
-        await repository.addAmountToSpentToday(createdPlan.id, newAmount, requestDetails);
->>>>>>> f4a39e30
+        await repository.addToAmountSpent(createdPlan.id, newAmount, requestDetails);
 
         const updatedPlan = await repository.findByIdWithDetails(createdPlan.id, requestDetails);
         expect(updatedPlan).to.not.be.null;
@@ -328,11 +271,7 @@
         const id = 'non-existent-id';
         const amount = 50;
 
-<<<<<<< HEAD
-        await expect(repository.addToAmountSpent(id, amount)).to.be.eventually.rejectedWith(
-=======
-        await expect(repository.addAmountToSpentToday(id, amount, requestDetails)).to.be.eventually.rejectedWith(
->>>>>>> f4a39e30
+        await expect(repository.addToAmountSpent(id, amount, requestDetails)).to.be.eventually.rejectedWith(
           HbarSpendingPlanNotFoundError,
           `HbarSpendingPlan with ID ${id} not found`,
         );
@@ -347,13 +286,7 @@
         await cacheService.set(key, { ...createdPlan, active: false }, 'test', requestDetails);
 
         const amount = 50;
-<<<<<<< HEAD
-        await expect(repository.addToAmountSpent(createdPlan.id, amount)).to.be.eventually.rejectedWith(
-=======
-        await expect(
-          repository.addAmountToSpentToday(createdPlan.id, amount, requestDetails),
-        ).to.be.eventually.rejectedWith(
->>>>>>> f4a39e30
+        await expect(repository.addToAmountSpent(createdPlan.id, amount, requestDetails)).to.be.eventually.rejectedWith(
           HbarSpendingPlanNotActiveError,
           `HbarSpendingPlan with ID ${createdPlan.id} is not active`,
         );
