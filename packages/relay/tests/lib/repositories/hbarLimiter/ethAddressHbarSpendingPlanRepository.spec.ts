/*
 *
 * Hedera JSON RPC Relay
 *
 * Copyright (C) 2022-2024 Hedera Hashgraph, LLC
 *
 * Licensed under the Apache License, Version 2.0 (the "License");
 * you may not use this file except in compliance with the License.
 * You may obtain a copy of the License at
 *
 *      http://www.apache.org/licenses/LICENSE-2.0
 *
 * Unless required by applicable law or agreed to in writing, software
 * distributed under the License is distributed on an "AS IS" BASIS,
 * WITHOUT WARRANTIES OR CONDITIONS OF ANY KIND, either express or implied.
 * See the License for the specific language governing permissions and
 * limitations under the License.
 *
 */

import chai, { expect } from 'chai';
import chaiAsPromised from 'chai-as-promised';
import { EthAddressHbarSpendingPlanRepository } from '../../../../src/lib/db/repositories/hbarLimiter/ethAddressHbarSpendingPlanRepository';
import { CacheService } from '../../../../src/lib/services/cacheService/cacheService';
import pino from 'pino';
import { IEthAddressHbarSpendingPlan } from '../../../../src/lib/db/types/hbarLimiter/ethAddressHbarSpendingPlan';
import { EthAddressHbarSpendingPlanNotFoundError } from '../../../../src/lib/db/types/hbarLimiter/errors';
import { randomBytes, uuidV4 } from 'ethers';
import { Registry } from 'prom-client';
<<<<<<< HEAD
import { overrideEnvsInMochaDescribe, useInMemoryRedisServer } from '../../../helpers';
=======
import { useInMemoryRedisServer } from '../../../helpers';
import { RequestDetails } from '../../../../dist/lib/types';
>>>>>>> f1794d8b

chai.use(chaiAsPromised);

describe('EthAddressHbarSpendingPlanRepository', function () {
  const logger = pino();
  const registry = new Registry();
  const requestDetails = new RequestDetails({
    requestId: 'ethAddressHbarSpendingPlanRepositoryTest',
    ipAddress: '0.0.0.0',
  });

  const tests = (isSharedCacheEnabled: boolean) => {
    let cacheService: CacheService;
    let repository: EthAddressHbarSpendingPlanRepository;

    if (isSharedCacheEnabled) {
      useInMemoryRedisServer(logger, 6382);
    } else {
      overrideEnvsInMochaDescribe({ REDIS_ENABLED: 'false' });
    }

    before(() => {
      cacheService = new CacheService(logger.child({ name: 'CacheService' }), registry);
      repository = new EthAddressHbarSpendingPlanRepository(
        cacheService,
        logger.child({ name: 'EthAddressHbarSpendingPlanRepository' }),
      );
    });

    after(() => {
      cacheService.disconnectRedisClient();
    });

    describe('findByAddress', () => {
      it('retrieves an address plan by address', async () => {
        const ethAddress = '0x123';
        const addressPlan: IEthAddressHbarSpendingPlan = { ethAddress, planId: uuidV4(randomBytes(16)) };
        await cacheService.set(`${repository['collectionKey']}:${ethAddress}`, addressPlan, 'test', requestDetails);

        const result = await repository.findByAddress(ethAddress, requestDetails);
        expect(result).to.deep.equal(addressPlan);
      });

      it('throws an error if address plan is not found', async () => {
        const ethAddress = '0xnonexistent';
        await expect(repository.findByAddress(ethAddress, requestDetails)).to.be.eventually.rejectedWith(
          EthAddressHbarSpendingPlanNotFoundError,
          `EthAddressHbarSpendingPlan with address ${ethAddress} not found`,
        );
      });
    });

    describe('save', () => {
      it('saves an address plan successfully', async () => {
        const ethAddress = '0x123';
        const addressPlan: IEthAddressHbarSpendingPlan = { ethAddress, planId: uuidV4(randomBytes(16)) };

        await repository.save(addressPlan, requestDetails);
        const result = await cacheService.getAsync<IEthAddressHbarSpendingPlan>(
          `${repository['collectionKey']}:${ethAddress}`,
          'test',
          requestDetails,
        );
        expect(result).to.deep.equal(addressPlan);
      });

      it('overwrites an existing address plan', async () => {
        const ethAddress = '0x123';
        const addressPlan: IEthAddressHbarSpendingPlan = { ethAddress, planId: uuidV4(randomBytes(16)) };
        await cacheService.set(`${repository['collectionKey']}:${ethAddress}`, addressPlan, 'test', requestDetails);

        const newPlanId = uuidV4(randomBytes(16));
        const newAddressPlan: IEthAddressHbarSpendingPlan = { ethAddress, planId: newPlanId };
        await repository.save(newAddressPlan, requestDetails);
        const result = await cacheService.getAsync<IEthAddressHbarSpendingPlan>(
          `${repository['collectionKey']}:${ethAddress}`,
          'test',
          requestDetails,
        );
        expect(result).to.deep.equal(newAddressPlan);
      });
    });

    describe('delete', () => {
      it('deletes an address plan successfully', async () => {
        const ethAddress = '0x123';
        const addressPlan: IEthAddressHbarSpendingPlan = { ethAddress, planId: uuidV4(randomBytes(16)) };
        await cacheService.set(`${repository['collectionKey']}:${ethAddress}`, addressPlan, 'test', requestDetails);

        await repository.delete(ethAddress, requestDetails);
        const result = await cacheService.getAsync<IEthAddressHbarSpendingPlan>(
          `${repository['collectionKey']}:${ethAddress}`,
          'test',
          requestDetails,
        );
        expect(result).to.be.null;
      });

      it('does not throw an error if address plan to delete does not exist', async () => {
        const ethAddress = '0xnonexistent';
        await expect(repository.delete(ethAddress, requestDetails)).to.be.fulfilled;
      });
    });
  };

  describe('with shared cache', () => {
    tests(true);
  });

  describe('without shared cache', () => {
    tests(false);
  });
});<|MERGE_RESOLUTION|>--- conflicted
+++ resolved
@@ -27,12 +27,8 @@
 import { EthAddressHbarSpendingPlanNotFoundError } from '../../../../src/lib/db/types/hbarLimiter/errors';
 import { randomBytes, uuidV4 } from 'ethers';
 import { Registry } from 'prom-client';
-<<<<<<< HEAD
 import { overrideEnvsInMochaDescribe, useInMemoryRedisServer } from '../../../helpers';
-=======
-import { useInMemoryRedisServer } from '../../../helpers';
 import { RequestDetails } from '../../../../dist/lib/types';
->>>>>>> f1794d8b
 
 chai.use(chaiAsPromised);
 
@@ -48,12 +44,6 @@
     let cacheService: CacheService;
     let repository: EthAddressHbarSpendingPlanRepository;
 
-    if (isSharedCacheEnabled) {
-      useInMemoryRedisServer(logger, 6382);
-    } else {
-      overrideEnvsInMochaDescribe({ REDIS_ENABLED: 'false' });
-    }
-
     before(() => {
       cacheService = new CacheService(logger.child({ name: 'CacheService' }), registry);
       repository = new EthAddressHbarSpendingPlanRepository(
@@ -61,6 +51,10 @@
         logger.child({ name: 'EthAddressHbarSpendingPlanRepository' }),
       );
     });
+
+    if (isSharedCacheEnabled) {
+      useInMemoryRedisServer(logger, 6382);
+    }
 
     after(() => {
       cacheService.disconnectRedisClient();
