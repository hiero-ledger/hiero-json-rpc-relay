--- conflicted
+++ resolved
@@ -47,14 +47,9 @@
     let cacheServiceSpy: sinon.SinonSpiedInstance<CacheService>;
     let repository: EthAddressHbarSpendingPlanRepository;
 
-<<<<<<< HEAD
-    before(() => {
-      cacheService = new CacheService(logger.child({ name: 'CacheService' }), registry);
-=======
     before(async () => {
       cacheService = new CacheService(logger.child({ name: 'CacheService' }), registry);
       cacheServiceSpy = sinon.spy(cacheService);
->>>>>>> 4a69be98
       repository = new EthAddressHbarSpendingPlanRepository(
         cacheService,
         logger.child({ name: 'EthAddressHbarSpendingPlanRepository' }),
@@ -63,9 +58,9 @@
 
     if (isSharedCacheEnabled) {
       useInMemoryRedisServer(logger, 6382);
+    } else {
+      overrideEnvsInMochaDescribe({ REDIS_ENABLED: 'false' });
     }
-<<<<<<< HEAD
-=======
 
     afterEach(async () => {
       await cacheService.clear(requestDetails);
@@ -73,11 +68,6 @@
 
     after(async () => {
       await cacheService.disconnectRedisClient();
-    });
->>>>>>> 4a69be98
-
-    after(() => {
-      cacheService.disconnectRedisClient();
     });
 
     describe('findByAddress', () => {
