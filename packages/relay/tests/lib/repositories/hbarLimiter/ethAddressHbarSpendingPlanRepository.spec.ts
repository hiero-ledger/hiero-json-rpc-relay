/*
 *
 * Hedera JSON RPC Relay
 *
 * Copyright (C) 2022-2024 Hedera Hashgraph, LLC
 *
 * Licensed under the Apache License, Version 2.0 (the "License");
 * you may not use this file except in compliance with the License.
 * You may obtain a copy of the License at
 *
 *      http://www.apache.org/licenses/LICENSE-2.0
 *
 * Unless required by applicable law or agreed to in writing, software
 * distributed under the License is distributed on an "AS IS" BASIS,
 * WITHOUT WARRANTIES OR CONDITIONS OF ANY KIND, either express or implied.
 * See the License for the specific language governing permissions and
 * limitations under the License.
 *
 */

import { EnvProviderService } from '@hashgraph/env-provider/dist/services';
EnvProviderService.hotReload();
import chai, { expect } from 'chai';
import chaiAsPromised from 'chai-as-promised';
import { EthAddressHbarSpendingPlanRepository } from '../../../../src/lib/db/repositories/hbarLimiter/ethAddressHbarSpendingPlanRepository';
import { CacheService } from '../../../../src/lib/services/cacheService/cacheService';
import pino from 'pino';
import { IEthAddressHbarSpendingPlan } from '../../../../src/lib/db/types/hbarLimiter/ethAddressHbarSpendingPlan';
import { EthAddressHbarSpendingPlanNotFoundError } from '../../../../src/lib/db/types/hbarLimiter/errors';
import { randomBytes, uuidV4 } from 'ethers';
import { Registry } from 'prom-client';
import { useInMemoryRedisServer } from '../../../helpers';

chai.use(chaiAsPromised);

describe('EthAddressHbarSpendingPlanRepository', function () {
  const logger = pino();
  const registry = new Registry();

  const tests = (isSharedCacheEnabled: boolean) => {
    let cacheService: CacheService;
    let repository: EthAddressHbarSpendingPlanRepository;

    if (isSharedCacheEnabled) {
      useInMemoryRedisServer(logger, 6382);

      this.beforeAll(async () => {
<<<<<<< HEAD
        redisInMemoryServer = new RedisInMemoryServer(logger.child({ name: `in-memory redis server` }), 6382);
        await redisInMemoryServer.start();
        test = EnvProviderService.getInstance().get('TEST');
        redisEnabled = EnvProviderService.getInstance().get('REDIS_ENABLED');
        redisUrl = EnvProviderService.getInstance().get('REDIS_URL');
        EnvProviderService.getInstance().dynamicOverride('TEST', 'false');
        EnvProviderService.getInstance().dynamicOverride('REDIS_ENABLED', 'true');
        EnvProviderService.getInstance().dynamicOverride('REDIS_URL', 'redis://127.0.0.1:6382');
=======
>>>>>>> e54bb85a
        cacheService = new CacheService(logger.child({ name: 'CacheService' }), new Registry());
        repository = new EthAddressHbarSpendingPlanRepository(
          cacheService,
          logger.child({ name: 'EthAddressHbarSpendingPlanRepository' }),
        );
      });

      this.afterAll(async () => {
<<<<<<< HEAD
        await redisInMemoryServer.stop();
        EnvProviderService.getInstance().dynamicOverride('TEST', test);
        EnvProviderService.getInstance().dynamicOverride('REDIS_ENABLED', redisEnabled);
        EnvProviderService.getInstance().dynamicOverride('REDIS_URL', redisUrl);
=======
        await cacheService.disconnectRedisClient();
>>>>>>> e54bb85a
      });
    } else {
      before(() => {
        EnvProviderService.getInstance().dynamicOverride('TEST', 'true');
        EnvProviderService.getInstance().dynamicOverride('REDIS_ENABLED', 'false');
        cacheService = new CacheService(logger.child({ name: 'CacheService' }), registry);
        repository = new EthAddressHbarSpendingPlanRepository(
          cacheService,
          logger.child({ name: 'EthAddressHbarSpendingPlanRepository' }),
        );
      });
    }

    describe('findByAddress', () => {
      it('retrieves an address plan by address', async () => {
        const ethAddress = '0x123';
        const addressPlan: IEthAddressHbarSpendingPlan = { ethAddress, planId: uuidV4(randomBytes(16)) };
        await cacheService.set(`${repository['collectionKey']}:${ethAddress}`, addressPlan, 'test');

        const result = await repository.findByAddress(ethAddress);
        expect(result).to.deep.equal(addressPlan);
      });

      it('throws an error if address plan is not found', async () => {
        const ethAddress = '0xnonexistent';
        await expect(repository.findByAddress(ethAddress)).to.be.eventually.rejectedWith(
          EthAddressHbarSpendingPlanNotFoundError,
          `EthAddressHbarSpendingPlan with address ${ethAddress} not found`,
        );
      });
    });

    describe('save', () => {
      it('saves an address plan successfully', async () => {
        const ethAddress = '0x123';
        const addressPlan: IEthAddressHbarSpendingPlan = { ethAddress, planId: uuidV4(randomBytes(16)) };

        await repository.save(addressPlan);
        const result = await cacheService.getAsync<IEthAddressHbarSpendingPlan>(
          `${repository['collectionKey']}:${ethAddress}`,
          'test',
        );
        expect(result).to.deep.equal(addressPlan);
      });

      it('overwrites an existing address plan', async () => {
        const ethAddress = '0x123';
        const addressPlan: IEthAddressHbarSpendingPlan = { ethAddress, planId: uuidV4(randomBytes(16)) };
        await cacheService.set(`${repository['collectionKey']}:${ethAddress}`, addressPlan, 'test');

        const newPlanId = uuidV4(randomBytes(16));
        const newAddressPlan: IEthAddressHbarSpendingPlan = { ethAddress, planId: newPlanId };
        await repository.save(newAddressPlan);
        const result = await cacheService.getAsync<IEthAddressHbarSpendingPlan>(
          `${repository['collectionKey']}:${ethAddress}`,
          'test',
        );
        expect(result).to.deep.equal(newAddressPlan);
      });
    });

    describe('delete', () => {
      it('deletes an address plan successfully', async () => {
        const ethAddress = '0x123';
        const addressPlan: IEthAddressHbarSpendingPlan = { ethAddress, planId: uuidV4(randomBytes(16)) };
        await cacheService.set(`${repository['collectionKey']}:${ethAddress}`, addressPlan, 'test');

        await repository.delete(ethAddress);
        const result = await cacheService.getAsync<IEthAddressHbarSpendingPlan>(
          `${repository['collectionKey']}:${ethAddress}`,
          'test',
        );
        expect(result).to.be.null;
      });

      it('does not throw an error if address plan to delete does not exist', async () => {
        const ethAddress = '0xnonexistent';
        await expect(repository.delete(ethAddress)).to.be.fulfilled;
      });
    });
  };

  describe('with shared cache', () => {
    tests(true);
  });

  describe('without shared cache', () => {
    tests(false);
  });
});<|MERGE_RESOLUTION|>--- conflicted
+++ resolved
@@ -45,17 +45,6 @@
       useInMemoryRedisServer(logger, 6382);
 
       this.beforeAll(async () => {
-<<<<<<< HEAD
-        redisInMemoryServer = new RedisInMemoryServer(logger.child({ name: `in-memory redis server` }), 6382);
-        await redisInMemoryServer.start();
-        test = EnvProviderService.getInstance().get('TEST');
-        redisEnabled = EnvProviderService.getInstance().get('REDIS_ENABLED');
-        redisUrl = EnvProviderService.getInstance().get('REDIS_URL');
-        EnvProviderService.getInstance().dynamicOverride('TEST', 'false');
-        EnvProviderService.getInstance().dynamicOverride('REDIS_ENABLED', 'true');
-        EnvProviderService.getInstance().dynamicOverride('REDIS_URL', 'redis://127.0.0.1:6382');
-=======
->>>>>>> e54bb85a
         cacheService = new CacheService(logger.child({ name: 'CacheService' }), new Registry());
         repository = new EthAddressHbarSpendingPlanRepository(
           cacheService,
@@ -64,14 +53,7 @@
       });
 
       this.afterAll(async () => {
-<<<<<<< HEAD
-        await redisInMemoryServer.stop();
-        EnvProviderService.getInstance().dynamicOverride('TEST', test);
-        EnvProviderService.getInstance().dynamicOverride('REDIS_ENABLED', redisEnabled);
-        EnvProviderService.getInstance().dynamicOverride('REDIS_URL', redisUrl);
-=======
         await cacheService.disconnectRedisClient();
->>>>>>> e54bb85a
       });
     } else {
       before(() => {
