--- conflicted
+++ resolved
@@ -40,11 +40,7 @@
   ASCIIToHex,
   formatRequestIdMessage,
   strip0x,
-<<<<<<< HEAD
   getFunctionSelector,
-=======
-  toHexString,
->>>>>>> 4ca97189
 } from '../../src/formatters';
 import constants from '../../src/lib/constants';
 import { BigNumber as BN } from 'bignumber.js';
@@ -647,25 +643,6 @@
     });
   });
 
-<<<<<<< HEAD
-  describe('getFunctionSelector', () => {
-    it('should return an empty string when input is an empty string or undefined', () => {
-      const result = getFunctionSelector('');
-      expect(result).to.eq('');
-
-      const undefinedResult = getFunctionSelector(undefined);
-      expect(undefinedResult).to.eq('');
-    });
-
-    it('should return the first 8 characters of a valid hex string without "0x"', () => {
-      const result = getFunctionSelector('1234567890abcdef');
-      expect(result).to.eq('12345678');
-    });
-
-    it('should return the first 8 characters of a valid hex string starting with "0x"', () => {
-      const result = getFunctionSelector('0x1234567890abcdef');
-      expect(result).to.eq('12345678');
-=======
   describe('toHexString', () => {
     it('should convert a Uint8Array with single byte values to a hex string', () => {
       const byteArray = new Uint8Array([0x00, 0xff, 0x7f]);
@@ -689,7 +666,26 @@
       const byteArray = new Uint8Array([0xff, 0xff, 0xff]);
       const result = toHexString(byteArray);
       expect(result).to.eq('ffffff');
->>>>>>> 4ca97189
+    });
+  });
+
+  describe('getFunctionSelector', () => {
+    it('should return an empty string when input is an empty string or undefined', () => {
+      const result = getFunctionSelector('');
+      expect(result).to.eq('');
+
+      const undefinedResult = getFunctionSelector(undefined);
+      expect(undefinedResult).to.eq('');
+    });
+
+    it('should return the first 8 characters of a valid hex string without "0x"', () => {
+      const result = getFunctionSelector('1234567890abcdef');
+      expect(result).to.eq('12345678');
+    });
+
+    it('should return the first 8 characters of a valid hex string starting with "0x"', () => {
+      const result = getFunctionSelector('0x1234567890abcdef');
+      expect(result).to.eq('12345678');
     });
   });
 });