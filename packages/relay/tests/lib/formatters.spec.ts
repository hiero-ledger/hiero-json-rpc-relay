--- conflicted
+++ resolved
@@ -35,19 +35,13 @@
   numberTo0x,
   parseNumericEnvVar,
   prepend0x,
+  strip0x,
   toHash32,
+  toHexString,
   toNullableBigNumber,
   toNullIfEmptyHex,
   trimPrecedingZeros,
-<<<<<<< HEAD
   weibarHexToTinyBarInt,
-=======
-  isHex,
-  ASCIIToHex,
-  formatRequestIdMessage,
-  strip0x,
-  toHexString,
->>>>>>> 9acc813c
 } from '../../src/formatters';
 import constants from '../../src/lib/constants';
 import { BigNumber as BN } from 'bignumber.js';
@@ -589,7 +583,93 @@
     });
   });
 
-<<<<<<< HEAD
+  describe('strip0x', () => {
+    it('should strip "0x" from the beginning of a string', () => {
+      const input = '0x123abc';
+      const result = strip0x(input);
+      expect(result).to.equal('123abc');
+    });
+
+    it('should return the same string if it does not start with "0x"', () => {
+      const input = '123abc';
+      const result = strip0x(input);
+      expect(result).to.equal('123abc');
+    });
+
+    it('should return an empty string if input is an empty string', () => {
+      const input = '';
+      const result = strip0x(input);
+      expect(result).to.equal('');
+    });
+
+    it('should handle input that only contains "0x"', () => {
+      const input = '0x';
+      const result = strip0x(input);
+      expect(result).to.equal('');
+    });
+
+    it('should not modify a string that contains "0x" not at the start', () => {
+      const input = '1230xabc';
+      const result = strip0x(input);
+      expect(result).to.equal('1230xabc');
+    });
+
+    describe('decodeErrorMessage', () => {
+      it('should return an empty string if the message is undefined', () => {
+        expect(decodeErrorMessage(undefined)).to.equal('');
+      });
+
+      it('should return an empty string if the message is an empty string', () => {
+        expect(decodeErrorMessage('')).to.equal('');
+      });
+
+      it('should return the message as is if it does not start with 0x', () => {
+        const message = 'Some non-hex error message';
+        expect(decodeErrorMessage(message)).to.equal(message);
+      });
+
+      it('should decode a valid error message', () => {
+        const hexErrorMessage =
+          '0x08c379a00000000000000000000000000000000000000000000000000000000000000020000000000000000000000000000000000000000000000000000000000000000d53657420746f2072657665727400000000000000000000000000000000000000';
+        const decodedMessage = 'Set to revert';
+
+        expect(decodeErrorMessage(hexErrorMessage)).to.equal(decodedMessage);
+      });
+
+      it('should return an empty string for a valid hex message with no content', () => {
+        const hexErrorMessage =
+          '0x08c379a000000000000000000000000000000000000000000000000000000000000000200000000000000000000000000000000000000000000000000000000000000000';
+        expect(decodeErrorMessage(hexErrorMessage)).to.equal('');
+      });
+    });
+  });
+
+  describe('toHexString', () => {
+    it('should convert a Uint8Array with single byte values to a hex string', () => {
+      const byteArray = new Uint8Array([0x00, 0xff, 0x7f]);
+      const result = toHexString(byteArray);
+      expect(result).to.eq('00ff7f');
+    });
+
+    it('should convert a Uint8Array with multiple byte values to a hex string', () => {
+      const byteArray = new Uint8Array([0x12, 0x34, 0x56, 0x78]);
+      const result = toHexString(byteArray);
+      expect(result).to.eq('12345678');
+    });
+
+    it('should convert an empty Uint8Array to an empty hex string', () => {
+      const byteArray = new Uint8Array([]);
+      const result = toHexString(byteArray);
+      expect(result).to.eq('');
+    });
+
+    it('should convert a Uint8Array with maximum byte value (0xff) to a hex string', () => {
+      const byteArray = new Uint8Array([0xff, 0xff, 0xff]);
+      const result = toHexString(byteArray);
+      expect(result).to.eq('ffffff');
+    });
+  });
+
   describe('mapKeysAndValues', () => {
     it('should map keys and values correctly', () => {
       const target = { a: '1', b: '2', c: '3' };
@@ -637,92 +717,6 @@
       const target = { a: '1', b: '2', c: '3' };
       const result = mapKeysAndValues(target, { key: (key) => key.toUpperCase() });
       expect(result).to.deep.equal({ A: '1', B: '2', C: '3' });
-=======
-  describe('strip0x', () => {
-    it('should strip "0x" from the beginning of a string', () => {
-      const input = '0x123abc';
-      const result = strip0x(input);
-      expect(result).to.equal('123abc');
-    });
-
-    it('should return the same string if it does not start with "0x"', () => {
-      const input = '123abc';
-      const result = strip0x(input);
-      expect(result).to.equal('123abc');
-    });
-
-    it('should return an empty string if input is an empty string', () => {
-      const input = '';
-      const result = strip0x(input);
-      expect(result).to.equal('');
-    });
-
-    it('should handle input that only contains "0x"', () => {
-      const input = '0x';
-      const result = strip0x(input);
-      expect(result).to.equal('');
-    });
-
-    it('should not modify a string that contains "0x" not at the start', () => {
-      const input = '1230xabc';
-      const result = strip0x(input);
-      expect(result).to.equal('1230xabc');
-    });
-
-    describe('decodeErrorMessage', () => {
-      it('should return an empty string if the message is undefined', () => {
-        expect(decodeErrorMessage(undefined)).to.equal('');
-      });
-
-      it('should return an empty string if the message is an empty string', () => {
-        expect(decodeErrorMessage('')).to.equal('');
-      });
-
-      it('should return the message as is if it does not start with 0x', () => {
-        const message = 'Some non-hex error message';
-        expect(decodeErrorMessage(message)).to.equal(message);
-      });
-
-      it('should decode a valid error message', () => {
-        const hexErrorMessage =
-          '0x08c379a00000000000000000000000000000000000000000000000000000000000000020000000000000000000000000000000000000000000000000000000000000000d53657420746f2072657665727400000000000000000000000000000000000000';
-        const decodedMessage = 'Set to revert';
-
-        expect(decodeErrorMessage(hexErrorMessage)).to.equal(decodedMessage);
-      });
-
-      it('should return an empty string for a valid hex message with no content', () => {
-        const hexErrorMessage =
-          '0x08c379a000000000000000000000000000000000000000000000000000000000000000200000000000000000000000000000000000000000000000000000000000000000';
-        expect(decodeErrorMessage(hexErrorMessage)).to.equal('');
-      });
-    });
-  });
-
-  describe('toHexString', () => {
-    it('should convert a Uint8Array with single byte values to a hex string', () => {
-      const byteArray = new Uint8Array([0x00, 0xff, 0x7f]);
-      const result = toHexString(byteArray);
-      expect(result).to.eq('00ff7f');
-    });
-
-    it('should convert a Uint8Array with multiple byte values to a hex string', () => {
-      const byteArray = new Uint8Array([0x12, 0x34, 0x56, 0x78]);
-      const result = toHexString(byteArray);
-      expect(result).to.eq('12345678');
-    });
-
-    it('should convert an empty Uint8Array to an empty hex string', () => {
-      const byteArray = new Uint8Array([]);
-      const result = toHexString(byteArray);
-      expect(result).to.eq('');
-    });
-
-    it('should convert a Uint8Array with maximum byte value (0xff) to a hex string', () => {
-      const byteArray = new Uint8Array([0xff, 0xff, 0xff]);
-      const result = toHexString(byteArray);
-      expect(result).to.eq('ffffff');
->>>>>>> 9acc813c
     });
   });
 });