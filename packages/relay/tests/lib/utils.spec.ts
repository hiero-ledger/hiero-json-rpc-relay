--- conflicted
+++ resolved
@@ -26,13 +26,6 @@
 
 describe('Utils', () => {
   describe('addPercentageBufferToGasPrice', () => {
-<<<<<<< HEAD
-    afterEach(() => {
-      ConfigServiceTestHelper.dynamicOverride('GAS_PRICE_PERCENTAGE_BUFFER', '0');
-    });
-
-=======
->>>>>>> afc33495
     const TW_COEF = constants.TINYBAR_TO_WEIBAR_COEF;
     const TEST_CASES = [
       { testName: 'zero input', buffer: '0', input: 0, output: 0 },
@@ -49,18 +42,12 @@
     });
 
     for (let i in TEST_CASES) {
-<<<<<<< HEAD
-      it(TEST_CASES[i].testName, () => {
-        ConfigServiceTestHelper.dynamicOverride('GAS_PRICE_PERCENTAGE_BUFFER', TEST_CASES[i].buffer);
-        expect(Utils.addPercentageBufferToGasPrice(TEST_CASES[i].input)).to.equal(TEST_CASES[i].output);
-=======
       describe(`${TEST_CASES[i].testName}, ${gasFormat.format(TEST_CASES[i].input)} gas`, () => {
         overrideEnvsInMochaDescribe({ GAS_PRICE_PERCENTAGE_BUFFER: TEST_CASES[i].buffer });
 
         it(`should return ${gasFormat.format(TEST_CASES[i].output)} gas`, () => {
           expect(Utils.addPercentageBufferToGasPrice(TEST_CASES[i].input)).to.equal(TEST_CASES[i].output);
         });
->>>>>>> afc33495
       });
     }
   });
