/*-
 *
 * Hedera JSON RPC Relay
 *
 * Copyright (C) 2022 Hedera Hashgraph, LLC
 *
 * Licensed under the Apache License, Version 2.0 (the "License");
 * you may not use this file except in compliance with the License.
 * You may obtain a copy of the License at
 *
 *      http://www.apache.org/licenses/LICENSE-2.0
 *
 * Unless required by applicable law or agreed to in writing, software
 * distributed under the License is distributed on an "AS IS" BASIS,
 * WITHOUT WARRANTIES OR CONDITIONS OF ANY KIND, either express or implied.
 * See the License for the specific language governing permissions and
 * limitations under the License.
 *
 */

import { expect } from 'chai';
import { Registry } from 'prom-client';
const registry = new Registry();

import sinon from 'sinon';
import pino from 'pino';
import {Precheck} from "../../src/lib/precheck";
<<<<<<< HEAD
import {MirrorNodeClient} from "../../src/lib/clients";
import {expectedError, signTransaction} from "../helpers";
=======
import {MirrorNodeClient, SDKClient} from "../../src/lib/clients";
>>>>>>> b1a91557
import axios from "axios";
import MockAdapter from "axios-mock-adapter";
import {ethers} from "ethers";
import constants from '../../src/lib/constants';
const logger = pino();

describe('Precheck', async function() {

    const txWithMatchingChainId = '0x02f87482012a0485a7a358200085a7a3582000832dc6c09400000000000000000000000000000000000003f78502540be40080c001a006f4cd8e6f84b76a05a5c1542a08682c928108ef7163d9c1bf1f3b636b1cd1fba032097cbf2dda17a2dcc40f62c97964d9d930cdce2e8a9df9a8ba023cda28e4ad';
    const txWithNonMatchingChainId = '0xf86a0385a7a3582000832dc6c09400000000000000000000000000000000000003f78502540be400801ca06750e92db52fa708e27f94f27e0cfb7f5800f9b657180bb2e94c1520cfb1fb6da01bec6045068b6db38b55017bb8b50166699384bc1791fd8331febab0cf629a2a';
    const oneTinyBar = ethers.utils.parseUnits('1', 10);
    const defaultGasPrice = 720_000_000_000;
    const defaultChainId = Number('0x12a');

    let precheck: Precheck;
    let mock: MockAdapter;

    this.beforeAll(() => {
        // mock axios
        const instance = axios.create({
            baseURL: 'https://localhost:5551/api/v1',
            responseType: 'json' as const,
            headers: {
                'Content-Type': 'application/json'
            },
            timeout: 10 * 1000
        });

        // @ts-ignore
        mock = new MockAdapter(instance, { onNoMatch: "throwException" });

        // @ts-ignore
        const mirrorNodeInstance = new MirrorNodeClient(process.env.MIRROR_NODE_URL, logger.child({ name: `mirror-node` }), registry, instance);
        const sdkInstance = sinon.createStubInstance(SDKClient);
        precheck = new Precheck(mirrorNodeInstance, sdkInstance, logger, '0x12a');
    });

    describe('chainId', async function() {
<<<<<<< HEAD
        it('should pass for matching chainId', async function() {
            try {
                precheck.chainId(txWithMatchingChainId);
            }
            catch(e) {
                expect(e).to.not.exist;
            }
        });

        it('should not pass for non-matching chainId', async function() {
            try {
                precheck.chainId(txWithNonMatchingChainId);
                expectedError();
            }
            catch(e: any) {
                expect(e).to.exist;
                expect(e.code).to.eq(-32000);
                expect(e.message).to.eq('ChainId (0x0) not supported. The correct chainId is 0x12a.');
            }
=======
        it('should return true for matching chainId', async function() {
            const result = precheck.chainId(txWithMatchingChainId);
            expect(result).to.exist;
            expect(result.passes).to.eq(true);
        });

        it('should return false for non-matching chainId', async function() {
            const result = precheck.chainId(txWithNonMatchingChainId);
            expect(result).to.exist;
            expect(result.passes).to.eq(false);
>>>>>>> b1a91557
        });
    });

    describe('gasLimit', async function() {
        const defaultTx = {
            value: oneTinyBar,
            gasPrice: defaultGasPrice,
            chainId: defaultChainId
        };

        function testFailingGasLimitPrecheck(gasLimits, errorCode, errorMessage) {
            for (const gasLimit of gasLimits) {
                it(`should fail for gasLimit: ${gasLimit}`, async function () {
                    const tx = {
                        ...defaultTx,
                        gasLimit: gasLimit
                    };
                    const signed = await signTransaction(tx);

                    try {
                        await precheck.gasLimit(signed);
                        expectedError();
                    } catch (e: any) {
                        expect(e).to.exist;
                        expect(e.code).to.eq(errorCode);
                        expect(e.message).to.eq(errorMessage);
                    }
                });
            }
        }

        function testPassingGasLimitPrecheck(gasLimits) {
            for (const gasLimit of gasLimits) {
                it(`should pass for gasLimit: ${gasLimit}`, async function () {
                    const tx = {
                        ...defaultTx,
                        gasLimit: gasLimit
                    };
                    const signed = await signTransaction(tx);

                    try {
                        await precheck.gasLimit(signed);
                    } catch (e: any) {
                        expect(e).to.not.exist;
                    }
                });
            }
        }

        const validGasLimits = [60000, 100000, 500000, 1000000, 5000000, 10000000];
        const lowGasLimits = [1, 10, 100, 1000, 10000, 30000, 50000];
        const highGasLimits = [20000000, 100000000, 999999999999];

        testPassingGasLimitPrecheck(validGasLimits);
        testFailingGasLimitPrecheck(lowGasLimits, -32003, 'Intrinsic gas exceeds gas limit');
        testFailingGasLimitPrecheck(highGasLimits, -32005, 'Transaction gas limit exceeds block gas limit');
    });

    describe('gas price', async function() {
        it('should return true for gas price gt to required gas price', async function() {
            const result = precheck.gasPrice(txWithMatchingChainId, 10);
            expect(result).to.exist;
            expect(result.error).to.exist;
            expect(result.passes).to.eq(true);
        });

        it('should return true for gas price equal to required gas price', async function() {
            const result = precheck.gasPrice(txWithMatchingChainId, defaultGasPrice);
            expect(result).to.exist;
            expect(result.error).to.exist;
            expect(result.passes).to.eq(true);
        });

        it('should return false for gas price not enough', async function() {
            const minGasPrice = 1000 * constants.TINYBAR_TO_WEIBAR_COEF;
            const result = precheck.gasPrice(txWithMatchingChainId, minGasPrice);
            expect(result).to.exist;
            expect(result.error).to.exist;
            expect(result.passes).to.eq(false);
        });
    });
});<|MERGE_RESOLUTION|>--- conflicted
+++ resolved
@@ -25,12 +25,8 @@
 import sinon from 'sinon';
 import pino from 'pino';
 import {Precheck} from "../../src/lib/precheck";
-<<<<<<< HEAD
-import {MirrorNodeClient} from "../../src/lib/clients";
 import {expectedError, signTransaction} from "../helpers";
-=======
 import {MirrorNodeClient, SDKClient} from "../../src/lib/clients";
->>>>>>> b1a91557
 import axios from "axios";
 import MockAdapter from "axios-mock-adapter";
 import {ethers} from "ethers";
@@ -69,7 +65,6 @@
     });
 
     describe('chainId', async function() {
-<<<<<<< HEAD
         it('should pass for matching chainId', async function() {
             try {
                 precheck.chainId(txWithMatchingChainId);
@@ -89,18 +84,6 @@
                 expect(e.code).to.eq(-32000);
                 expect(e.message).to.eq('ChainId (0x0) not supported. The correct chainId is 0x12a.');
             }
-=======
-        it('should return true for matching chainId', async function() {
-            const result = precheck.chainId(txWithMatchingChainId);
-            expect(result).to.exist;
-            expect(result.passes).to.eq(true);
-        });
-
-        it('should return false for non-matching chainId', async function() {
-            const result = precheck.chainId(txWithNonMatchingChainId);
-            expect(result).to.exist;
-            expect(result.passes).to.eq(false);
->>>>>>> b1a91557
         });
     });
 
