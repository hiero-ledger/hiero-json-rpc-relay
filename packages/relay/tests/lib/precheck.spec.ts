/*-
 *
 * Hedera JSON RPC Relay
 *
 * Copyright (C) 2022-2024 Hedera Hashgraph, LLC
 *
 * Licensed under the Apache License, Version 2.0 (the "License");
 * you may not use this file except in compliance with the License.
 * You may obtain a copy of the License at
 *
 *      http://www.apache.org/licenses/LICENSE-2.0
 *
 * Unless required by applicable law or agreed to in writing, software
 * distributed under the License is distributed on an "AS IS" BASIS,
 * WITHOUT WARRANTIES OR CONDITIONS OF ANY KIND, either express or implied.
 * See the License for the specific language governing permissions and
 * limitations under the License.
 *
 */

import { expect } from 'chai';
import { Registry } from 'prom-client';
import { Hbar, HbarUnit } from '@hashgraph/sdk';
import pino from 'pino';
import { Precheck } from '../../src/lib/precheck';
import {
  blobVersionedHash,
  contractAddress1,
  expectedError,
  mockData,
  overrideEnvsInMochaDescribe,
  signTransaction,
} from '../helpers';
import { MirrorNodeClient } from '../../src/lib/clients';
import axios from 'axios';
import MockAdapter from 'axios-mock-adapter';
import { ethers, Transaction } from 'ethers';
import constants from '../../src/lib/constants';
import { JsonRpcError, predefined } from '../../src';
import { CacheService } from '../../src/lib/services/cacheService/cacheService';
import { ONE_TINYBAR_IN_WEI_HEX } from './eth/eth-config';
import { RequestDetails } from '../../src/lib/types';

const registry = new Registry();

const logger = pino();

const limitOrderPostFix = '?order=desc&limit=1';
const transactionsPostFix = '?transactions=false';

describe('Precheck', async function () {
  const requestDetails = new RequestDetails({ requestId: 'precheckTest', ipAddress: '0.0.0.0' });
  const txWithMatchingChainId =
    '0x02f87482012a0485a7a358200085a7a3582000832dc6c09400000000000000000000000000000000000003f78502540be40080c001a006f4cd8e6f84b76a05a5c1542a08682c928108ef7163d9c1bf1f3b636b1cd1fba032097cbf2dda17a2dcc40f62c97964d9d930cdce2e8a9df9a8ba023cda28e4ad';
  const parsedTxWithMatchingChainId = ethers.Transaction.from(txWithMatchingChainId);
  const parsedTxGasPrice = 1440000000000;
  const txWithChainId0x0 =
    '0xf86a0385a7a3582000832dc6c09400000000000000000000000000000000000003f78502540be400801ca06750e92db52fa708e27f94f27e0cfb7f5800f9b657180bb2e94c1520cfb1fb6da01bec6045068b6db38b55017bb8b50166699384bc1791fd8331febab0cf629a2a';
  const parsedtxWithChainId0x0 = ethers.Transaction.from(txWithChainId0x0);
  const txWithNonMatchingChainId =
    '0xf86c8085a54f4c3c00832dc6c094000000000000000000000000000000000000042f8502540be40080820306a0fe71ab0077a58d112eecc7f95b9a7563ffdc14a45440cc1b2c698dbb1a687abea063ba3725ae54118f45999f5b53b38ba67b61f2365965784a81b9b47f37b78c10';
  const parsedTxWithNonMatchingChainId = ethers.Transaction.from(txWithNonMatchingChainId);
  const txWithValueMoreThanOneTinyBar =
    '0xf8628080809449858d4445908c12fcf70251d3f4682e8c9c381085174876e800801ba015ec73d3e329c7f5c0228be39bf30758f974d69468847dd507082c89ec453fe2a04124cc1dd6ac07417e7cdbe04cb99d698bddc6ce4d04054dd8978dec3493f3d2';
  const parsedTxWithValueMoreThanOneTinyBar = ethers.Transaction.from(txWithValueMoreThanOneTinyBar);
  const txWithValueLessThanOneTinybar =
    '0xf8618080809449858d4445908c12fcf70251d3f4682e8c9c38108405f5e100801ba08249a7664c9290e6896711059d2ab75b10675b8b2ef7da41f4dd94c99f16f587a00110bc057ae0837da17a6f31f5123977f820921e333cb75fbe342583d278327d';
  const parsedTxWithValueLessThanOneTinybar = ethers.Transaction.from(txWithValueLessThanOneTinybar);
  const txWithValueLessThanOneTinybarAndNotEmptyData =
    '0xf8638080809449858d4445908c12fcf70251d3f4682e8c9c3810830186a0831231231ba0d8d47f572b49be8da9866e1979ea8fb8060f885119aff9d457a77be088f03545a00c9c1266548930924f5f8c11854bcc369bda1449d203c86a15840759b61cdffe';
  const parsedTxWithValueLessThanOneTinybarAndNotEmptyData = ethers.Transaction.from(
    txWithValueLessThanOneTinybarAndNotEmptyData,
  );

  const defaultGasPrice = 720_000_000_000;
  const defaultGasLimit = 1_000_000;
  const defaultChainId = Number('0x12a');
  const defaultTx = {
    gasLimit: defaultGasLimit,
    gasPrice: defaultGasPrice,
    chainId: defaultChainId,
    maxFeePerGas: null,
    maxPriorityFeePerGas: null,
  };

  let precheck: Precheck;
  let mock: MockAdapter;

  this.beforeAll(() => {
    // mock axios
    const instance = axios.create({
      baseURL: 'https://localhost:5551/api/v1',
      responseType: 'json' as const,
      headers: {
        'Content-Type': 'application/json',
      },
      timeout: 10 * 1000,
    });

    // @ts-ignore
    mock = new MockAdapter(instance, { onNoMatch: 'throwException' });

    // @ts-ignore
    const mirrorNodeInstance = new MirrorNodeClient(
      process.env.MIRROR_NODE_URL!,
      logger.child({ name: `mirror-node` }),
      registry,
      new CacheService(logger.child({ name: `cache` }), registry),
      instance,
    );
    precheck = new Precheck(mirrorNodeInstance, logger, '0x12a');
  });

  this.beforeEach(() => {
    // reset mock
    mock.reset();
  });

  describe('value', async function () {
    it('should throw an exception if value is less than 1 tinybar', async function () {
      let hasError = false;
      try {
        precheck.value(parsedTxWithValueLessThanOneTinybar);
      } catch (e: any) {
        expect(e).to.exist;
        expect(e.code).to.eq(-32602);
        expect(e.message).to.eq('Value below 10_000_000_000 wei which is 1 tinybar');
        hasError = true;
      }

      expect(hasError).to.be.true;
    });

    it('should pass if value is more than 1 tinybar', async function () {
      try {
        precheck.value(parsedTxWithValueMoreThanOneTinyBar);
      } catch (e) {
        expect(e).to.not.exist;
      }
    });

    it('should pass if value is less than 1 tinybar and data is not empty', async function () {
      try {
        precheck.value(parsedTxWithValueLessThanOneTinybarAndNotEmptyData);
      } catch (e: any) {
        expect(e).to.not.exist;
      }
    });
  });

  describe('chainId', async function () {
    it('should pass for matching chainId', async function () {
      try {
        precheck.chainId(parsedTxWithMatchingChainId, requestDetails);
      } catch (e: any) {
        expect(e).to.not.exist;
      }
    });

    it('should pass when chainId=0x0', async function () {
      try {
        precheck.chainId(parsedtxWithChainId0x0, requestDetails);
      } catch (e: any) {
        expect(e).to.not.exist;
      }
    });

    it('should not pass for non-matching chainId', async function () {
      try {
        precheck.chainId(parsedTxWithNonMatchingChainId, requestDetails);
        expectedError();
      } catch (e: any) {
        expect(e).to.exist;
        expect(e.code).to.eq(-32000);
        expect(e.message).to.eq('ChainId (0x171) not supported. The correct chainId is 0x12a');
      }
    });

    it('Should check if a transaction is an unprotected pre-EIP155 transaction', function () {
      try {
        expect(precheck.isLegacyUnprotectedEtx(parsedtxWithChainId0x0)).to.be.true;
        expect(precheck.isLegacyUnprotectedEtx(parsedTxWithMatchingChainId)).to.be.false;
      } catch (e: any) {
        expect(e).to.not.exist;
      }
    });
  });

  describe('gasLimit', async function () {
    function testFailingGasLimitPrecheck(gasLimits, errorCode) {
      for (const gasLimit of gasLimits) {
        it(`should fail for gasLimit: ${gasLimit}`, async function () {
          const tx = {
            ...defaultTx,
            gasLimit: gasLimit,
          };
          const signed = await signTransaction(tx);
          const parsedTx = ethers.Transaction.from(signed);
          const message =
            gasLimit > constants.MAX_GAS_PER_SEC
              ? `Transaction gas limit '${gasLimit}' exceeds max gas per sec limit '${constants.MAX_GAS_PER_SEC}'`
              : `Transaction gas limit provided '${gasLimit}' is insufficient of intrinsic gas required `;
          try {
            await precheck.gasLimit(parsedTx, requestDetails);
            expectedError();
          } catch (e: any) {
            console.log(e);
            expect(e).to.exist;
            expect(e.code).to.eq(errorCode);
            expect(e.message).to.contain(message);
          }
        });
      }
    }

    function testPassingGasLimitPrecheck(gasLimits) {
      for (const gasLimit of gasLimits) {
        it(`should pass for gasLimit: ${gasLimit}`, async function () {
          const tx = {
            ...defaultTx,
            gasLimit: gasLimit,
          };
          const signed = await signTransaction(tx);
          const parsedTx = ethers.Transaction.from(signed);

          try {
            precheck.gasLimit(parsedTx, requestDetails);
          } catch (e: any) {
            expect(e).to.not.exist;
          }
        });
      }
    }

    const validGasLimits = [60000, 100000, 500000, 1000000, 5000000, 10000000];
    const lowGasLimits = [1, 10, 100, 1000, 10000];
    const highGasLimits = [20000000, 100000000, 999999999999];

    testPassingGasLimitPrecheck(validGasLimits);
    testFailingGasLimitPrecheck(lowGasLimits, -32003);
    testFailingGasLimitPrecheck(highGasLimits, -32005);
  });

  describe('gas price', async function () {
    overrideEnvsInMochaDescribe({ GAS_PRICE_TINY_BAR_BUFFER: '10000000000' }); // 1 tinybar

    it('should pass for gas price gt to required gas price', async function () {
<<<<<<< HEAD
      expect(() => precheck.gasPrice(parsedTxWithMatchingChainId, 10)).to.not.throw;
    });

    it('should pass for gas price equal to required gas price', async function () {
      expect(() => precheck.gasPrice(parsedTxWithMatchingChainId, defaultGasPrice)).to.not.throw;
=======
      const result = precheck.gasPrice(parsedTxWithMatchingChainId, 10, requestDetails);
      expect(result).to.not.exist;
    });

    it('should pass for gas price equal to required gas price', async function () {
      const result = precheck.gasPrice(parsedTxWithMatchingChainId, defaultGasPrice, requestDetails);
      expect(result).to.not.exist;
>>>>>>> f1794d8b
    });

    it('should recognize if a signed raw transaction is the deterministic deployment transaction', async () => {
      const parsedDeterministicDeploymentTransaction = ethers.Transaction.from(
        constants.DETERMINISTIC_DEPLOYER_TRANSACTION,
      );

      expect(Precheck.isDeterministicDeploymentTransaction(parsedDeterministicDeploymentTransaction)).to.be.true;
    });

    it('Should recognize if a signed raw transaction is NOT the deterministic deployment transaction', async () => {
      expect(Precheck.isDeterministicDeploymentTransaction(parsedtxWithChainId0x0)).to.be.false;
      expect(Precheck.isDeterministicDeploymentTransaction(parsedTxWithMatchingChainId)).to.be.false;
      expect(Precheck.isDeterministicDeploymentTransaction(parsedTxWithNonMatchingChainId)).to.be.false;
    });

    it('should pass for gas price if the transaction is the deterministic deployment transaction', async function () {
      const parsedDeterministicDeploymentTransaction = ethers.Transaction.from(
        constants.DETERMINISTIC_DEPLOYER_TRANSACTION,
      );
      const result = precheck.gasPrice(
        parsedDeterministicDeploymentTransaction,
        100 * constants.TINYBAR_TO_WEIBAR_COEF,
        requestDetails,
      );
      expect(result).to.not.exist;
    });

    it('should not pass for gas price not enough', async function () {
      const minGasPrice = 1000 * constants.TINYBAR_TO_WEIBAR_COEF;
      try {
        precheck.gasPrice(parsedTxWithMatchingChainId, minGasPrice, requestDetails);
        expectedError();
      } catch (e: any) {
        expect(e).to.exist;
        expect(e.code).to.eq(-32009);
        expect(e.message).to.contains(`Gas price `);
        expect(e.message).to.contains(` is below configured minimum gas price '${minGasPrice}`);
      }
    });

    it('should pass for gas price not enough but within buffer', async function () {
      const adjustedGasPrice = parsedTxGasPrice + Number(constants.GAS_PRICE_TINY_BAR_BUFFER);
      precheck.gasPrice(parsedTxWithMatchingChainId, adjustedGasPrice, requestDetails);
    });
  });

  describe('balance', async function () {
    // sending 2 hbars
    const transaction =
      '0x02f876820128078459682f0086018a4c7747008252089443cb701defe8fc6ed04d7bddf949618e3c575fe1881bc16d674ec8000080c001a0b8c604e08c15a7acc8c898a1bbcc41befcd0d120b64041d1086381c7fc2a5339a062eabec286592a7283c90ce90d97f9f8cf9f6c0cef4998022660e7573c046a46';
    const parsedTransaction = ethers.Transaction.from(transaction);
    const accountId = '0.1.2';

    it('should not pass for 1 hbar', async function () {
      const account = {
        account: accountId,
        balance: {
          balance: Hbar.from(1, HbarUnit.Hbar).to(HbarUnit.Tinybar),
        },
      };

      try {
        precheck.balance(parsedTransaction, account, requestDetails);
        expectedError();
      } catch (e: any) {
        expect(e).to.exist;
        expect(e.code).to.eq(-32000);
        expect(e.message).to.eq('Insufficient funds for transfer');
      }
    });

    it('should not pass for no account found', async function () {
      const account = null;

      try {
        precheck.balance(parsedTransaction, account, requestDetails);
        expectedError();
      } catch (e: any) {
        expect(e).to.exist;
        expect(e.code).to.eq(-32001);
        expect(e.message).to.contain('Requested resource not found');
      }
    });

    it('should pass for 10 hbar', async function () {
      const account = {
        account: accountId,
        balance: {
          balance: Hbar.from(10, HbarUnit.Hbar).to(HbarUnit.Tinybar),
        },
      };

      const result = precheck.balance(parsedTransaction, account, requestDetails);
      expect(result).to.not.exist;
    });

    it('should pass for 100 hbar', async function () {
      const account = {
        account: accountId,
        balance: {
          balance: Hbar.from(100, HbarUnit.Hbar).to(HbarUnit.Tinybar),
        },
      };

      const result = precheck.balance(parsedTransaction, account, requestDetails);
      expect(result).to.not.exist;
    });

    it('should pass for 10000 hbar', async function () {
      const account = {
        account: accountId,
        balance: {
          balance: Hbar.from(10_000, HbarUnit.Hbar).to(HbarUnit.Tinybar),
        },
      };

      const result = precheck.balance(parsedTransaction, account, requestDetails);
      expect(result).to.not.exist;
    });

    it('should pass for 100000 hbar', async function () {
      const account = {
        account: accountId,
        balance: {
          balance: Hbar.from(100_000, HbarUnit.Hbar).to(HbarUnit.Tinybar),
        },
      };

      const result = precheck.balance(parsedTransaction, account, requestDetails);
      expect(result).to.not.exist;
    });

    it('should pass for 50_000_000_000 hbar', async function () {
      const account = {
        account: accountId,
        balance: {
          balance: Hbar.from(50_000_000_000, HbarUnit.Hbar).to(HbarUnit.Tinybar),
        },
      };

      const result = precheck.balance(parsedTransaction, account, requestDetails);
      expect(result).to.not.exist;
    });
  });

  describe('nonce', async function () {
    const defaultNonce = 3;
    const mirrorAccount = {
      ethereum_nonce: defaultNonce,
    };

    it(`should fail for low nonce`, async function () {
      const tx = {
        ...defaultTx,
        nonce: 1,
      };
      const signed = await signTransaction(tx);
      const parsedTx = ethers.Transaction.from(signed);

      mock.onGet(`accounts/${parsedTx.from}${limitOrderPostFix}`).reply(200, mirrorAccount);

      try {
        precheck.nonce(parsedTx, mirrorAccount.ethereum_nonce, requestDetails);
        expectedError();
      } catch (e: any) {
        expect(e).to.eql(predefined.NONCE_TOO_LOW(parsedTx.nonce, mirrorAccount.ethereum_nonce));
      }
    });

    it(`should not fail for next nonce`, async function () {
      const tx = {
        ...defaultTx,
        nonce: 4,
      };
      const signed = await signTransaction(tx);
      const parsedTx = ethers.Transaction.from(signed);

      mock.onGet(`accounts/${parsedTx.from}${limitOrderPostFix}`).reply(200, mirrorAccount);

      precheck.nonce(parsedTx, mirrorAccount.ethereum_nonce, requestDetails);
    });
  });

  describe('account', async function () {
    let parsedTx: Transaction;
    let mirrorAccount: any;
    const defaultNonce: number = 3;

    before(async () => {
      const wallet = ethers.Wallet.createRandom();
      const signed = await wallet.signTransaction({ ...defaultTx, from: wallet.address, nonce: defaultNonce });
      parsedTx = ethers.Transaction.from(signed);
      mirrorAccount = {
        evm_address: parsedTx.from,
        ethereum_nonce: defaultNonce,
      };
    });

    it(`should fail for missing account`, async function () {
      mock.onGet(`accounts/${parsedTx.from}${transactionsPostFix}`).reply(404, mockData.notFound);
      try {
        await precheck.verifyAccount(parsedTx, requestDetails);
        expectedError();
      } catch (e: any) {
        expect(e).to.exist;
        expect(e.code).to.eq(-32001);
        expect(e.message).to.contain(parsedTx.from);
      }
    });

    it(`should not fail for matched account`, async function () {
      mock.onGet(`accounts/${parsedTx.from}${transactionsPostFix}`).reply(200, mirrorAccount);
      const account = await precheck.verifyAccount(parsedTx, requestDetails);

      expect(account.ethereum_nonce).to.eq(defaultNonce);
    });
  });

  describe('IntrinsicGasCost', function () {
    const smallestContractCreate =
      '6080604052348015600f57600080fd5b50603f80601d6000396000f3fe6080604052600080fdfea26469706673582212209c06253b6069b4e1f720945c020dc1c7b3d74b850eba35ac8b6fb407eff7ca7364736f6c63430008120033';
    const greeterContractCreate =
      '0x60806040523480156200001157600080fd5b5060405162000cd838038062000cd883398181016040528101906200003791906200021c565b8060009081620000489190620004b8565b507fad181ee258ff92d26bf7ed2e6b571ef1cba3afc45f028b863b0f02adaffc2f06816040516200007a9190620005f1565b60405180910390a15062000615565b6000604051905090565b600080fd5b600080fd5b600080fd5b600080fd5b6000601f19601f8301169050919050565b7f4e487b7100000000000000000000000000000000000000000000000000000000600052604160045260246000fd5b620000f282620000a7565b810181811067ffffffffffffffff82111715620001145762000113620000b8565b5b80604052505050565b60006200012962000089565b9050620001378282620000e7565b919050565b600067ffffffffffffffff8211156200015a5762000159620000b8565b5b6200016582620000a7565b9050602081019050919050565b60005b838110156200019257808201518184015260208101905062000175565b60008484015250505050565b6000620001b5620001af846200013c565b6200011d565b905082815260208101848484011115620001d457620001d3620000a2565b5b620001e184828562000172565b509392505050565b600082601f8301126200020157620002006200009d565b5b8151620002138482602086016200019e565b91505092915050565b60006020828403121562000235576200023462000093565b5b600082015167ffffffffffffffff81111562000256576200025562000098565b5b6200026484828501620001e9565b91505092915050565b600081519050919050565b7f4e487b7100000000000000000000000000000000000000000000000000000000600052602260045260246000fd5b60006002820490506001821680620002c057607f821691505b602082108103620002d657620002d562000278565b5b50919050565b60008190508160005260206000209050919050565b60006020601f8301049050919050565b600082821b905092915050565b600060088302620003407fffffffffffffffffffffffffffffffffffffffffffffffffffffffffffffffff8262000301565b6200034c868362000301565b95508019841693508086168417925050509392505050565b6000819050919050565b6000819050919050565b600062000399620003936200038d8462000364565b6200036e565b62000364565b9050919050565b6000819050919050565b620003b58362000378565b620003cd620003c482620003a0565b8484546200030e565b825550505050565b600090565b620003e4620003d5565b620003f1818484620003aa565b505050565b5b8181101562000419576200040d600082620003da565b600181019050620003f7565b5050565b601f82111562000468576200043281620002dc565b6200043d84620002f1565b810160208510156200044d578190505b620004656200045c85620002f1565b830182620003f6565b50505b505050565b600082821c905092915050565b60006200048d600019846008026200046d565b1980831691505092915050565b6000620004a883836200047a565b9150826002028217905092915050565b620004c3826200026d565b67ffffffffffffffff811115620004df57620004de620000b8565b5b620004eb8254620002a7565b620004f88282856200041d565b600060209050601f8311600181146200053057600084156200051b578287015190505b6200052785826200049a565b86555062000597565b601f1984166200054086620002dc565b60005b828110156200056a5784890151825560018201915060208501945060208101905062000543565b868310156200058a578489015162000586601f8916826200047a565b8355505b6001600288020188555050505b505050505050565b600082825260208201905092915050565b6000620005bd826200026d565b620005c981856200059f565b9350620005db81856020860162000172565b620005e681620000a7565b840191505092915050565b600060208201905081810360008301526200060d8184620005b0565b905092915050565b6106b380620006256000396000f3fe608060405234801561001057600080fd5b50600436106100365760003560e01c8063a41368621461003b578063cfae321714610057575b600080fd5b610055600480360381019061005091906102ab565b610075565b005b61005f6100bf565b60405161006c9190610373565b60405180910390f35b806000908161008491906105ab565b507fad181ee258ff92d26bf7ed2e6b571ef1cba3afc45f028b863b0f02adaffc2f06816040516100b49190610373565b60405180910390a150565b6060600080546100ce906103c4565b80601f01602080910402602001604051908101604052809291908181526020018280546100fa906103c4565b80156101475780601f1061011c57610100808354040283529160200191610147565b820191906000526020600020905b81548152906001019060200180831161012a57829003601f168201915b5050505050905090565b6000604051905090565b600080fd5b600080fd5b600080fd5b600080fd5b6000601f19601f8301169050919050565b7f4e487b7100000000000000000000000000000000000000000000000000000000600052604160045260246000fd5b6101b88261016f565b810181811067ffffffffffffffff821117156101d7576101d6610180565b5b80604052505050565b60006101ea610151565b90506101f682826101af565b919050565b600067ffffffffffffffff82111561021657610215610180565b5b61021f8261016f565b9050602081019050919050565b82818337600083830152505050565b600061024e610249846101fb565b6101e0565b90508281526020810184848401111561026a5761026961016a565b5b61027584828561022c565b509392505050565b600082601f83011261029257610291610165565b5b81356102a284826020860161023b565b91505092915050565b6000602082840312156102c1576102c061015b565b5b600082013567ffffffffffffffff8111156102df576102de610160565b5b6102eb8482850161027d565b91505092915050565b600081519050919050565b600082825260208201905092915050565b60005b8381101561032e578082015181840152602081019050610313565b60008484015250505050565b6000610345826102f4565b61034f81856102ff565b935061035f818560208601610310565b6103688161016f565b840191505092915050565b6000602082019050818103600083015261038d818461033a565b905092915050565b7f4e487b7100000000000000000000000000000000000000000000000000000000600052602260045260246000fd5b600060028204905060018216806103dc57607f821691505b6020821081036103ef576103ee610395565b5b50919050565b60008190508160005260206000209050919050565b60006020601f8301049050919050565b600082821b905092915050565b6000600883026104577fffffffffffffffffffffffffffffffffffffffffffffffffffffffffffffffff8261041a565b610461868361041a565b95508019841693508086168417925050509392505050565b6000819050919050565b6000819050919050565b60006104a86104a361049e84610479565b610483565b610479565b9050919050565b6000819050919050565b6104c28361048d565b6104d66104ce826104af565b848454610427565b825550505050565b600090565b6104eb6104de565b6104f68184846104b9565b505050565b5b8181101561051a5761050f6000826104e3565b6001810190506104fc565b5050565b601f82111561055f57610530816103f5565b6105398461040a565b81016020851015610548578190505b61055c6105548561040a565b8301826104fb565b50505b505050565b600082821c905092915050565b600061058260001984600802610564565b1980831691505092915050565b600061059b8383610571565b9150826002028217905092915050565b6105b4826102f4565b67ffffffffffffffff8111156105cd576105cc610180565b5b6105d782546103c4565b6105e282828561051e565b600060209050601f8311600181146106155760008415610603578287015190505b61060d858261058f565b865550610675565b601f198416610623866103f5565b60005b8281101561064b57848901518255600182019150602085019450602081019050610626565b868310156106685784890151610664601f891682610571565b8355505b6001600288020188555050505b50505050505056fea26469706673582212202e4941b4eb5848aeea7ed678fca96e1f51e4544a7915f9a57407226029d5fba664736f6c63430008120033000000000000000000000000000000000000000000000000000000000000002000000000000000000000000000000000000000000000000000000000000000016100000000000000000000000000000000000000000000000000000000000000';
    const contractCall = '0xcfae3217';
    const transfer = '0x';
    const invalidTx = '0x60806040523480156200001157600080fd5b';
    it('should be able to calculate small contract create', function () {
      // This number represents the estimation for mirror node web3 module
      // Can be fetched by using: curl -X POST --data '{"jsonrpc":"2.0","id":1,"method":"eth_call","params":[{"from":"0x...","data":<greeterContractCreate>},"latest"]}'
      const mirrorNodeEstimation = 60364;
      // This number represents the difference between the actual gas returned from the mirror node and the minimal required for deployment of this contract based only on the data field.
      const gasDifferenceFromOtherFactors = 37964;
      // @ts-ignore
      const intrinsicGasCost = Precheck.transactionIntrinsicGasCost(smallestContractCreate);
      expect(intrinsicGasCost).to.be.equal(mirrorNodeEstimation - gasDifferenceFromOtherFactors);
      expect(intrinsicGasCost).to.be.greaterThan(constants.TX_BASE_COST);
    });

    it('should be able to calculate normal contract create', function () {
      // This number represents the estimation for mirror node web3 module
      // Can be fetched by using: curl -X POST --data '{"jsonrpc":"2.0","id":1,"method":"eth_call","params":[{"from":"0x...","data":<greeterContractCreate>},"latest"]}'
      const mirrorNodeEstimation = 86351;
      // This number represents the difference between the actual gas returned from the mirror node and the minimal required for deployment of this contract based only on the data field.
      const gasDifferenceFromOtherFactors = 16739;
      // @ts-ignore
      const intrinsicGasCost = Precheck.transactionIntrinsicGasCost(greeterContractCreate);
      expect(intrinsicGasCost).to.be.equal(mirrorNodeEstimation - gasDifferenceFromOtherFactors);
      expect(intrinsicGasCost).to.be.greaterThan(constants.TX_BASE_COST);
    });

    it('should be able to calculate contract call', function () {
      // @ts-ignore
      const intrinsicGasCost = Precheck.transactionIntrinsicGasCost(contractCall);
      expect(intrinsicGasCost).to.be.greaterThan(constants.TX_BASE_COST);
    });

    it('should be able to calucate tx without starting 0x', function () {
      const contractCallTrimmed = contractCall.replace('0x', '');
      // @ts-ignore
      const intrinsicGasCost = Precheck.transactionIntrinsicGasCost(contractCallTrimmed);
      expect(intrinsicGasCost).to.be.greaterThan(constants.TX_BASE_COST);
    });

    it('should be able to able to calculate transfer', function () {
      // @ts-ignore
      const intrinsicGasCost = Precheck.transactionIntrinsicGasCost(transfer);
      expect(intrinsicGasCost).to.be.equal(constants.TX_BASE_COST);
    });

    it('should be able to calculate for odd length tx', function () {
      // @ts-ignore
      const intrinsicGasCost = Precheck.transactionIntrinsicGasCost(invalidTx);
      expect(intrinsicGasCost).to.be.greaterThan(constants.TX_BASE_COST);
    });
  });

  describe('hexToBytes', async function () {
    it('should convert a hex string to bytes', () => {
      const hexString = 'aabbccddeeff';
      const result = precheck.hexToBytes(hexString);

      expect(Array.from(result)).to.deep.equal([170, 187, 204, 221, 238, 255]);
    });

    it('should fail if passed 0x', () => {
      const hexString = '0x';
      let error;
      try {
        precheck.hexToBytes(hexString);
      } catch (e) {
        error = e;
      }
      expect(error).to.be.an.instanceOf(JsonRpcError);
      expect(error.message).to.equal('Error invoking RPC: Hex cannot be 0x');
      expect(error.code).to.equal(-32603);
    });

    it('should fail if passed empty string', () => {
      let error;
      try {
        precheck.hexToBytes('');
      } catch (e) {
        error = e;
      }
      expect(error).to.be.an.instanceOf(JsonRpcError);
      expect(error.message).to.equal('Error invoking RPC: Passed hex an empty string');
      expect(error.code).to.equal(-32603);
    });
  });

  describe('transactionType', async function () {
    const defaultTx = {
      value: ONE_TINYBAR_IN_WEI_HEX,
      gasPrice: defaultGasPrice,
      gasLimit: defaultGasLimit,
      chainId: defaultChainId,
      nonce: 5,
      to: contractAddress1,
    };

    it('should accept legacy transactions', async () => {
      const signedLegacy = await signTransaction(defaultTx);
      expect(() => precheck.transactionType(ethers.Transaction.from(signedLegacy), requestDetails)).not.to.throw;
    });

    it('should accept London transactions', async () => {
      const signedLondon = await signTransaction({
        ...defaultTx,
        type: 2,
        maxPriorityFeePerGas: defaultGasPrice,
        maxFeePerGas: defaultGasPrice,
      });
      expect(() => precheck.transactionType(ethers.Transaction.from(signedLondon), requestDetails)).not.to.throw;
    });

    it('should reject Cancun transactions', async () => {
      let error;
      try {
        const signedCancun = await signTransaction({
          ...defaultTx,
          type: 3,
          maxFeePerBlobGas: defaultGasPrice,
          blobVersionedHashes: [blobVersionedHash],
        });
        precheck.transactionType(ethers.Transaction.from(signedCancun), requestDetails);
      } catch (e) {
        error = e;
      }
      expect(error).to.be.an.instanceOf(JsonRpcError);
      expect(error.message).to.equal(predefined.UNSUPPORTED_TRANSACTION_TYPE.message);
      expect(error.code).to.equal(predefined.UNSUPPORTED_TRANSACTION_TYPE.code);
    });
  });
});<|MERGE_RESOLUTION|>--- conflicted
+++ resolved
@@ -245,21 +245,11 @@
     overrideEnvsInMochaDescribe({ GAS_PRICE_TINY_BAR_BUFFER: '10000000000' }); // 1 tinybar
 
     it('should pass for gas price gt to required gas price', async function () {
-<<<<<<< HEAD
-      expect(() => precheck.gasPrice(parsedTxWithMatchingChainId, 10)).to.not.throw;
+      expect(() => precheck.gasPrice(parsedTxWithMatchingChainId, 10, requestDetails)).to.not.throw;
     });
 
     it('should pass for gas price equal to required gas price', async function () {
-      expect(() => precheck.gasPrice(parsedTxWithMatchingChainId, defaultGasPrice)).to.not.throw;
-=======
-      const result = precheck.gasPrice(parsedTxWithMatchingChainId, 10, requestDetails);
-      expect(result).to.not.exist;
-    });
-
-    it('should pass for gas price equal to required gas price', async function () {
-      const result = precheck.gasPrice(parsedTxWithMatchingChainId, defaultGasPrice, requestDetails);
-      expect(result).to.not.exist;
->>>>>>> f1794d8b
+      expect(() => precheck.gasPrice(parsedTxWithMatchingChainId, defaultGasPrice, requestDetails)).to.not.throw;
     });
 
     it('should recognize if a signed raw transaction is the deterministic deployment transaction', async () => {
