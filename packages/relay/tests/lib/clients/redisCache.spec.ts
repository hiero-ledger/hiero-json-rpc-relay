// SPDX-License-Identifier: Apache-2.0

import chai, { expect } from 'chai';
import chaiAsPromised from 'chai-as-promised';
import { pino } from 'pino';
import { RedisClientType } from 'redis';
import sinon from 'sinon';

import { RedisCache } from '../../../src/lib/clients';
import { RedisClientManager } from '../../../src/lib/clients/redisClientManager';
import { useInMemoryRedisServer } from '../../helpers';

chai.use(chaiAsPromised);

describe('RedisCache Test Suite', async function () {
  this.timeout(10000);

  const logger = pino({ level: 'silent' });
  const callingMethod = 'RedisCacheTest';

  let redisCache: RedisCache;
  let redisClient: RedisClientType;

  useInMemoryRedisServer(logger, 6379);

  this.beforeAll(async () => {
<<<<<<< HEAD
    redisClientManager = new RedisClientManager(logger, 'redis://127.0.0.1:6379', 1000);

    await redisClientManager.connect();
    redisClient = redisClientManager.getClient();
    redisCache = new RedisCache(logger.child({ name: `cache` }), redisClient);
=======
    redisClient = await RedisClientManager.getClient(logger);
    redisCache = new RedisCache(logger.child({ name: `cache` }), registry, redisClient);
>>>>>>> 91ec34c0
    redisCache['options'].ttl = 100;
    sinon.spy(redisClient, 'set');
  });

  this.beforeEach(async () => {
    logger.info('before each');
    if (!(await RedisClientManager.isConnected())) {
      await RedisClientManager.connect();
    }
    await redisCache.clear();
    sinon.resetHistory();
  });

  this.afterAll(async () => {
    if (await RedisClientManager.isConnected()) {
      await RedisClientManager.disconnect();
    }
  });

  describe('Get and Set Test Suite', async function () {
    it('should get null on empty cache', async function () {
      const cacheValue = await redisCache.get('test', callingMethod);
      expect(cacheValue).to.be.null;
    });

    it('should get valid int cache', async function () {
      const key = 'int';
      const value = 1;

      await redisCache.set(key, value, callingMethod);

      const cachedValue = await redisCache.get(key, callingMethod);
      expect(cachedValue).equal(value);
    });

    it('should get valid boolean cache', async function () {
      const key = 'boolean';
      const value = false;

      await redisCache.set(key, value, callingMethod);

      const cachedValue = await redisCache.get(key, callingMethod);
      expect(cachedValue).equal(value);
    });

    it('should get valid array cache', async function () {
      const key = 'array';
      const value = ['false'];

      await redisCache.set(key, value, callingMethod);

      const cachedValue = await redisCache.get(key, callingMethod);
      expect(cachedValue).deep.equal(value);
    });

    it('should get valid object cache', async function () {
      const key = 'object';
      const value = { result: true };

      await redisCache.set(key, value, callingMethod);

      const cachedValue = await redisCache.get(key, callingMethod);
      expect(cachedValue).deep.equal(value);
    });

    it('should be able to set cache with TTL less than 1000 milliseconds', async () => {
      const key = 'int';
      const value = 1;
      const ttl = 100;

      await redisCache.set(key, value, callingMethod, ttl);
      sinon.assert.calledOnceWithExactly(redisClient.set as sinon.SinonSpy, `cache:${key}`, JSON.stringify(value), {
        PX: ttl,
      });

      const cachedValue = await redisCache.get(key, callingMethod);
      expect(cachedValue).equal(value);

      await new Promise((resolve) => setTimeout(resolve, ttl + 100));

      const expiredValue = await redisCache.get(key, callingMethod);
      expect(expiredValue).to.be.null;
    });

    it('should be able to set cache with TTL greater than 1000 milliseconds', async () => {
      const key = 'int';
      const value = 1;
      const ttl = 1100;

      await redisCache.set(key, value, callingMethod, ttl);
      sinon.assert.calledOnceWithExactly(redisClient.set as sinon.SinonSpy, `cache:${key}`, JSON.stringify(value), {
        PX: ttl,
      });

      const cachedValue = await redisCache.get(key, callingMethod);
      expect(cachedValue).equal(value);

      await new Promise((resolve) => setTimeout(resolve, ttl + 100));

      const expiredValue = await redisCache.get(key, callingMethod);
      expect(expiredValue).to.be.null;
    });

    it('it should set without TTL if -1 is passed for TTL', async () => {
      const key = 'int';
      const value = 1;
      const ttl = -1;

      await redisCache.set(key, value, callingMethod, ttl);
      sinon.assert.calledOnceWithExactly(redisClient.set as sinon.SinonSpy, `cache:${key}`, JSON.stringify(value));

      const cachedValue = await redisCache.get(key, callingMethod);
      expect(cachedValue).equal(value);

      await new Promise((resolve) => setTimeout(resolve, redisCache['options'].ttl));
    });
  });

  describe('MultiSet Test Suite', async function () {
    it('should set multiple key-value pairs in cache', async function () {
      const keyValuePairs = {
        int: 1,
        string: 'test',
        boolean: false,
        array: ['false'],
        object: { result: true },
      };

      await redisCache.multiSet(keyValuePairs, callingMethod);

      for (const key in keyValuePairs) {
        const cachedValue = await redisCache.get(key, callingMethod);
        expect(cachedValue).deep.equal(keyValuePairs[key]);
      }
    });
  });

  describe('PipelineSet Test Suite', async function () {
    it('should set multiple key-value pairs in cache', async function () {
      const keyValuePairs = {
        int: 1,
        string: 'test',
        boolean: false,
        array: ['false'],
        object: { result: true },
      };

      await redisCache.pipelineSet(keyValuePairs, callingMethod);

      for (const key in keyValuePairs) {
        const cachedValue = await redisCache.get(key, callingMethod);
        expect(cachedValue).deep.equal(keyValuePairs[key]);
      }
    });

    it('should set multiple key-value pairs in cache with TTL', async function () {
      const keyValuePairs = {
        int: 1,
        string: 'test',
        boolean: false,
        array: ['false'],
        object: { result: true },
      };

      await redisCache.pipelineSet(keyValuePairs, callingMethod, 500);

      for (const key in keyValuePairs) {
        const cachedValue = await redisCache.get(key, callingMethod);
        expect(cachedValue).deep.equal(keyValuePairs[key]);
      }

      await new Promise((resolve) => setTimeout(resolve, 500));

      for (const key in keyValuePairs) {
        const expiredValue = await redisCache.get(key, callingMethod);
        expect(expiredValue).to.be.null;
      }
    });
  });

  describe('Delete Test Suite', async function () {
    it('should delete int cache', async function () {
      const key = 'int';
      const value = 1;

      await redisCache.set(key, value, callingMethod);
      await redisCache.delete(key, callingMethod);

      const cachedValue = await redisCache.get(key, callingMethod);
      expect(cachedValue).to.be.null;
    });

    it('should delete boolean cache', async function () {
      const key = 'boolean';
      const value = false;

      await redisCache.set(key, value, callingMethod);
      await redisCache.delete(key, callingMethod);

      const cachedValue = await redisCache.get(key, callingMethod);
      expect(cachedValue).to.be.null;
    });

    it('should delete array cache', async function () {
      const key = 'array';
      const value = ['false'];

      await redisCache.set(key, value, callingMethod);
      await redisCache.delete(key, callingMethod);

      const cachedValue = await redisCache.get(key, callingMethod);
      expect(cachedValue).to.be.null;
    });

    it('should delete object cache', async function () {
      const key = 'object';
      const value = { result: true };

      await redisCache.set(key, value, callingMethod);
      await redisCache.delete(key, callingMethod);

      const cachedValue = await redisCache.get(key, callingMethod);
      expect(cachedValue).to.be.null;
    });
  });

  describe('Increment Test Suite', async function () {
    it('should increment a non-existing key', async function () {
      const key = 'non-existing';
      const amount = 1;

      const newValue = await redisCache.incrBy(key, amount, callingMethod);
      expect(newValue).equal(amount);
    });

    it('should increment an existing key', async function () {
      const key = 'existing';
      const initialValue = 5;
      const amount = 3;

      await redisCache.set(key, initialValue, callingMethod);
      const newValue = await redisCache.incrBy(key, amount, callingMethod);
      expect(newValue).equal(initialValue + amount);
    });

    it('should increment with a negative value', async function () {
      const key = 'negative-increment';
      const initialValue = 5;
      const amount = -2;

      await redisCache.set(key, initialValue, callingMethod);
      const newValue = await redisCache.incrBy(key, amount, callingMethod);
      expect(newValue).equal(initialValue + amount);
    });
  });

  describe('RPUSH Test Suite', async function () {
    it('should push to a non-existing list', async function () {
      const key = 'non-existing-list';
      const value = 'item1';

      const length = await redisCache.rPush(key, value, callingMethod);
      expect(length).equal(1);

      const list = await redisCache.lRange(key, 0, -1, callingMethod);
      expect(list).deep.equal([value]);
    });

    it('should push to an existing list', async function () {
      const key = 'existing-list';
      const initialList = ['item1'];
      const newValue = 'item2';

      await redisCache.rPush(key, initialList[0], callingMethod);
      const length = await redisCache.rPush(key, newValue, callingMethod);
      expect(length).equal(2);

      const list = await redisCache.lRange(key, 0, -1, callingMethod);
      expect(list).deep.equal([...initialList, newValue]);
    });
  });

  describe('LRANGE Test Suite', async function () {
    it('should retrieve a range from a non-existing list', async function () {
      const key = 'non-existing-range';
      const start = 0;
      const end = 1;

      const list = await redisCache.lRange(key, start, end, callingMethod);
      expect(list).deep.equal([]);
    });

    it('should retrieve a range from an existing list', async function () {
      const key = 'existing-range';
      const list = ['item1', 'item2', 'item3'];

      for (const item of list) {
        await redisCache.rPush(key, item, callingMethod);
      }

      const range = await redisCache.lRange(key, 0, 1, callingMethod);
      expect(range).deep.equal(['item1', 'item2']);
    });
  });

  describe('KEYS Test Suite', async function () {
    it('should retrieve keys matching a glob-style pattern with *', async function () {
      const keys = ['hello', 'hallo', 'hxllo'];
      for (let i = 0; i < keys.length; i++) {
        await redisCache.set(keys[i], `value${i}`, callingMethod);
      }
      await expect(redisCache.keys('h*llo', callingMethod)).to.eventually.have.members(keys);
    });

    it('should retrieve keys matching a glob-style pattern with ?', async function () {
      const keys = ['hello', 'hallo', 'hxllo'];
      for (let i = 0; i < keys.length; i++) {
        await redisCache.set(keys[i], `value${i}`, callingMethod);
      }
      await expect(redisCache.keys('h?llo', callingMethod)).to.eventually.have.members(keys);
    });

    it('should retrieve keys matching a glob-style pattern with []', async function () {
      const key1 = 'hello';
      const key2 = 'hallo';
      const pattern = 'h[ae]llo';

      await redisCache.set(key1, 'value1', callingMethod);
      await redisCache.set(key2, 'value2', callingMethod);

      const keys = await redisCache.keys(pattern, callingMethod);
      expect(keys).to.include.members([key1, key2]);
    });

    it('should retrieve keys matching a glob-style pattern with [^]', async function () {
      const key1 = 'hallo';
      const key2 = 'hbllo';
      const pattern = 'h[^e]llo';

      await redisCache.set(key1, 'value1', callingMethod);
      await redisCache.set(key2, 'value2', callingMethod);

      const keys = await redisCache.keys(pattern, callingMethod);
      expect(keys).to.include.members([key1, key2]);
    });

    it('should retrieve keys matching a glob-style pattern with [a-b]', async function () {
      const key1 = 'hallo';
      const key2 = 'hbllo';
      const pattern = 'h[a-b]llo';

      await redisCache.set(key1, 'value1', callingMethod);
      await redisCache.set(key2, 'value2', callingMethod);

      const keys = await redisCache.keys(pattern, callingMethod);
      expect(keys).to.include.members([key1, key2]);
    });

    it('should retrieve keys matching a pattern with escaped special characters', async function () {
      const keys = ['h*llo', 'h?llo', 'h[llo', 'h]llo'];
      for (let i = 0; i < keys.length; i++) {
        await redisCache.set(keys[i], `value${i}`, callingMethod);
      }
      for (const key of keys) {
        await expect(redisCache.keys(key.replace(/([*?[\]])/g, '\\$1'), callingMethod)).eventually.has.members([key]);
      }
    });

    it('should retrieve all keys with * pattern', async function () {
      const key1 = 'firstname';
      const key2 = 'lastname';
      const key3 = 'age';
      const pattern = '*';

      await redisCache.set(key1, 'Jack', callingMethod);
      await redisCache.set(key2, 'Stuntman', callingMethod);
      await redisCache.set(key3, '35', callingMethod);

      const keys = await redisCache.keys(pattern, callingMethod);
      expect(keys).to.include.members([key1, key2, key3]);
    });
  });

  describe('Connect Test Suite', () => {
    it('should connect to the Redis cache', async () => {
      await RedisClientManager.disconnect();
      await RedisClientManager.connect();
      await expect(RedisClientManager.isConnected()).to.be.true;
    });

    it('should throw an error when the client is already connected', async () => {
      await expect(RedisClientManager.connect()).to.eventually.be.rejectedWith('Socket already opened');
      await expect(RedisClientManager.isConnected()).to.be.true;
    });
  });

  describe('Is Connected Test Suite', () => {
    it('should return true when connected', async () => {
      await expect(RedisClientManager.isConnected()).to.be.true;
    });

    it('should return false when disconnected', async () => {
      await RedisClientManager.disconnect();
      await expect(RedisClientManager.isConnected()).to.be.false;
    });
  });

  describe('Number of Connections Test Suite', () => {
    it('should return the number of connections', async () => {
      await expect(RedisClientManager.getNumberOfConnections()).to.eventually.equal(1);
    });

    it('should throw an error when the client is closed', async () => {
      await RedisClientManager.disconnect();
      await expect(RedisClientManager.getNumberOfConnections()).to.eventually.be.rejectedWith('The client is closed');
    });
  });

  describe('Clear Test Suite', () => {
    it('should only clear cache:* keys and not other namespaces', async () => {
      // Add some cache keys
      await redisCache.set('eth_blockNumber', '123', callingMethod);
      await redisCache.set('eth_gasPrice', '456', callingMethod);

      // Add keys from other namespaces to simulate other services
      await redisClient.set('txpool:pending:0x123', 'pendingtx');
      await redisClient.set('txpool:queue:0x456', 'queuedtx');
      await redisClient.set('hbar-limit:0x789', 'limitdata');
      await redisClient.set('other:namespace:key', 'value');

      // Clear the cache
      await redisCache.clear();

      // Verify cache keys are gone
      const cacheValue1 = await redisCache.get('eth_blockNumber', callingMethod);
      const cacheValue2 = await redisCache.get('eth_gasPrice', callingMethod);
      expect(cacheValue1).to.be.null;
      expect(cacheValue2).to.be.null;

      // Verify other namespace keys are still present
      const pendingTx = await redisClient.get('txpool:pending:0x123');
      const queueTx = await redisClient.get('txpool:queue:0x456');
      const limitData = await redisClient.get('hbar-limit:0x789');
      const otherKey = await redisClient.get('other:namespace:key');

      expect(pendingTx).to.equal('pendingtx');
      expect(queueTx).to.equal('queuedtx');
      expect(limitData).to.equal('limitdata');
      expect(otherKey).to.equal('value');
    });
  });

  describe('Disconnect Test Suite', () => {
    it('should disconnect from the Redis cache', async () => {
      await RedisClientManager.disconnect();
      await expect(RedisClientManager.isConnected()).to.be.false;
    });

    it('should do nothing when already disconnected', async () => {
      await RedisClientManager.disconnect();
      await expect(RedisClientManager.disconnect()).to.eventually.be.rejectedWith('The client is closed');
      await expect(RedisClientManager.isConnected()).to.be.false;
    });
  });
});<|MERGE_RESOLUTION|>--- conflicted
+++ resolved
@@ -24,16 +24,8 @@
   useInMemoryRedisServer(logger, 6379);
 
   this.beforeAll(async () => {
-<<<<<<< HEAD
-    redisClientManager = new RedisClientManager(logger, 'redis://127.0.0.1:6379', 1000);
-
-    await redisClientManager.connect();
-    redisClient = redisClientManager.getClient();
+    redisClient = await RedisClientManager.getClient(logger);
     redisCache = new RedisCache(logger.child({ name: `cache` }), redisClient);
-=======
-    redisClient = await RedisClientManager.getClient(logger);
-    redisCache = new RedisCache(logger.child({ name: `cache` }), registry, redisClient);
->>>>>>> 91ec34c0
     redisCache['options'].ttl = 100;
     sinon.spy(redisClient, 'set');
   });
