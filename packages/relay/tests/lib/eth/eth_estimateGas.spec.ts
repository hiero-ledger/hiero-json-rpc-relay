/*-
 *
 * Hedera JSON RPC Relay
 *
 * Copyright (C) 2022-2024 Hedera Hashgraph, LLC
 *
 * Licensed under the Apache License, Version 2.0 (the "License");
 * you may not use this file except in compliance with the License.
 * You may obtain a copy of the License at
 *
 *      http://www.apache.org/licenses/LICENSE-2.0
 *
 * Unless required by applicable law or agreed to in writing, software
 * distributed under the License is distributed on an "AS IS" BASIS,
 * WITHOUT WARRANTIES OR CONDITIONS OF ANY KIND, either express or implied.
 * See the License for the specific language governing permissions and
 * limitations under the License.
 *
 */
import path from 'path';
import dotenv from 'dotenv';
import { expect, use } from 'chai';
import { v4 as uuid } from 'uuid';
import { AbiCoder, keccak256 } from 'ethers';
import chaiAsPromised from 'chai-as-promised';
import { EthImpl } from '../../../src/lib/eth';
import { Eth, JsonRpcError } from '../../../src';
import { generateEthTestEnv } from './eth-helpers';
import constants from '../../../src/lib/constants';
import { Precheck } from '../../../src/lib/precheck';
import { SDKClient } from '../../../src/lib/clients';
import { numberTo0x } from '../../../src/formatters';
import { createStubInstance, SinonStub, SinonStubbedInstance, stub } from 'sinon';
import { IContractCallRequest, IContractCallResponse, RequestDetails } from '../../../src/lib/types';
import {
  ACCOUNT_ADDRESS_1,
  DEFAULT_NETWORK_FEES,
  NO_TRANSACTIONS,
  ONE_TINYBAR_IN_WEI_HEX,
  RECEIVER_ADDRESS,
} from './eth-config';
import { overrideEnvsInMochaDescribe, withOverriddenEnvsInMochaTest } from '../../helpers';

dotenv.config({ path: path.resolve(__dirname, '../test.env') });
use(chaiAsPromised);

let sdkClientStub: SinonStubbedInstance<SDKClient>;
let getSdkClientStub: SinonStub<[], SDKClient>;
let ethImplOverridden: Eth;

describe('@ethEstimateGas Estimate Gas spec', async function () {
  this.timeout(10000);
  const { restMock, web3Mock, hapiServiceInstance, ethImpl, cacheService, mirrorNodeInstance, logger, registry } =
    generateEthTestEnv();

  const requestDetails = new RequestDetails({ requestId: 'eth_estimateGasTest', ipAddress: '0.0.0.0' });

  async function mockContractCall(
    callData: IContractCallRequest,
    estimate: boolean,
    statusCode: number,
    result: IContractCallResponse,
    requestDetails: RequestDetails,
  ) {
    const formattedData = { ...callData, estimate };
    await ethImpl.contractCallFormat(formattedData, requestDetails);
    return web3Mock.onPost('contracts/call', formattedData).reply(statusCode, result);
  }

  function mockGetAccount(idOrAliasOrEvmAddress: string, statusCode: number, result: any) {
    return restMock.onGet(`accounts/${idOrAliasOrEvmAddress}?transactions=false`).reply(statusCode, result);
  }

  const transaction = {
    from: '0x05fba803be258049a27b820088bab1cad2058871',
    data: '0x60806040523480156200001157600080fd5b50604051620019f4380380620019f48339818101604052810190620000379190620001fa565b818181600390816200004a9190620004ca565b5080600490816200005c9190620004ca565b5050505050620005b1565b6000604051905090565b600080fd5b600080fd5b600080fd5b600080fd5b6000601f19601f8301169050919050565b7f4e487b7100000000000000000000000000000000000000000000000000000000600052604160045260246000fd5b620000d08262000085565b810181811067ffffffffffffffff82111715620000f257620000f162000096565b5b80604052505',
  };
  const id = uuid();
  const defaultGasOverride = constants.TX_DEFAULT_GAS_DEFAULT + 1;

  overrideEnvsInMochaDescribe({
    ETH_GET_TRANSACTION_COUNT_MAX_BLOCK_RANGE: '1',
    TX_DEFAULT_GAS: defaultGasOverride.toString(),
  });

  this.beforeEach(() => {
    // reset cache and restMock
    cacheService.clear(requestDetails);
    restMock.reset();
    sdkClientStub = createStubInstance(SDKClient);
    getSdkClientStub = stub(hapiServiceInstance, 'getSDKClient').returns(sdkClientStub);
    ethImplOverridden = new EthImpl(hapiServiceInstance, mirrorNodeInstance, logger, '0x12a', registry, cacheService);
    restMock.onGet('network/fees').reply(200, DEFAULT_NETWORK_FEES);
    restMock.onGet(`accounts/undefined${NO_TRANSACTIONS}`).reply(404);
    mockGetAccount(hapiServiceInstance.getMainClientInstance().operatorAccountId!.toString(), 200, {
      evm_address: ACCOUNT_ADDRESS_1,
    });
  });

  this.afterEach(() => {
    getSdkClientStub.restore();
    restMock.resetHandlers();
  });

  describe('eth_estimateGas with contract call', async function () {});

  it('should eth_estimateGas with transaction.data null does not fail', async function () {
    const callData: IContractCallRequest = {
      from: '0x05fba803be258049a27b820088bab1cad2058871',
      value: '0x0',
      gasPrice: '0x0',
      data: null,
    };
    await mockContractCall(callData, true, 501, { errorMessage: '', statusCode: 501 }, requestDetails);

    const gas = await ethImpl.estimateGas(callData, null, requestDetails);
    expect(gas).to.equal(numberTo0x(constants.TX_DEFAULT_GAS_DEFAULT));
  });

  it('should eth_estimateGas to mirror node for contract call returns 501', async function () {
    const callData: IContractCallRequest = {
      data: '0x608060405234801561001057600080fd5b506040516107893803806107898339818101604052810190610032919061015a565b806000908051906020019061004892919061004f565b50506102f6565b82805461005b90610224565b90600052602060002090601f01602090048101928261007d57600085556100c4565b82601f1061009657805160ff19168380011785556100c4565b828001600101855582156100c4579182015b828111156100c35782518255916020019190600101906100a8565b5b5090506100d191906100d5565b5090565b5b808211156100ee5760008160009055506001016100d6565b5090565b6000610105610100846101c0565b61019b565b90508281526020810184848401111561011d57600080fd5b6101288482856101f1565b509392505050565b600082601f83011261014157600080fd5b81516101518482602086016100f2565b91505092915050565b60006020828403121561016c57600080fd5b600082015167ffffffffffffffff81111561018657600080fd5b61019284828501610130565b91505092915050565b60006101a56101b6565b90506101b18282610256565b919050565b6000604051905090565b600067ffffffffffffffff8211156101db576101da6102b6565b5b6101e4826102e5565b9050602081019050919050565b60005b8381101561020f5780820151818401526020810190506101f4565b8381111561021e576000848401525b50505050565b6000600282049050600182168061023c57607f821691505b602082108114156102505761024f610287565b5b50919050565b61025f826102e5565b810181811067ffffffffffffffff8211171561027e5761027d6102b6565b5b80604052505050565b7f4e487b7100000000000000000000000000000000000000000000000000000000600052602260045260246000fd5b7f4e487b7100000000000000000000000000000000000000000000000000000000600052604160045260246000fd5b6000601f19601f8301169050919050565b610484806103056000396000f3fe608060405234801561001057600080fd5b50600436106100365760003560e01c8063a41368621461003b578063cfae321714610057575b600080fd5b6100556004803603810190610050919061022c565b610075565b005b61005f61008f565b60405161006c91906102a6565b60405180910390f35b806000908051906020019061008b929190610121565b5050565b60606000805461009e9061037c565b80601f01602080910402602001604051908101604052809291908181526020018280546100ca9061037c565b80156101175780601f106100ec57610100808354040283529160200191610117565b820191906000526020600020905b8154815290600101906020018083116100fa57829003601f168201915b5050505050905090565b82805461012d9061037c565b90600052602060002090601f01602090048101928261014f5760008555610196565b82601f1061016857805160ff1916838001178555610196565b82800160010185558215610196579182015b8281111561019557825182559160200191906001019061017a565b5b5090506101a391906101a7565b5090565b5b808211156101c05760008160009055506001016101a8565b5090565b60006101d76101d2846102ed565b6102c8565b9050828152602081018484840111156101ef57600080fd5b6101fa84828561033a565b509392505050565b600082601f83011261021357600080fd5b81356102238482602086016101c4565b91505092915050565b60006020828403121561023e57600080fd5b600082013567ffffffffffffffff81111561025857600080fd5b61026484828501610202565b91505092915050565b60006102788261031e565b6102828185610329565b9350610292818560208601610349565b61029b8161043d565b840191505092915050565b600060208201905081810360008301526102c0818461026d565b905092915050565b60006102d26102e3565b90506102de82826103ae565b919050565b6000604051905090565b600067ffffffffffffffff8211156103085761030761040e565b5b6103118261043d565b9050602081019050919050565b600081519050919050565b600082825260208201905092915050565b82818337600083830152505050565b60005b8381101561036757808201518184015260208101905061034c565b83811115610376576000848401525b50505050565b6000600282049050600182168061039457607f821691505b602082108114156103a8576103a76103df565b5b50919050565b6103b78261043d565b810181811067ffffffffffffffff821117156103d6576103d561040e565b5b80604052505050565b7f4e487b7100000000000000000000000000000000000000000000000000000000600052602260045260246000fd5b7f4e487b7100000000000000000000000000000000000000000000000000000000600052604160045260246000fd5b6000601f19601f830116905091905056fea264697066735822122070d157c4efbb3fba4a1bde43cbba5b92b69f2fc455a650c0dfb61e9ed3d4bd6364736f6c634300080400330000000000000000000000000000000000000000000000000000000000000020000000000000000000000000000000000000000000000000000000000000000b696e697469616c5f6d7367000000000000000000000000000000000000000000',
      from: '0x81cb089c285e5ee3a7353704fb114955037443af',
      to: RECEIVER_ADDRESS,
    };
    await mockContractCall(callData, true, 501, { errorMessage: '', statusCode: 501 }, requestDetails);

    const gas = await ethImpl.estimateGas(callData, null, requestDetails);
    expect(gas).to.equal(numberTo0x(constants.TX_CONTRACT_CALL_AVERAGE_GAS));
  });

  it('should eth_estimateGas contract call returns workaround response from mirror-node', async function () {
    const callData: IContractCallRequest = {
      data: '0x608060405234801561001057600080fd5b506040516107893803806107898339818101604052810190610032919061015a565b806000908051906020019061004892919061004f565b50506102f6565b82805461005b90610224565b90600052602060002090601f01602090048101928261007d57600085556100c4565b82601f1061009657805160ff19168380011785556100c4565b828001600101855582156100c4579182015b828111156100c35782518255916020019190600101906100a8565b5b5090506100d191906100d5565b5090565b5b808211156100ee5760008160009055506001016100d6565b5090565b6000610105610100846101c0565b61019b565b90508281526020810184848401111561011d57600080fd5b6101288482856101f1565b509392505050565b600082601f83011261014157600080fd5b81516101518482602086016100f2565b91505092915050565b60006020828403121561016c57600080fd5b600082015167ffffffffffffffff81111561018657600080fd5b61019284828501610130565b91505092915050565b60006101a56101b6565b90506101b18282610256565b919050565b6000604051905090565b600067ffffffffffffffff8211156101db576101da6102b6565b5b6101e4826102e5565b9050602081019050919050565b60005b8381101561020f5780820151818401526020810190506101f4565b8381111561021e576000848401525b50505050565b6000600282049050600182168061023c57607f821691505b602082108114156102505761024f610287565b5b50919050565b61025f826102e5565b810181811067ffffffffffffffff8211171561027e5761027d6102b6565b5b80604052505050565b7f4e487b7100000000000000000000000000000000000000000000000000000000600052602260045260246000fd5b7f4e487b7100000000000000000000000000000000000000000000000000000000600052604160045260246000fd5b6000601f19601f8301169050919050565b610484806103056000396000f3fe608060405234801561001057600080fd5b50600436106100365760003560e01c8063a41368621461003b578063cfae321714610057575b600080fd5b6100556004803603810190610050919061022c565b610075565b005b61005f61008f565b60405161006c91906102a6565b60405180910390f35b806000908051906020019061008b929190610121565b5050565b60606000805461009e9061037c565b80601f01602080910402602001604051908101604052809291908181526020018280546100ca9061037c565b80156101175780601f106100ec57610100808354040283529160200191610117565b820191906000526020600020905b8154815290600101906020018083116100fa57829003601f168201915b5050505050905090565b82805461012d9061037c565b90600052602060002090601f01602090048101928261014f5760008555610196565b82601f1061016857805160ff1916838001178555610196565b82800160010185558215610196579182015b8281111561019557825182559160200191906001019061017a565b5b5090506101a391906101a7565b5090565b5b808211156101c05760008160009055506001016101a8565b5090565b60006101d76101d2846102ed565b6102c8565b9050828152602081018484840111156101ef57600080fd5b6101fa84828561033a565b509392505050565b600082601f83011261021357600080fd5b81356102238482602086016101c4565b91505092915050565b60006020828403121561023e57600080fd5b600082013567ffffffffffffffff81111561025857600080fd5b61026484828501610202565b91505092915050565b60006102788261031e565b6102828185610329565b9350610292818560208601610349565b61029b8161043d565b840191505092915050565b600060208201905081810360008301526102c0818461026d565b905092915050565b60006102d26102e3565b90506102de82826103ae565b919050565b6000604051905090565b600067ffffffffffffffff8211156103085761030761040e565b5b6103118261043d565b9050602081019050919050565b600081519050919050565b600082825260208201905092915050565b82818337600083830152505050565b60005b8381101561036757808201518184015260208101905061034c565b83811115610376576000848401525b50505050565b6000600282049050600182168061039457607f821691505b602082108114156103a8576103a76103df565b5b50919050565b6103b78261043d565b810181811067ffffffffffffffff821117156103d6576103d561040e565b5b80604052505050565b7f4e487b7100000000000000000000000000000000000000000000000000000000600052602260045260246000fd5b7f4e487b7100000000000000000000000000000000000000000000000000000000600052604160045260246000fd5b6000601f19601f830116905091905056fea264697066735822122070d157c4efbb3fba4a1bde43cbba5b92b69f2fc455a650c0dfb61e9ed3d4bd6364736f6c634300080400330000000000000000000000000000000000000000000000000000000000000020000000000000000000000000000000000000000000000000000000000000000b696e697469616c5f6d7367000000000000000000000000000000000000000000',
      from: '0x81cb089c285e5ee3a7353704fb114955037443af',
    };
    await mockContractCall(callData, true, 200, { result: `0x61A80` }, requestDetails);

    const gas = await ethImpl.estimateGas(callData, null, requestDetails);
    expect((gas as string).toLowerCase()).to.equal(numberTo0x(constants.TX_DEFAULT_GAS_DEFAULT).toLowerCase());
  });

  it('should eth_estimateGas contract call with value is converted to tinybars before it is sent to mirror node', async function () {
    const callData: IContractCallRequest = {
      data: '0x608060405234801561001057600080fd5b506040516107893803806107898339818101604052810190610032919061015a565b806000908051906020019061004892919061004f565b50506102f6565b82805461005b90610224565b90600052602060002090601f01602090048101928261007d57600085556100c4565b82601f1061009657805160ff19168380011785556100c4565b828001600101855582156100c4579182015b828111156100c35782518255916020019190600101906100a8565b5b5090506100d191906100d5565b5090565b5b808211156100ee5760008160009055506001016100d6565b5090565b6000610105610100846101c0565b61019b565b90508281526020810184848401111561011d57600080fd5b6101288482856101f1565b509392505050565b600082601f83011261014157600080fd5b81516101518482602086016100f2565b91505092915050565b60006020828403121561016c57600080fd5b600082015167ffffffffffffffff81111561018657600080fd5b61019284828501610130565b91505092915050565b60006101a56101b6565b90506101b18282610256565b919050565b6000604051905090565b600067ffffffffffffffff8211156101db576101da6102b6565b5b6101e4826102e5565b9050602081019050919050565b60005b8381101561020f5780820151818401526020810190506101f4565b8381111561021e576000848401525b50505050565b6000600282049050600182168061023c57607f821691505b602082108114156102505761024f610287565b5b50919050565b61025f826102e5565b810181811067ffffffffffffffff8211171561027e5761027d6102b6565b5b80604052505050565b7f4e487b7100000000000000000000000000000000000000000000000000000000600052602260045260246000fd5b7f4e487b7100000000000000000000000000000000000000000000000000000000600052604160045260246000fd5b6000601f19601f8301169050919050565b610484806103056000396000f3fe608060405234801561001057600080fd5b50600436106100365760003560e01c8063a41368621461003b578063cfae321714610057575b600080fd5b6100556004803603810190610050919061022c565b610075565b005b61005f61008f565b60405161006c91906102a6565b60405180910390f35b806000908051906020019061008b929190610121565b5050565b60606000805461009e9061037c565b80601f01602080910402602001604051908101604052809291908181526020018280546100ca9061037c565b80156101175780601f106100ec57610100808354040283529160200191610117565b820191906000526020600020905b8154815290600101906020018083116100fa57829003601f168201915b5050505050905090565b82805461012d9061037c565b90600052602060002090601f01602090048101928261014f5760008555610196565b82601f1061016857805160ff1916838001178555610196565b82800160010185558215610196579182015b8281111561019557825182559160200191906001019061017a565b5b5090506101a391906101a7565b5090565b5b808211156101c05760008160009055506001016101a8565b5090565b60006101d76101d2846102ed565b6102c8565b9050828152602081018484840111156101ef57600080fd5b6101fa84828561033a565b509392505050565b600082601f83011261021357600080fd5b81356102238482602086016101c4565b91505092915050565b60006020828403121561023e57600080fd5b600082013567ffffffffffffffff81111561025857600080fd5b61026484828501610202565b91505092915050565b60006102788261031e565b6102828185610329565b9350610292818560208601610349565b61029b8161043d565b840191505092915050565b600060208201905081810360008301526102c0818461026d565b905092915050565b60006102d26102e3565b90506102de82826103ae565b919050565b6000604051905090565b600067ffffffffffffffff8211156103085761030761040e565b5b6103118261043d565b9050602081019050919050565b600081519050919050565b600082825260208201905092915050565b82818337600083830152505050565b60005b8381101561036757808201518184015260208101905061034c565b83811115610376576000848401525b50505050565b6000600282049050600182168061039457607f821691505b602082108114156103a8576103a76103df565b5b50919050565b6103b78261043d565b810181811067ffffffffffffffff821117156103d6576103d561040e565b5b80604052505050565b7f4e487b7100000000000000000000000000000000000000000000000000000000600052602260045260246000fd5b7f4e487b7100000000000000000000000000000000000000000000000000000000600052604160045260246000fd5b6000601f19601f830116905091905056fea264697066735822122070d157c4efbb3fba4a1bde43cbba5b92b69f2fc455a650c0dfb61e9ed3d4bd6364736f6c634300080400330000000000000000000000000000000000000000000000000000000000000020000000000000000000000000000000000000000000000000000000000000000b696e697469616c5f6d7367000000000000000000000000000000000000000000',
      from: '0x81cb089c285e5ee3a7353704fb114955037443af',
      value: 1,
    };
    await mockContractCall(callData, true, 200, { result: `0x61A80` }, requestDetails);

    const gas = await ethImpl.estimateGas({ ...callData, value: ONE_TINYBAR_IN_WEI_HEX }, null, requestDetails);
    expect((gas as string).toLowerCase()).to.equal(numberTo0x(constants.TX_DEFAULT_GAS_DEFAULT).toLowerCase());
  });

  it('should eth_estimateGas for contract deploy returns default', async function () {
    const callData: IContractCallRequest = {
      data: '0x01',
    };
    await mockContractCall(callData, true, 501, { errorMessage: '', statusCode: 501 }, requestDetails);

    const gas = await ethImpl.estimateGas({ data: '0x01' }, null, requestDetails);
    expect(gas).to.equal(numberTo0x(Precheck.transactionIntrinsicGasCost(callData.data!)));
  });

  it('should eth_estimateGas to mirror node for transfer returns 501', async function () {
    const callData: IContractCallRequest = {
      data: '0x',
      from: '0x81cb089c285e5ee3a7353704fb114955037443af',
      to: RECEIVER_ADDRESS,
      value: '0x2540BE400',
    };
    await mockContractCall(callData, true, 501, { errorMessage: '', statusCode: 501 }, requestDetails);
    restMock
      .onGet(`accounts/${RECEIVER_ADDRESS}${NO_TRANSACTIONS}`)
      .reply(200, { address: RECEIVER_ADDRESS }, requestDetails);

    const gas = await ethImpl.estimateGas(callData, null, requestDetails);
    expect(gas).to.equal(numberTo0x(constants.TX_BASE_COST));
  });

  it('should eth_estimateGas to mirror node for transfer without value returns 501', async function () {
    const callData: IContractCallRequest = {
      data: '0x',
      from: '0x81cb089c285e5ee3a7353704fb114955037443af',
      to: RECEIVER_ADDRESS,
    };
    await mockContractCall(callData, true, 501, { errorMessage: '', statusCode: 501 }, requestDetails);
    restMock
      .onGet(`accounts/${RECEIVER_ADDRESS}${NO_TRANSACTIONS}`)
      .reply(200, { address: RECEIVER_ADDRESS }, requestDetails);

    const result = await ethImpl.estimateGas(callData, null, requestDetails);
    expect(result).to.not.be.null;
    expect((result as JsonRpcError).code).to.eq(-32602);
  });

  it('should eth_estimateGas transfer to existing account', async function () {
    const callData: IContractCallRequest = {
      to: RECEIVER_ADDRESS,
      value: 10, //in tinybars
    };
    await mockContractCall(callData, true, 501, { errorMessage: '', statusCode: 501 }, requestDetails);
    restMock.onGet(`accounts/${RECEIVER_ADDRESS}${NO_TRANSACTIONS}`).reply(200, { address: RECEIVER_ADDRESS });

    const gas = await ethImpl.estimateGas(
      {
        to: RECEIVER_ADDRESS,
        value: 100_000_000_000,
      },
      null,
      requestDetails,
    );
    expect(gas).to.equal(EthImpl.gasTxBaseCost);
  });

  it('should eth_estimateGas transfer to existing cached account', async function () {
    const callData: IContractCallRequest = {
      to: RECEIVER_ADDRESS,
      value: 10, //in tinybars
    };
    await mockContractCall(callData, true, 501, { errorMessage: '', statusCode: 501 }, requestDetails);
    restMock.onGet(`accounts/${RECEIVER_ADDRESS}${NO_TRANSACTIONS}`).reply(200, { address: RECEIVER_ADDRESS });

    const gasBeforeCache = await ethImpl.estimateGas(
      {
        to: RECEIVER_ADDRESS,
        value: 100_000_000_000,
      },
      null,
      requestDetails,
    );

    restMock.onGet(`accounts/${RECEIVER_ADDRESS}${NO_TRANSACTIONS}`).reply(404);
    const gasAfterCache = await ethImpl.estimateGas(
      {
        to: RECEIVER_ADDRESS,
        value: 100_000_000_000,
      },
      null,
      requestDetails,
    );

    expect(gasBeforeCache).to.equal(EthImpl.gasTxBaseCost);
    expect(gasAfterCache).to.equal(EthImpl.gasTxBaseCost);
  });

  it('should eth_estimateGas transfer to non existing account', async function () {
    const callData: IContractCallRequest = {
      to: RECEIVER_ADDRESS,
      value: 10, //in tinybars
    };
    await mockContractCall(callData, true, 501, { errorMessage: '', statusCode: 501 }, requestDetails);
    restMock.onGet(`accounts/${RECEIVER_ADDRESS}${NO_TRANSACTIONS}`).reply(404);

    const hollowAccountGasCreation = await ethImpl.estimateGas(
      {
        to: RECEIVER_ADDRESS,
        value: 100_000_000_000,
      },
      null,
      requestDetails,
    );

    expect(Number(hollowAccountGasCreation)).to.be.greaterThanOrEqual(Number(EthImpl.minGasTxHollowAccountCreation));
  });

  it('should eth_estimateGas transfer with 0 value', async function () {
    const callData: IContractCallRequest = {
      to: RECEIVER_ADDRESS,
      value: 0, //in tinybars
    };
    await mockContractCall(callData, true, 501, { errorMessage: '', statusCode: 501 }, requestDetails);
    const result = await ethImpl.estimateGas(
      {
        to: RECEIVER_ADDRESS,
        value: 0,
      },
      null,
      requestDetails,
    );

    expect(result).to.exist;
    expect((result as JsonRpcError).code).to.equal(-32602);
    expect((result as JsonRpcError).message).to.equal(
      `Invalid parameter 0: Invalid 'value' field in transaction param. Value must be greater than 0`,
    );
  });

  it('should eth_estimateGas for contract create with input field and absent data field', async () => {
    const gasEstimation = 1357410;

    const callData: IContractCallRequest = {
      from: '0x81cb089c285e5ee3a7353704fb114955037443af',
      to: null,
      value: '0x0',
      input:
        '0x81cb089c285e5ee3a7353704fb114955037443af85e5ee3a7353704fb114955037443af85e5ee3a7353704fb114955037443af85e5ee3a7353704fb114955037443af',
    };
    await mockContractCall(callData, true, 200, { result: `0x14b662` }, requestDetails);

    const gas = await ethImpl.estimateGas(callData, null, requestDetails);

    expect((gas as string).toLowerCase()).to.equal(numberTo0x(gasEstimation).toLowerCase());
  });

  it('should eth_estimateGas transfer with invalid value', async function () {
    const callData: IContractCallRequest = {
      to: RECEIVER_ADDRESS,
      value: null, //in tinybars
    };
    await mockContractCall(callData, true, 501, { errorMessage: '', statusCode: 501 }, requestDetails);
    const result = await ethImpl.estimateGas(
      {
        to: RECEIVER_ADDRESS,
        value: null,
      },
      null,
      requestDetails,
    );

    expect(result).to.exist;
    expect((result as JsonRpcError).code).to.equal(-32602);
    expect((result as JsonRpcError).message).to.equal(
      `Invalid parameter 0: Invalid 'value' field in transaction param. Value must be greater than 0`,
    );
  });

  it('should eth_estimateGas empty call returns transfer cost', async function () {
    const callData: IContractCallRequest = {};
    await mockContractCall(callData, true, 501, { errorMessage: '', statusCode: 501 }, requestDetails);

    const gas = await ethImpl.estimateGas({}, null, requestDetails);
    expect(gas).to.equal(numberTo0x(constants.TX_DEFAULT_GAS_DEFAULT));
  });

  it('should eth_estimateGas empty call returns transfer cost with overridden default gas', async function () {
    const callData: IContractCallRequest = {};
    await mockContractCall(callData, true, 200, { result: numberTo0x(defaultGasOverride) }, requestDetails);

    const gas = await ethImplOverridden.estimateGas({}, null, requestDetails);
    expect(gas).to.equal(numberTo0x(defaultGasOverride));
  });

  it('should eth_estimateGas empty input transfer cost', async function () {
    const callData: IContractCallRequest = {
      data: '',
      estimate: true,
    };
    const contractsCallResponse: IContractCallResponse = { errorMessage: '', statusCode: 501 };

    await mockContractCall(callData, true, 501, contractsCallResponse, requestDetails);

    const gas = await ethImpl.estimateGas({ data: '' }, null, requestDetails);
    expect(gas).to.equal(numberTo0x(constants.TX_DEFAULT_GAS_DEFAULT));
  });

  it('should eth_estimateGas empty input transfer cost with overridden default gas', async function () {
    const callData: IContractCallRequest = {
      data: '',
    };
    await mockContractCall(callData, true, 501, { errorMessage: '', statusCode: 501 }, requestDetails);

    const gas = await ethImplOverridden.estimateGas({ data: '' }, null, requestDetails);
    expect(gas).to.equal(numberTo0x(defaultGasOverride));
  });

  it('should eth_estimateGas zero input returns transfer cost', async function () {
    const callData: IContractCallRequest = {
      data: '0x',
      to: RECEIVER_ADDRESS,
      value: '0x1',
    };
    await mockContractCall(callData, true, 501, { errorMessage: '', statusCode: 501 }, requestDetails);
    mockGetAccount(RECEIVER_ADDRESS, 200, { account: '0.0.1234', evm_address: RECEIVER_ADDRESS });

    const gas = await ethImpl.estimateGas(callData, null, requestDetails);
    expect(gas).to.equal(numberTo0x(constants.TX_BASE_COST));
  });

  it('should eth_estimateGas zero input returns transfer cost with overridden default gas', async function () {
    const callData: IContractCallRequest = {
      data: '0x0',
    };
    await mockContractCall(callData, true, 501, { errorMessage: '', statusCode: 501 }, requestDetails);

    const gas = await ethImplOverridden.estimateGas({ data: '0x' }, null, requestDetails);
    expect(gas).to.equal(numberTo0x(defaultGasOverride));
  });

  it('should eth_estimateGas with contract revert and message does not equal executionReverted', async function () {
    const contractCallResult: IContractCallResponse = {
      _status: {
        messages: [
          {
            message: 'data field invalid hexadecimal string',
            detail: '',
            data: '',
          },
        ],
      },
    };
    await mockContractCall(transaction, true, 400, contractCallResult, requestDetails);

    const estimatedGas = await ethImpl.estimateGas(transaction, id, requestDetails);

    expect(estimatedGas).to.equal(numberTo0x(Precheck.transactionIntrinsicGasCost(transaction.data!)));
  });

<<<<<<< HEAD
  withOverriddenEnvsInMochaTest({ ESTIMATE_GAS_THROWS: 'false' }, () => {
    it('should eth_estimateGas with contract revert and message does not equal executionReverted and ESTIMATE_GAS_THROWS is set to false', async function () {
      await mockContractCall(transaction, true, 400, {
=======
  it('should eth_estimateGas with contract revert and message does not equal executionReverted and ESTIMATE_GAS_THROWS is set to false', async function () {
    const estimateGasThrows = process.env.ESTIMATE_GAS_THROWS;
    process.env.ESTIMATE_GAS_THROWS = 'false';
    await mockContractCall(
      transaction,
      true,
      400,
      {
>>>>>>> f1794d8b
        _status: {
          messages: [
            {
              message: 'data field invalid hexadecimal string',
              detail: '',
              data: '',
            },
          ],
        },
<<<<<<< HEAD
      });

      const result: any = await ethImpl.estimateGas(transaction, id);

      expect(result).to.equal(numberTo0x(Precheck.transactionIntrinsicGasCost(transaction.data!)));
    });
=======
      },
      requestDetails,
    );

    const result: any = await ethImpl.estimateGas(transaction, id, requestDetails);

    expect(result).to.equal(numberTo0x(Precheck.transactionIntrinsicGasCost(transaction.data!)));
    process.env.ESTIMATE_GAS_THROWS = estimateGasThrows;
>>>>>>> f1794d8b
  });

  it('should eth_estimateGas with contract revert and message equals "execution reverted: Invalid number of recipients"', async function () {
    await mockContractCall(
      transaction,
      true,
      400,
      {
        _status: {
          messages: [
            {
              data: '0x08c379a00000000000000000000000000000000000000000000000000000000000000020000000000000000000000000000000000000000000000000000000000000001c496e76616c6964206e756d626572206f6620726563697069656e747300000000',
              detail: 'Invalid number of recipients',
              message: 'CONTRACT_REVERT_EXECUTED',
            },
          ],
        },
      },
      requestDetails,
    );

    const result: any = await ethImpl.estimateGas(transaction, id, requestDetails);

    expect(result.data).to.equal(
      '0x08c379a00000000000000000000000000000000000000000000000000000000000000020000000000000000000000000000000000000000000000000000000000000001c496e76616c6964206e756d626572206f6620726563697069656e747300000000',
    );
    expect(result.message).to.equal('execution reverted: Invalid number of recipients');
  });

  it('should eth_estimateGas with contract revert for contract call and custom contract error', async function () {
    const decodedMessage = 'Some error message';
    const customErrorSignature = keccak256(Buffer.from('CustomError(string)')).slice(0, 10); // 0x8d6ea8be
    const encodedMessage = new AbiCoder().encode(['string'], [decodedMessage]).replace('0x', '');
    const encodedCustomError = customErrorSignature + encodedMessage;

    await mockContractCall(
      transaction,
      true,
      400,
      {
        _status: {
          messages: [
            {
              message: 'CONTRACT_REVERT_EXECUTED',
              detail: decodedMessage,
              data: encodedCustomError,
            },
          ],
        },
      },
      requestDetails,
    );

    const result: any = await ethImpl.estimateGas(transaction, id, requestDetails);

    expect(result.data).to.equal(encodedCustomError);
    expect(result.message).to.equal(`execution reverted: ${decodedMessage}`);
  });

  it('should eth_estimateGas with contract revert for contract call and generic revert error', async function () {
    const decodedMessage = 'Some error message';
    const defaultErrorSignature = keccak256(Buffer.from('Error(string)')).slice(0, 10); // 0x08c379a0
    const encodedMessage = new AbiCoder().encode(['string'], [decodedMessage]).replace('0x', '');
    const encodedGenericError = defaultErrorSignature + encodedMessage;

    await mockContractCall(
      transaction,
      true,
      400,
      {
        _status: {
          messages: [
            {
              message: 'CONTRACT_REVERT_EXECUTED',
              detail: decodedMessage,
              data: encodedGenericError,
            },
          ],
        },
      },
      requestDetails,
    );

    const result: any = await ethImpl.estimateGas(transaction, id, requestDetails);

    expect(result.data).to.equal(encodedGenericError);
    expect(result.message).to.equal(`execution reverted: ${decodedMessage}`);
  });

  it('should eth_estimateGas handles a 501 unimplemented response from the mirror node correctly by returning default gas', async function () {
    await mockContractCall(
      transaction,
      true,
      501,
      {
        _status: {
          messages: [
            {
              message: 'Auto account creation is not supported.',
              detail: '',
              data: '',
            },
          ],
        },
      },
      requestDetails,
    );

    const result: any = await ethImpl.estimateGas({ ...transaction, data: '0x', value: '0x1' }, id, requestDetails);
    expect(result).to.equal(numberTo0x(constants.TX_DEFAULT_GAS_DEFAULT));
  });

  it('should should perform estimateGas precheck', async function () {
    const transaction = {
      from: '0x05fba803be258049a27b820088bab1cad2058871',
      data: '0x',
      value: '0xA186B8E9800',
      gasPrice: '0xF4240',
      gas: '0xd97010',
    };

    await ethImpl.contractCallFormat(transaction, requestDetails);
    expect(transaction.value).to.eq(1110);
    expect(transaction.gasPrice).to.eq(1000000);
    expect(transaction.gas).to.eq(14250000);
  });

  it('should accepts both input and data fields but copy value of input field to data field', async () => {
    const inputValue = 'input value';
    const dataValue = 'data value';
    const transaction = {
      from: '0x05fba803be258049a27b820088bab1cad2058871',
      input: inputValue,
      data: dataValue,
      value: '0xA186B8E9800',
      gasPrice: '0xF4240',
      gas: '0xd97010',
    };

    await ethImpl.contractCallFormat(transaction, requestDetails);
    expect(transaction.data).to.eq(inputValue);
    expect(transaction.data).to.not.eq(dataValue);
    expect(transaction.input).to.be.undefined;
    expect(transaction.value).to.eq(1110);
    expect(transaction.gasPrice).to.eq(1000000);
    expect(transaction.gas).to.eq(14250000);
  });
});<|MERGE_RESOLUTION|>--- conflicted
+++ resolved
@@ -406,46 +406,30 @@
     expect(estimatedGas).to.equal(numberTo0x(Precheck.transactionIntrinsicGasCost(transaction.data!)));
   });
 
-<<<<<<< HEAD
   withOverriddenEnvsInMochaTest({ ESTIMATE_GAS_THROWS: 'false' }, () => {
     it('should eth_estimateGas with contract revert and message does not equal executionReverted and ESTIMATE_GAS_THROWS is set to false', async function () {
-      await mockContractCall(transaction, true, 400, {
-=======
-  it('should eth_estimateGas with contract revert and message does not equal executionReverted and ESTIMATE_GAS_THROWS is set to false', async function () {
-    const estimateGasThrows = process.env.ESTIMATE_GAS_THROWS;
-    process.env.ESTIMATE_GAS_THROWS = 'false';
-    await mockContractCall(
-      transaction,
-      true,
-      400,
-      {
->>>>>>> f1794d8b
-        _status: {
-          messages: [
-            {
-              message: 'data field invalid hexadecimal string',
-              detail: '',
-              data: '',
-            },
-          ],
+      await mockContractCall(
+        transaction,
+        true,
+        400,
+        {
+          _status: {
+            messages: [
+              {
+                message: 'data field invalid hexadecimal string',
+                detail: '',
+                data: '',
+              },
+            ],
+          },
         },
-<<<<<<< HEAD
-      });
-
-      const result: any = await ethImpl.estimateGas(transaction, id);
+        requestDetails,
+      );
+
+      const result = await ethImpl.estimateGas(transaction, id, requestDetails);
 
       expect(result).to.equal(numberTo0x(Precheck.transactionIntrinsicGasCost(transaction.data!)));
     });
-=======
-      },
-      requestDetails,
-    );
-
-    const result: any = await ethImpl.estimateGas(transaction, id, requestDetails);
-
-    expect(result).to.equal(numberTo0x(Precheck.transactionIntrinsicGasCost(transaction.data!)));
-    process.env.ESTIMATE_GAS_THROWS = estimateGasThrows;
->>>>>>> f1794d8b
   });
 
   it('should eth_estimateGas with contract revert and message equals "execution reverted: Invalid number of recipients"', async function () {
