/*-
 *
 * Hedera JSON RPC Relay
 *
 * Copyright (C) 2023 Hedera Hashgraph, LLC
 *
 * Licensed under the Apache License, Version 2.0 (the "License");
 * you may not use this file except in compliance with the License.
 * You may obtain a copy of the License at
 *
 *      http://www.apache.org/licenses/LICENSE-2.0
 *
 * Unless required by applicable law or agreed to in writing, software
 * distributed under the License is distributed on an "AS IS" BASIS,
 * WITHOUT WARRANTIES OR CONDITIONS OF ANY KIND, either express or implied.
 * See the License for the specific language governing permissions and
 * limitations under the License.
 *
 */
import path from 'path';
import dotenv from 'dotenv';
import { expect, use } from 'chai';
import chaiAsPromised from 'chai-as-promised';
import { v4 as uuid } from 'uuid';

import { EthImpl } from '../../../src/lib/eth';
import constants from '../../../src/lib/constants';
import { IContractCallResponse, IContractCallRequest, SDKClient } from '../../../src/lib/clients';
import { numberTo0x } from '../../../dist/formatters';
import { DEFAULT_NETWORK_FEES, NO_TRANSACTIONS, ONE_TINYBAR_IN_WEI_HEX, RECEIVER_ADDRESS } from './eth-config';
import { Eth, JsonRpcError } from '../../../src';
import { generateEthTestEnv } from './eth-helpers';
import { createStubInstance, stub, SinonStub, SinonStubbedInstance } from 'sinon';
import { Precheck } from '../../../src/lib/precheck';

dotenv.config({ path: path.resolve(__dirname, '../test.env') });
use(chaiAsPromised);

let sdkClientStub: SinonStubbedInstance<SDKClient>;
let getSdkClientStub: SinonStub<[], SDKClient>;
let ethImplOverridden: Eth;
let currentMaxBlockRange: number;

describe('@ethEstimateGas Estimate Gas spec', async function () {
  this.timeout(10000);
  let { restMock, web3Mock, hapiServiceInstance, ethImpl, cacheService, mirrorNodeInstance, logger, registry } =
    generateEthTestEnv();

  function mockContractCall(
    callData: IContractCallRequest,
    estimate: boolean,
    statusCode: number,
    result: IContractCallResponse,
  ) {
    return web3Mock.onPost('contracts/call', { ...callData, estimate }).reply(statusCode, result);
  }

  function mockGetAccount(idOrAliasOrEvmAddress: string, statusCode: number, result: any) {
    return restMock.onGet(`accounts/${idOrAliasOrEvmAddress}?transactions=false`).reply(statusCode, result);
  }

  const transaction = {
    from: '0x05fba803be258049a27b820088bab1cad2058871',
    data: '0x60806040523480156200001157600080fd5b50604051620019f4380380620019f48339818101604052810190620000379190620001fa565b818181600390816200004a9190620004ca565b5080600490816200005c9190620004ca565b5050505050620005b1565b6000604051905090565b600080fd5b600080fd5b600080fd5b600080fd5b6000601f19601f8301169050919050565b7f4e487b7100000000000000000000000000000000000000000000000000000000600052604160045260246000fd5b620000d08262000085565b810181811067ffffffffffffffff82111715620000f257620000f162000096565b5b80604052505',
  };
  const id = uuid();
  const defaultGasOverride = constants.TX_DEFAULT_GAS_DEFAULT + 1;
  process.env.TX_DEFAULT_GAS = defaultGasOverride.toString();

  this.beforeEach(() => {
    // reset cache and restMock
    cacheService.clear();
    restMock.reset();

    sdkClientStub = createStubInstance(SDKClient);
    getSdkClientStub = stub(hapiServiceInstance, 'getSDKClient').returns(sdkClientStub);
    ethImplOverridden = new EthImpl(hapiServiceInstance, mirrorNodeInstance, logger, '0x12a', registry, cacheService);
    restMock.onGet('network/fees').reply(200, DEFAULT_NETWORK_FEES);
    currentMaxBlockRange = Number(process.env.ETH_GET_TRANSACTION_COUNT_MAX_BLOCK_RANGE);
    process.env.ETH_GET_TRANSACTION_COUNT_MAX_BLOCK_RANGE = '1';
    restMock.onGet(`accounts/undefined${NO_TRANSACTIONS}`).reply(404);
  });

  this.afterEach(() => {
    getSdkClientStub.restore();
    restMock.resetHandlers();
    process.env.ETH_GET_TRANSACTION_COUNT_MAX_BLOCK_RANGE = currentMaxBlockRange.toString();
  });

  describe('eth_estimateGas with contract call', async function () {});

  it('should eth_estimateGas with transaction.data null does not fail', async function () {
    const callData: IContractCallRequest = {
      from: '0x05fba803be258049a27b820088bab1cad2058871',
      value: '0x0',
      gasPrice: '0x0',
      data: null,
    };
    mockContractCall(callData, true, 501, { errorMessage: '', statusCode: 501 });

    const gas = await ethImpl.estimateGas(callData, null);
    expect(gas).to.equal(numberTo0x(constants.TX_DEFAULT_GAS_DEFAULT));
  });

  it('should eth_estimateGas to mirror node for contract call returns 501', async function () {
    const callData: IContractCallRequest = {
      data: '0x608060405234801561001057600080fd5b506040516107893803806107898339818101604052810190610032919061015a565b806000908051906020019061004892919061004f565b50506102f6565b82805461005b90610224565b90600052602060002090601f01602090048101928261007d57600085556100c4565b82601f1061009657805160ff19168380011785556100c4565b828001600101855582156100c4579182015b828111156100c35782518255916020019190600101906100a8565b5b5090506100d191906100d5565b5090565b5b808211156100ee5760008160009055506001016100d6565b5090565b6000610105610100846101c0565b61019b565b90508281526020810184848401111561011d57600080fd5b6101288482856101f1565b509392505050565b600082601f83011261014157600080fd5b81516101518482602086016100f2565b91505092915050565b60006020828403121561016c57600080fd5b600082015167ffffffffffffffff81111561018657600080fd5b61019284828501610130565b91505092915050565b60006101a56101b6565b90506101b18282610256565b919050565b6000604051905090565b600067ffffffffffffffff8211156101db576101da6102b6565b5b6101e4826102e5565b9050602081019050919050565b60005b8381101561020f5780820151818401526020810190506101f4565b8381111561021e576000848401525b50505050565b6000600282049050600182168061023c57607f821691505b602082108114156102505761024f610287565b5b50919050565b61025f826102e5565b810181811067ffffffffffffffff8211171561027e5761027d6102b6565b5b80604052505050565b7f4e487b7100000000000000000000000000000000000000000000000000000000600052602260045260246000fd5b7f4e487b7100000000000000000000000000000000000000000000000000000000600052604160045260246000fd5b6000601f19601f8301169050919050565b610484806103056000396000f3fe608060405234801561001057600080fd5b50600436106100365760003560e01c8063a41368621461003b578063cfae321714610057575b600080fd5b6100556004803603810190610050919061022c565b610075565b005b61005f61008f565b60405161006c91906102a6565b60405180910390f35b806000908051906020019061008b929190610121565b5050565b60606000805461009e9061037c565b80601f01602080910402602001604051908101604052809291908181526020018280546100ca9061037c565b80156101175780601f106100ec57610100808354040283529160200191610117565b820191906000526020600020905b8154815290600101906020018083116100fa57829003601f168201915b5050505050905090565b82805461012d9061037c565b90600052602060002090601f01602090048101928261014f5760008555610196565b82601f1061016857805160ff1916838001178555610196565b82800160010185558215610196579182015b8281111561019557825182559160200191906001019061017a565b5b5090506101a391906101a7565b5090565b5b808211156101c05760008160009055506001016101a8565b5090565b60006101d76101d2846102ed565b6102c8565b9050828152602081018484840111156101ef57600080fd5b6101fa84828561033a565b509392505050565b600082601f83011261021357600080fd5b81356102238482602086016101c4565b91505092915050565b60006020828403121561023e57600080fd5b600082013567ffffffffffffffff81111561025857600080fd5b61026484828501610202565b91505092915050565b60006102788261031e565b6102828185610329565b9350610292818560208601610349565b61029b8161043d565b840191505092915050565b600060208201905081810360008301526102c0818461026d565b905092915050565b60006102d26102e3565b90506102de82826103ae565b919050565b6000604051905090565b600067ffffffffffffffff8211156103085761030761040e565b5b6103118261043d565b9050602081019050919050565b600081519050919050565b600082825260208201905092915050565b82818337600083830152505050565b60005b8381101561036757808201518184015260208101905061034c565b83811115610376576000848401525b50505050565b6000600282049050600182168061039457607f821691505b602082108114156103a8576103a76103df565b5b50919050565b6103b78261043d565b810181811067ffffffffffffffff821117156103d6576103d561040e565b5b80604052505050565b7f4e487b7100000000000000000000000000000000000000000000000000000000600052602260045260246000fd5b7f4e487b7100000000000000000000000000000000000000000000000000000000600052604160045260246000fd5b6000601f19601f830116905091905056fea264697066735822122070d157c4efbb3fba4a1bde43cbba5b92b69f2fc455a650c0dfb61e9ed3d4bd6364736f6c634300080400330000000000000000000000000000000000000000000000000000000000000020000000000000000000000000000000000000000000000000000000000000000b696e697469616c5f6d7367000000000000000000000000000000000000000000',
      from: '0x81cb089c285e5ee3a7353704fb114955037443af',
      to: RECEIVER_ADDRESS,
    };
    mockContractCall(callData, true, 501, { errorMessage: '', statusCode: 501 });

    const gas = await ethImpl.estimateGas(callData, null);
    expect(gas).to.equal(numberTo0x(constants.TX_CONTRACT_CALL_AVERAGE_GAS));
  });

  it('should eth_estimateGas contract call returns workaround response from mirror-node', async function () {
    const callData: IContractCallRequest = {
      data: '0x608060405234801561001057600080fd5b506040516107893803806107898339818101604052810190610032919061015a565b806000908051906020019061004892919061004f565b50506102f6565b82805461005b90610224565b90600052602060002090601f01602090048101928261007d57600085556100c4565b82601f1061009657805160ff19168380011785556100c4565b828001600101855582156100c4579182015b828111156100c35782518255916020019190600101906100a8565b5b5090506100d191906100d5565b5090565b5b808211156100ee5760008160009055506001016100d6565b5090565b6000610105610100846101c0565b61019b565b90508281526020810184848401111561011d57600080fd5b6101288482856101f1565b509392505050565b600082601f83011261014157600080fd5b81516101518482602086016100f2565b91505092915050565b60006020828403121561016c57600080fd5b600082015167ffffffffffffffff81111561018657600080fd5b61019284828501610130565b91505092915050565b60006101a56101b6565b90506101b18282610256565b919050565b6000604051905090565b600067ffffffffffffffff8211156101db576101da6102b6565b5b6101e4826102e5565b9050602081019050919050565b60005b8381101561020f5780820151818401526020810190506101f4565b8381111561021e576000848401525b50505050565b6000600282049050600182168061023c57607f821691505b602082108114156102505761024f610287565b5b50919050565b61025f826102e5565b810181811067ffffffffffffffff8211171561027e5761027d6102b6565b5b80604052505050565b7f4e487b7100000000000000000000000000000000000000000000000000000000600052602260045260246000fd5b7f4e487b7100000000000000000000000000000000000000000000000000000000600052604160045260246000fd5b6000601f19601f8301169050919050565b610484806103056000396000f3fe608060405234801561001057600080fd5b50600436106100365760003560e01c8063a41368621461003b578063cfae321714610057575b600080fd5b6100556004803603810190610050919061022c565b610075565b005b61005f61008f565b60405161006c91906102a6565b60405180910390f35b806000908051906020019061008b929190610121565b5050565b60606000805461009e9061037c565b80601f01602080910402602001604051908101604052809291908181526020018280546100ca9061037c565b80156101175780601f106100ec57610100808354040283529160200191610117565b820191906000526020600020905b8154815290600101906020018083116100fa57829003601f168201915b5050505050905090565b82805461012d9061037c565b90600052602060002090601f01602090048101928261014f5760008555610196565b82601f1061016857805160ff1916838001178555610196565b82800160010185558215610196579182015b8281111561019557825182559160200191906001019061017a565b5b5090506101a391906101a7565b5090565b5b808211156101c05760008160009055506001016101a8565b5090565b60006101d76101d2846102ed565b6102c8565b9050828152602081018484840111156101ef57600080fd5b6101fa84828561033a565b509392505050565b600082601f83011261021357600080fd5b81356102238482602086016101c4565b91505092915050565b60006020828403121561023e57600080fd5b600082013567ffffffffffffffff81111561025857600080fd5b61026484828501610202565b91505092915050565b60006102788261031e565b6102828185610329565b9350610292818560208601610349565b61029b8161043d565b840191505092915050565b600060208201905081810360008301526102c0818461026d565b905092915050565b60006102d26102e3565b90506102de82826103ae565b919050565b6000604051905090565b600067ffffffffffffffff8211156103085761030761040e565b5b6103118261043d565b9050602081019050919050565b600081519050919050565b600082825260208201905092915050565b82818337600083830152505050565b60005b8381101561036757808201518184015260208101905061034c565b83811115610376576000848401525b50505050565b6000600282049050600182168061039457607f821691505b602082108114156103a8576103a76103df565b5b50919050565b6103b78261043d565b810181811067ffffffffffffffff821117156103d6576103d561040e565b5b80604052505050565b7f4e487b7100000000000000000000000000000000000000000000000000000000600052602260045260246000fd5b7f4e487b7100000000000000000000000000000000000000000000000000000000600052604160045260246000fd5b6000601f19601f830116905091905056fea264697066735822122070d157c4efbb3fba4a1bde43cbba5b92b69f2fc455a650c0dfb61e9ed3d4bd6364736f6c634300080400330000000000000000000000000000000000000000000000000000000000000020000000000000000000000000000000000000000000000000000000000000000b696e697469616c5f6d7367000000000000000000000000000000000000000000',
      from: '0x81cb089c285e5ee3a7353704fb114955037443af',
    };
    mockContractCall(callData, true, 200, { result: `0x61A80` });

    const gas = await ethImpl.estimateGas(callData, null);
    expect((gas as string).toLowerCase()).to.equal(numberTo0x(constants.TX_DEFAULT_GAS_DEFAULT).toLowerCase());
  });

  it('should eth_estimateGas contract call with value is converted to tinybars before it is sent to mirror node', async function () {
    const callData: IContractCallRequest = {
      data: '0x608060405234801561001057600080fd5b506040516107893803806107898339818101604052810190610032919061015a565b806000908051906020019061004892919061004f565b50506102f6565b82805461005b90610224565b90600052602060002090601f01602090048101928261007d57600085556100c4565b82601f1061009657805160ff19168380011785556100c4565b828001600101855582156100c4579182015b828111156100c35782518255916020019190600101906100a8565b5b5090506100d191906100d5565b5090565b5b808211156100ee5760008160009055506001016100d6565b5090565b6000610105610100846101c0565b61019b565b90508281526020810184848401111561011d57600080fd5b6101288482856101f1565b509392505050565b600082601f83011261014157600080fd5b81516101518482602086016100f2565b91505092915050565b60006020828403121561016c57600080fd5b600082015167ffffffffffffffff81111561018657600080fd5b61019284828501610130565b91505092915050565b60006101a56101b6565b90506101b18282610256565b919050565b6000604051905090565b600067ffffffffffffffff8211156101db576101da6102b6565b5b6101e4826102e5565b9050602081019050919050565b60005b8381101561020f5780820151818401526020810190506101f4565b8381111561021e576000848401525b50505050565b6000600282049050600182168061023c57607f821691505b602082108114156102505761024f610287565b5b50919050565b61025f826102e5565b810181811067ffffffffffffffff8211171561027e5761027d6102b6565b5b80604052505050565b7f4e487b7100000000000000000000000000000000000000000000000000000000600052602260045260246000fd5b7f4e487b7100000000000000000000000000000000000000000000000000000000600052604160045260246000fd5b6000601f19601f8301169050919050565b610484806103056000396000f3fe608060405234801561001057600080fd5b50600436106100365760003560e01c8063a41368621461003b578063cfae321714610057575b600080fd5b6100556004803603810190610050919061022c565b610075565b005b61005f61008f565b60405161006c91906102a6565b60405180910390f35b806000908051906020019061008b929190610121565b5050565b60606000805461009e9061037c565b80601f01602080910402602001604051908101604052809291908181526020018280546100ca9061037c565b80156101175780601f106100ec57610100808354040283529160200191610117565b820191906000526020600020905b8154815290600101906020018083116100fa57829003601f168201915b5050505050905090565b82805461012d9061037c565b90600052602060002090601f01602090048101928261014f5760008555610196565b82601f1061016857805160ff1916838001178555610196565b82800160010185558215610196579182015b8281111561019557825182559160200191906001019061017a565b5b5090506101a391906101a7565b5090565b5b808211156101c05760008160009055506001016101a8565b5090565b60006101d76101d2846102ed565b6102c8565b9050828152602081018484840111156101ef57600080fd5b6101fa84828561033a565b509392505050565b600082601f83011261021357600080fd5b81356102238482602086016101c4565b91505092915050565b60006020828403121561023e57600080fd5b600082013567ffffffffffffffff81111561025857600080fd5b61026484828501610202565b91505092915050565b60006102788261031e565b6102828185610329565b9350610292818560208601610349565b61029b8161043d565b840191505092915050565b600060208201905081810360008301526102c0818461026d565b905092915050565b60006102d26102e3565b90506102de82826103ae565b919050565b6000604051905090565b600067ffffffffffffffff8211156103085761030761040e565b5b6103118261043d565b9050602081019050919050565b600081519050919050565b600082825260208201905092915050565b82818337600083830152505050565b60005b8381101561036757808201518184015260208101905061034c565b83811115610376576000848401525b50505050565b6000600282049050600182168061039457607f821691505b602082108114156103a8576103a76103df565b5b50919050565b6103b78261043d565b810181811067ffffffffffffffff821117156103d6576103d561040e565b5b80604052505050565b7f4e487b7100000000000000000000000000000000000000000000000000000000600052602260045260246000fd5b7f4e487b7100000000000000000000000000000000000000000000000000000000600052604160045260246000fd5b6000601f19601f830116905091905056fea264697066735822122070d157c4efbb3fba4a1bde43cbba5b92b69f2fc455a650c0dfb61e9ed3d4bd6364736f6c634300080400330000000000000000000000000000000000000000000000000000000000000020000000000000000000000000000000000000000000000000000000000000000b696e697469616c5f6d7367000000000000000000000000000000000000000000',
      from: '0x81cb089c285e5ee3a7353704fb114955037443af',
      value: 1,
    };
    mockContractCall(callData, true, 200, { result: `0x61A80` });

    const gas = await ethImpl.estimateGas({ ...callData, value: ONE_TINYBAR_IN_WEI_HEX }, null);
    expect((gas as string).toLowerCase()).to.equal(numberTo0x(constants.TX_DEFAULT_GAS_DEFAULT).toLowerCase());
  });

  it('should eth_estimateGas for contract deploy returns default', async function () {
    const callData: IContractCallRequest = {
      data: '0x01',
    };
    mockContractCall(callData, true, 501, { errorMessage: '', statusCode: 501 });

    const gas = await ethImpl.estimateGas({ data: '0x01' }, null);
    expect(gas).to.equal(numberTo0x(Precheck.transactionIntrinsicGasCost(callData.data!)));
  });

  it('should eth_estimateGas to mirror node for transfer returns 501', async function () {
    const callData: IContractCallRequest = {
      data: '0x',
      from: '0x81cb089c285e5ee3a7353704fb114955037443af',
      to: RECEIVER_ADDRESS,
      value: '0x2540BE400',
    };
    mockContractCall(callData, true, 501, { errorMessage: '', statusCode: 501 });
    restMock.onGet(`accounts/${RECEIVER_ADDRESS}${NO_TRANSACTIONS}`).reply(200, { address: RECEIVER_ADDRESS });

    const gas = await ethImpl.estimateGas(callData, null);
    expect(gas).to.equal(numberTo0x(constants.TX_BASE_COST));
  });

  it('should eth_estimateGas to mirror node for transfer without value returns 501', async function () {
    const callData: IContractCallRequest = {
      data: '0x',
      from: '0x81cb089c285e5ee3a7353704fb114955037443af',
      to: RECEIVER_ADDRESS,
    };
    mockContractCall(callData, true, 501, { errorMessage: '', statusCode: 501 });
    restMock.onGet(`accounts/${RECEIVER_ADDRESS}${NO_TRANSACTIONS}`).reply(200, { address: RECEIVER_ADDRESS });

    const result = await ethImpl.estimateGas(callData, null);
    expect(result).to.not.be.null;
    expect((result as JsonRpcError).code).to.eq(-32602);
    expect((result as JsonRpcError).name).to.eq('Invalid parameter');
  });

  it('should eth_estimateGas transfer to existing account', async function () {
    const callData: IContractCallRequest = {
      to: RECEIVER_ADDRESS,
      value: 10, //in tinybars
    };
    mockContractCall(callData, true, 501, { errorMessage: '', statusCode: 501 });
    restMock.onGet(`accounts/${RECEIVER_ADDRESS}${NO_TRANSACTIONS}`).reply(200, { address: RECEIVER_ADDRESS });

    const gas = await ethImpl.estimateGas(
      {
        to: RECEIVER_ADDRESS,
        value: 100_000_000_000,
      },
      null,
    );
    expect(gas).to.equal(EthImpl.gasTxBaseCost);
  });

  it('should eth_estimateGas transfer to existing cached account', async function () {
    const callData: IContractCallRequest = {
      to: RECEIVER_ADDRESS,
      value: 10, //in tinybars
    };
    mockContractCall(callData, true, 501, { errorMessage: '', statusCode: 501 });
    restMock.onGet(`accounts/${RECEIVER_ADDRESS}${NO_TRANSACTIONS}`).reply(200, { address: RECEIVER_ADDRESS });

    const gasBeforeCache = await ethImpl.estimateGas(
      {
        to: RECEIVER_ADDRESS,
        value: 100_000_000_000,
      },
      null,
    );

    restMock.onGet(`accounts/${RECEIVER_ADDRESS}${NO_TRANSACTIONS}`).reply(404);
    const gasAfterCache = await ethImpl.estimateGas(
      {
        to: RECEIVER_ADDRESS,
        value: 100_000_000_000,
      },
      null,
    );

    expect(gasBeforeCache).to.equal(EthImpl.gasTxBaseCost);
    expect(gasAfterCache).to.equal(EthImpl.gasTxBaseCost);
  });

  it('should eth_estimateGas transfer to non existing account', async function () {
    const callData: IContractCallRequest = {
      to: RECEIVER_ADDRESS,
      value: 10, //in tinybars
    };
    mockContractCall(callData, true, 501, { errorMessage: '', statusCode: 501 });
    restMock.onGet(`accounts/${RECEIVER_ADDRESS}${NO_TRANSACTIONS}`).reply(404);

    const hollowAccountGasCreation = await ethImpl.estimateGas(
      {
        to: RECEIVER_ADDRESS,
        value: 100_000_000_000,
      },
      null,
    );

    expect(hollowAccountGasCreation).to.equal(EthImpl.gasTxHollowAccountCreation);
  });

  it('should eth_estimateGas transfer with 0 value', async function () {
    const callData: IContractCallRequest = {
      to: RECEIVER_ADDRESS,
      value: 0, //in tinybars
    };
    mockContractCall(callData, true, 501, { errorMessage: '', statusCode: 501 });
    const result = await ethImpl.estimateGas(
      {
        to: RECEIVER_ADDRESS,
        value: 0,
      },
      null,
    );

    expect(result).to.exist;
    expect((result as JsonRpcError).code).to.equal(-32602);
    expect((result as JsonRpcError).name).to.equal('Invalid parameter');
    expect((result as JsonRpcError).message).to.equal(
      `Invalid parameter 0: Invalid 'value' field in transaction param. Value must be greater than 0`,
    );
  });

  it('should eth_estimateGas for contract create with input field and absent data field', async () => {
    const gasEstimation = 1357410;

    const mockedCallData: IContractCallRequest = {
      from: '0x81cb089c285e5ee3a7353704fb114955037443af',
      to: null,
      value: 0,
      data: '0x81cb089c285e5ee3a7353704fb114955037443af85e5ee3a7353704fb114955037443af85e5ee3a7353704fb114955037443af85e5ee3a7353704fb114955037443af',
    };

    const callData: IContractCallRequest = {
      from: '0x81cb089c285e5ee3a7353704fb114955037443af',
      to: null,
      value: '0x0',
      input:
        '0x81cb089c285e5ee3a7353704fb114955037443af85e5ee3a7353704fb114955037443af85e5ee3a7353704fb114955037443af85e5ee3a7353704fb114955037443af',
    };

    mockContractCall(mockedCallData, true, 200, { result: `0x14b662` });

    const gas = await ethImpl.estimateGas(callData, null);

    expect((gas as string).toLowerCase()).to.equal(numberTo0x(gasEstimation).toLowerCase());
  });

  it('should eth_estimateGas transfer with invalid value', async function () {
    const callData: IContractCallRequest = {
      to: RECEIVER_ADDRESS,
      value: null, //in tinybars
    };
    mockContractCall(callData, true, 501, { errorMessage: '', statusCode: 501 });
    const result = await ethImpl.estimateGas(
      {
        to: RECEIVER_ADDRESS,
        value: null,
      },
      null,
    );

    expect(result).to.exist;
    expect((result as JsonRpcError).code).to.equal(-32602);
    expect((result as JsonRpcError).name).to.equal('Invalid parameter');
    expect((result as JsonRpcError).message).to.equal(
      `Invalid parameter 0: Invalid 'value' field in transaction param. Value must be greater than 0`,
    );
  });

  it('should eth_estimateGas empty call returns transfer cost', async function () {
    const callData: IContractCallRequest = {};
    mockContractCall(callData, true, 501, { errorMessage: '', statusCode: 501 });

    const gas = await ethImpl.estimateGas({}, null);
    expect(gas).to.equal(numberTo0x(constants.TX_DEFAULT_GAS_DEFAULT));
  });

  it('should eth_estimateGas empty call returns transfer cost with overridden default gas', async function () {
    const callData: IContractCallRequest = {};
    mockContractCall(callData, true, 200, { result: numberTo0x(defaultGasOverride) });

    const gas = await ethImplOverridden.estimateGas({}, null);
    expect(gas).to.equal(numberTo0x(defaultGasOverride));
  });

  it('should eth_estimateGas empty input transfer cost', async function () {
    const callData: IContractCallRequest = {
      data: '',
      estimate: true,
    };
    const contractsCallResponse: IContractCallResponse = { errorMessage: '', statusCode: 501 };

    web3Mock.onPost('contracts/call', callData).reply(501, contractsCallResponse);

    const gas = await ethImpl.estimateGas({ data: '' }, null);
    expect(gas).to.equal(numberTo0x(constants.TX_DEFAULT_GAS_DEFAULT));
  });

  it('should eth_estimateGas empty input transfer cost with overridden default gas', async function () {
    const callData: IContractCallRequest = {
      data: '',
    };
    mockContractCall(callData, true, 501, { errorMessage: '', statusCode: 501 });

    const gas = await ethImplOverridden.estimateGas({ data: '' }, null);
    expect(gas).to.equal(numberTo0x(defaultGasOverride));
  });

  it('should eth_estimateGas zero input returns transfer cost', async function () {
    const callData: IContractCallRequest = {
      data: '0x',
      to: RECEIVER_ADDRESS,
      value: '0x1',
    };
    mockContractCall(callData, true, 501, { errorMessage: '', statusCode: 501 });
    mockGetAccount(RECEIVER_ADDRESS, 200, { account: '0.0.1234', evm_address: RECEIVER_ADDRESS });

    const gas = await ethImpl.estimateGas(callData, null);
    expect(gas).to.equal(numberTo0x(constants.TX_BASE_COST));
  });

  it('should eth_estimateGas zero input returns transfer cost with overridden default gas', async function () {
    const callData: IContractCallRequest = {
      data: '0x0',
    };
    mockContractCall(callData, true, 501, { errorMessage: '', statusCode: 501 });

    const gas = await ethImplOverridden.estimateGas({ data: '0x' }, null);
    expect(gas).to.equal(numberTo0x(defaultGasOverride));
  });

  it('should eth_estimateGas with contract revert and message does not equal executionReverted', async function () {
    const contractCallResult: IContractCallResponse = {
      _status: {
        messages: [
          {
            message: 'data field invalid hexadecimal string',
            detail: '',
            data: '',
          },
        ],
      },
    };
    web3Mock.onPost('contracts/call', { ...transaction, estimate: true }).reply(400, contractCallResult);

    const estimatedGas = await ethImpl.estimateGas(transaction, id);

    expect(estimatedGas).to.equal(numberTo0x(Precheck.transactionIntrinsicGasCost(transaction.data!)));
  });

  it('should eth_estimateGas with contract revert and message does not equal executionReverted and ESTIMATE_GAS_THROWS is set to false', async function () {
    const estimateGasThrows = process.env.ESTIMATE_GAS_THROWS;
    process.env.ESTIMATE_GAS_THROWS = 'false';
    web3Mock.onPost('contracts/call', { ...transaction, estimate: true }).reply(400, {
      _status: {
        messages: [
          {
            message: 'data field invalid hexadecimal string',
            detail: '',
            data: '',
          },
        ],
      },
    });

    const result: any = await ethImpl.estimateGas(transaction, id);

    expect(result).to.equal(numberTo0x(Precheck.transactionIntrinsicGasCost(transaction.data!)));
    process.env.ESTIMATE_GAS_THROWS = estimateGasThrows;
  });

  it('should eth_estimateGas with contract revert and message equals "execution reverted: Invalid number of recipients"', async function () {
    web3Mock.onPost('contracts/call', { ...transaction, estimate: true }).reply(400, {
      _status: {
        messages: [
          {
            data: '0x08c379a00000000000000000000000000000000000000000000000000000000000000020000000000000000000000000000000000000000000000000000000000000001c496e76616c6964206e756d626572206f6620726563697069656e747300000000',
            detail: 'Invalid number of recipients',
            message: 'CONTRACT_REVERT_EXECUTED',
          },
        ],
      },
    });

    const result: any = await ethImpl.estimateGas(transaction, id);

    expect(result.data).to.equal(
      '0x08c379a00000000000000000000000000000000000000000000000000000000000000020000000000000000000000000000000000000000000000000000000000000001c496e76616c6964206e756d626572206f6620726563697069656e747300000000',
    );
    expect(result.message).to.equal('execution reverted: Invalid number of recipients');
  });

  it('should eth_estimateGas handles a 501 unimplemented response from the mirror node correctly by returning default gas', async function () {
    web3Mock.onPost('contracts/call', { ...transaction, estimate: true }).reply(501, {
      _status: {
        messages: [
          {
            message: 'Auto account creation is not supported.',
            detail: '',
            data: '',
          },
        ],
      },
    });

    const result: any = await ethImpl.estimateGas({ ...transaction, data: '0x', value: '0x1' }, id);
    expect(result).to.equal(numberTo0x(constants.TX_DEFAULT_GAS_DEFAULT));
  });

  it('should should perform estimateGas precheck', async function () {
    const transaction = {
      from: '0x05fba803be258049a27b820088bab1cad2058871',
      data: '0x',
      value: '0xA186B8E9800',
      gasPrice: '0xF4240',
      gas: '0xd97010',
    };

    ethImpl.contractCallFormat(transaction);
    expect(transaction.value).to.eq(1110);
    expect(transaction.gasPrice).to.eq(1000000);
    expect(transaction.gas).to.eq(14250000);
  });

  it('should accepts both input and data fields but copy value of input field to data field', () => {
    const inputValue = 'input value';
    const dataValue = 'data value';
    const transaction = {
      from: '0x05fba803be258049a27b820088bab1cad2058871',
      input: inputValue,
      data: dataValue,
      value: '0xA186B8E9800',
      gasPrice: '0xF4240',
      gas: '0xd97010',
    };

<<<<<<< HEAD
    try {
      ethImpl.contractCallFormat(transaction);
    } catch (error: any) {
      expect(error.code).to.equal(-32000);
      expect(error.message).to.equal('Invalid arguments: Cannot accept both input and data fields. Use only one.');
    }
=======
    ethImpl.contractCallFormat(transaction);
    expect(transaction.data).to.eq(inputValue);
    expect(transaction.data).to.not.eq(dataValue);
    expect(transaction.input).to.be.undefined;
    expect(transaction.value).to.eq(1110);
    expect(transaction.gasPrice).to.eq(1000000);
    expect(transaction.gas).to.eq(14250000);
>>>>>>> 40f72bcf
  });
});<|MERGE_RESOLUTION|>--- conflicted
+++ resolved
@@ -478,14 +478,6 @@
       gas: '0xd97010',
     };
 
-<<<<<<< HEAD
-    try {
-      ethImpl.contractCallFormat(transaction);
-    } catch (error: any) {
-      expect(error.code).to.equal(-32000);
-      expect(error.message).to.equal('Invalid arguments: Cannot accept both input and data fields. Use only one.');
-    }
-=======
     ethImpl.contractCallFormat(transaction);
     expect(transaction.data).to.eq(inputValue);
     expect(transaction.data).to.not.eq(dataValue);
@@ -493,6 +485,5 @@
     expect(transaction.value).to.eq(1110);
     expect(transaction.gasPrice).to.eq(1000000);
     expect(transaction.gas).to.eq(14250000);
->>>>>>> 40f72bcf
   });
 });