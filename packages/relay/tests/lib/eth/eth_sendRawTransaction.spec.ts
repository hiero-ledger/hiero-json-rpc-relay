--- conflicted
+++ resolved
@@ -23,12 +23,7 @@
 import { expect, use } from 'chai';
 import sinon from 'sinon';
 import chaiAsPromised from 'chai-as-promised';
-<<<<<<< HEAD
-import { Hbar, HbarUnit, TransactionId } from '@hashgraph/sdk';
-=======
 import { Hbar, HbarUnit, TransactionId, TransactionResponse } from '@hashgraph/sdk';
-
->>>>>>> f1794d8b
 import { SDKClient } from '../../../src/lib/clients';
 import { ACCOUNT_ADDRESS_1, DEFAULT_NETWORK_FEES, MAX_GAS_LIMIT_HEX, NO_TRANSACTIONS } from './eth-config';
 import { JsonRpcError, predefined } from '../../../src';
