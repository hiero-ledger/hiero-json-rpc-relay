--- conflicted
+++ resolved
@@ -22,7 +22,6 @@
 import { expect, use } from 'chai';
 import sinon from 'sinon';
 import chaiAsPromised from 'chai-as-promised';
-<<<<<<< HEAD
 import {
   FileAppendTransaction,
   FileId,
@@ -36,9 +35,6 @@
 import { HbarLimitService } from '../../../src/lib/services/hbarLimitService';
 import { EventEmitter } from 'events';
 import pino from 'pino';
-=======
-import { Hbar, HbarUnit, TransactionId, TransactionResponse } from '@hashgraph/sdk';
->>>>>>> 4ab36669
 import { SDKClient } from '../../../src/lib/clients';
 import { ACCOUNT_ADDRESS_1, DEFAULT_NETWORK_FEES, MAX_GAS_LIMIT_HEX, NO_TRANSACTIONS } from './eth-config';
 import { JsonRpcError, predefined } from '../../../src';
