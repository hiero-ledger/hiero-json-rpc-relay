--- conflicted
+++ resolved
@@ -23,13 +23,8 @@
 import { expect, use } from 'chai';
 import sinon from 'sinon';
 import chaiAsPromised from 'chai-as-promised';
-<<<<<<< HEAD
+import { Logger } from 'pino';
 import { predefined } from '../../../src/lib/errors/JsonRpcError';
-=======
-import { Logger } from 'pino';
-
-import { predefined } from '../../../src';
->>>>>>> afc33495
 import { EthImpl } from '../../../src/lib/eth';
 import {
   blockLogsBloom,
@@ -148,11 +143,6 @@
     sdkClientStub = sinon.createStubInstance(SDKClient);
     getSdkClientStub = sinon.stub(hapiServiceInstance, 'getSDKClient').returns(sdkClientStub);
     restMock.onGet('network/fees').reply(200, DEFAULT_NETWORK_FEES);
-<<<<<<< HEAD
-    currentMaxBlockRange = Number(ConfigService.get('ETH_GET_TRANSACTION_COUNT_MAX_BLOCK_RANGE'));
-    ConfigServiceTestHelper.dynamicOverride('ETH_GET_TRANSACTION_COUNT_MAX_BLOCK_RANGE', '1');
-=======
->>>>>>> afc33495
     ethImplLowTransactionCount = new EthImpl(
       hapiServiceInstance,
       mirrorNodeInstance,
@@ -176,14 +166,6 @@
 
   this.afterEach(() => {
     getSdkClientStub.restore();
-<<<<<<< HEAD
-
-    ConfigServiceTestHelper.dynamicOverride(
-      'ETH_GET_TRANSACTION_COUNT_MAX_BLOCK_RANGE',
-      currentMaxBlockRange.toString(),
-    );
-=======
->>>>>>> afc33495
   });
 
   it('"eth_blockNumber" should return the latest block number', async function () {
