/*-
 *
 * Hedera JSON RPC Relay
 *
 * Copyright (C) 2022-2024 Hedera Hashgraph, LLC
 *
 * Licensed under the Apache License, Version 2.0 (the "License");
 * you may not use this file except in compliance with the License.
 * You may obtain a copy of the License at
 *
 *      http://www.apache.org/licenses/LICENSE-2.0
 *
 * Unless required by applicable law or agreed to in writing, software
 * distributed under the License is distributed on an "AS IS" BASIS,
 * WITHOUT WARRANTIES OR CONDITIONS OF ANY KIND, either express or implied.
 * See the License for the specific language governing permissions and
 * limitations under the License.
 *
 */
import path from 'path';
import dotenv from 'dotenv';
import { expect, use } from 'chai';
import sinon from 'sinon';
import chaiAsPromised from 'chai-as-promised';

import { predefined } from '../../../src/lib/errors/JsonRpcError';
import { EthImpl } from '../../../src/lib/eth';
import { blockLogsBloom, defaultContractResults, defaultDetailedContractResults } from '../../helpers';
import { Block, Transaction } from '../../../src/lib/model';
import { SDKClient } from '../../../src/lib/clients';
import RelayAssertions from '../../assertions';
import constants from '../../../src/lib/constants';
import { hashNumber, numberTo0x } from '../../../dist/formatters';
import {
  BLOCK_HASH,
  BLOCK_HASH_PREV_TRIMMED,
  BLOCK_HASH_TRIMMED,
  BLOCK_NOT_FOUND_RES,
  BLOCK_NUMBER,
  BLOCK_NUMBER_HEX,
  BLOCK_NUMBER_WITH_SYN_TXN,
  BLOCK_TIMESTAMP_HEX,
  BLOCK_WITH_SYN_TXN,
  BLOCKS_LIMIT_ORDER_URL,
  BLOCKS_RES,
  CONTRACT_ADDRESS_1,
  CONTRACT_ADDRESS_2,
  CONTRACT_HASH_1,
  CONTRACT_HASH_2,
  CONTRACT_QUERY,
  CONTRACT_RESPONSE_MOCK,
  CONTRACT_RESULTS_LOGS_WITH_FILTER_URL,
  CONTRACT_RESULTS_WITH_FILTER_URL,
  CONTRACT_TIMESTAMP_1,
  CONTRACT_TIMESTAMP_2,
  CONTRACTS_RESULTS_NEXT_URL,
  DEFAULT_BLOCK,
  DEFAULT_BLOCKS_RES,
  DEFAULT_CONTRACT_RES_REVERT,
  DEFAULT_ETH_GET_BLOCK_BY_LOGS,
  DEFAULT_NETWORK_FEES,
  GAS_USED_1,
  GAS_USED_2,
  LATEST_BLOCK_QUERY,
  LATEST_BLOCK_RESPONSE,
  LINKS_NEXT_RES,
  LOG_QUERY,
  LOGS_RESPONSE_MOCK,
  MOST_RECENT_BLOCK,
  NO_SUCH_BLOCK_EXISTS_RES,
<<<<<<< HEAD
  NOT_FOUND_RES,
=======
  DEFAULT_BLOCK_RECEIPTS_ROOT_HASH,
>>>>>>> ab0aa922
} from './eth-config';
import { generateEthTestEnv } from './eth-helpers';
import { fail } from 'assert';

dotenv.config({ path: path.resolve(__dirname, '../test.env') });
use(chaiAsPromised);

let sdkClientStub;
let getSdkClientStub;
let currentMaxBlockRange: number;
let ethImplLowTransactionCount: EthImpl;

describe('@ethGetBlockByNumber using MirrorNode', async function () {
  this.timeout(10000);
  let { restMock, hapiServiceInstance, ethImpl, cacheService, mirrorNodeInstance, logger, registry } =
    generateEthTestEnv(true);
  const results = defaultContractResults.results;
  const TOTAL_GAS_USED = numberTo0x(results[0].gas_used + results[1].gas_used);

  const veriftAggregatedInfo = (result) => {
    // verify aggregated info
    expect(result).to.exist;
    expect(result).to.not.be.null;
    expect(result.hash).equal(BLOCK_HASH_TRIMMED);
    expect(result.number).equal(BLOCK_NUMBER_HEX);
    expect(result.parentHash).equal(BLOCK_HASH_PREV_TRIMMED);
    expect(result.timestamp).equal(BLOCK_TIMESTAMP_HEX);
  };

  function verifyTransactions(transactions: Array<Transaction>) {
    expect(transactions.length).equal(2);
    expect(transactions[0].hash).equal(CONTRACT_HASH_1);
    expect(transactions[1].hash).equal(CONTRACT_HASH_2);
    expect(transactions[1].gas).equal(hashNumber(GAS_USED_2));
  }

  this.beforeEach(() => {
    // reset cache and restMock
    cacheService.clear();
    restMock.reset();
    restMock.resetHandlers();

    sdkClientStub = sinon.createStubInstance(SDKClient);
    getSdkClientStub = sinon.stub(hapiServiceInstance, 'getSDKClient').returns(sdkClientStub);
    restMock.onGet('network/fees').reply(200, DEFAULT_NETWORK_FEES);
    currentMaxBlockRange = Number(process.env.ETH_GET_TRANSACTION_COUNT_MAX_BLOCK_RANGE);
    process.env.ETH_GET_TRANSACTION_COUNT_MAX_BLOCK_RANGE = '1';
    ethImplLowTransactionCount = new EthImpl(
      hapiServiceInstance,
      mirrorNodeInstance,
      logger,
      '0x12a',
      registry,
      cacheService,
    );
    restMock.onGet('network/fees').reply(200, DEFAULT_NETWORK_FEES);
    restMock.onGet(`accounts/${defaultContractResults.results[0].from}?transactions=false`).reply(200);
    restMock.onGet(`accounts/${defaultContractResults.results[1].from}?transactions=false`).reply(200);
    restMock.onGet(`accounts/${defaultContractResults.results[0].to}?transactions=false`).reply(200);
    restMock.onGet(`accounts/${defaultContractResults.results[1].to}?transactions=false`).reply(200);
    restMock.onGet(`contracts/${defaultContractResults.results[0].from}`).reply(404, NOT_FOUND_RES);
    restMock.onGet(`contracts/${defaultContractResults.results[1].from}`).reply(404, NOT_FOUND_RES);
    restMock.onGet(`contracts/${defaultContractResults.results[0].to}`).reply(200);
    restMock.onGet(`contracts/${defaultContractResults.results[1].to}`).reply(200);
    restMock.onGet(`tokens/${defaultContractResults.results[0].contract_id}`).reply(200);
    restMock.onGet(`tokens/${defaultContractResults.results[1].contract_id}`).reply(200);
  });

  this.afterEach(() => {
    getSdkClientStub.restore();

    process.env.ETH_GET_TRANSACTION_COUNT_MAX_BLOCK_RANGE = currentMaxBlockRange.toString();
  });

  it('"eth_blockNumber" should return the latest block number', async function () {
    restMock.onGet(BLOCKS_LIMIT_ORDER_URL).reply(200, DEFAULT_BLOCKS_RES);
    const blockNumber = await ethImpl.blockNumber();
    expect(blockNumber).to.be.eq(blockNumber);
  });

  it('"eth_blockNumber" should return the latest block number using cache', async function () {
    restMock.onGet(BLOCKS_LIMIT_ORDER_URL).reply(200, DEFAULT_BLOCKS_RES);
    const blockNumber = await ethImpl.blockNumber();
    expect(numberTo0x(DEFAULT_BLOCK.number)).to.be.eq(blockNumber);

    // Second call should return the same block number using cache
    restMock.onGet(BLOCKS_LIMIT_ORDER_URL).reply(400, DEFAULT_BLOCKS_RES);

    const blockNumber2 = await ethImpl.blockNumber();
    expect(blockNumber2).to.be.eq(blockNumber);

    // expire cache, instead of waiting for ttl we clear it to simulate expiry faster.
    cacheService.clear();
    // Third call should return new number using mirror node
    const newBlockNumber = 7;
    restMock.onGet(BLOCKS_LIMIT_ORDER_URL).reply(200, {
      blocks: [{ ...DEFAULT_BLOCK, number: newBlockNumber }],
    });
    const blockNumber3 = await ethImpl.blockNumber();
    expect(numberTo0x(newBlockNumber)).to.be.eq(blockNumber3);
  });

  it('"eth_blockNumber" should throw an error if no blocks are found', async function () {
    restMock.onGet(BLOCKS_LIMIT_ORDER_URL).reply(404, BLOCK_NOT_FOUND_RES);
    const error = predefined.COULD_NOT_RETRIEVE_LATEST_BLOCK;
    await RelayAssertions.assertRejection(error, ethImpl.blockNumber, true, ethImpl);
  });

  it('"eth_blockNumber" return the latest block number on second try', async function () {
    restMock
      .onGet(BLOCKS_LIMIT_ORDER_URL)
      .replyOnce(404, BLOCK_NOT_FOUND_RES)
      .onGet(BLOCKS_LIMIT_ORDER_URL)
      .replyOnce(200, DEFAULT_BLOCKS_RES);

    try {
      await ethImpl.blockNumber();
    } catch (error) {}
    const blockNumber = await ethImpl.blockNumber();

    expect(blockNumber).to.be.eq(blockNumber);
  });

  it('"eth_blockNumber" should throw an error if no blocks are found after third try', async function () {
    restMock.onGet(BLOCKS_LIMIT_ORDER_URL).reply(404, BLOCK_NOT_FOUND_RES);

    await RelayAssertions.assertRejection(
      predefined.COULD_NOT_RETRIEVE_LATEST_BLOCK,
      ethImpl.blockNumber,
      true,
      ethImpl,
    );
  });

  describe('with match', async function () {
    beforeEach(function () {
      // mirror node request mocks
      restMock.onGet(`blocks/${BLOCK_NUMBER}`).reply(200, DEFAULT_BLOCK);
      restMock.onGet(`blocks/${BLOCK_HASH}`).reply(200, DEFAULT_BLOCK);
      restMock.onGet(BLOCKS_LIMIT_ORDER_URL).reply(200, MOST_RECENT_BLOCK);
      restMock.onGet(CONTRACT_RESULTS_LOGS_WITH_FILTER_URL).reply(200, DEFAULT_ETH_GET_BLOCK_BY_LOGS);
    });

    it('eth_getBlockByNumber with match', async function () {
      restMock.onGet(CONTRACT_RESULTS_WITH_FILTER_URL).reply(200, defaultContractResults);

      const result = await ethImpl.getBlockByNumber(numberTo0x(BLOCK_NUMBER), false);

      RelayAssertions.assertBlock(result, {
        hash: BLOCK_HASH_TRIMMED,
        gasUsed: TOTAL_GAS_USED,
        number: BLOCK_NUMBER_HEX,
        parentHash: BLOCK_HASH_PREV_TRIMMED,
        timestamp: BLOCK_TIMESTAMP_HEX,
        transactions: [CONTRACT_HASH_1, CONTRACT_HASH_2],
        receiptsRoot: DEFAULT_BLOCK_RECEIPTS_ROOT_HASH,
      });
    });

    it('eth_getBlockByNumber with match and duplicated transactions', async function () {
      restMock.onGet(CONTRACT_RESULTS_WITH_FILTER_URL).reply(200, {
        results: [...defaultContractResults.results, ...defaultContractResults.results],
      });

      const res = await ethImpl.getBlockByNumber(numberTo0x(BLOCK_NUMBER), false);
      RelayAssertions.assertBlock(res, {
        transactions: [CONTRACT_HASH_1, CONTRACT_HASH_2],
        hash: BLOCK_HASH_TRIMMED,
        number: BLOCK_NUMBER_HEX,
        timestamp: BLOCK_TIMESTAMP_HEX,
        parentHash: BLOCK_HASH_PREV_TRIMMED,
        gasUsed: TOTAL_GAS_USED,
      });
    });

    it('eth_getBlockByNumber with match and valid logsBloom field', async function () {
      restMock.onGet(`blocks/${BLOCK_NUMBER}`).reply(200, {
        ...DEFAULT_BLOCK,
        logs_bloom: blockLogsBloom,
      });
      restMock.onGet(CONTRACT_RESULTS_WITH_FILTER_URL).reply(200, defaultContractResults);

      const result = await ethImpl.getBlockByNumber(numberTo0x(BLOCK_NUMBER), false);

      RelayAssertions.assertBlock(result, {
        hash: BLOCK_HASH_TRIMMED,
        gasUsed: TOTAL_GAS_USED,
        number: BLOCK_NUMBER_HEX,
        parentHash: BLOCK_HASH_PREV_TRIMMED,
        timestamp: BLOCK_TIMESTAMP_HEX,
        transactions: [CONTRACT_HASH_1, CONTRACT_HASH_2],
        receiptsRoot: DEFAULT_BLOCK_RECEIPTS_ROOT_HASH,
      });

      expect(result?.logsBloom).equal(blockLogsBloom);
    });

    it('eth_getBlockByNumber with match paginated', async function () {
      restMock.onGet(CONTRACT_RESULTS_WITH_FILTER_URL).reply(200, LINKS_NEXT_RES);
      restMock.onGet(CONTRACTS_RESULTS_NEXT_URL).reply(200, defaultContractResults);
      const result = await ethImpl.getBlockByNumber(numberTo0x(BLOCK_NUMBER), false);

      RelayAssertions.assertBlock(result, {
        hash: BLOCK_HASH_TRIMMED,
        gasUsed: TOTAL_GAS_USED,
        number: BLOCK_NUMBER_HEX,
        parentHash: BLOCK_HASH_PREV_TRIMMED,
        timestamp: BLOCK_TIMESTAMP_HEX,
        transactions: [CONTRACT_HASH_1, CONTRACT_HASH_2],
        receiptsRoot: DEFAULT_BLOCK_RECEIPTS_ROOT_HASH,
      });
    });

    it('eth_getBlockByNumber should return cached result', async function () {
      restMock.onGet(CONTRACT_RESULTS_WITH_FILTER_URL).reply(200, defaultContractResults);
      const resBeforeCache = await ethImpl.getBlockByNumber(numberTo0x(BLOCK_NUMBER), false);

      restMock.onGet(`blocks/${BLOCK_NUMBER}`).reply(404);
      const resAfterCache = await ethImpl.getBlockByNumber(numberTo0x(BLOCK_NUMBER), false);

      expect(resBeforeCache).to.eq(resAfterCache);
    });

    it('eth_getBlockByHash with match', async function () {
      restMock.onGet(CONTRACT_RESULTS_WITH_FILTER_URL).reply(200, defaultContractResults);

      const result = await ethImpl.getBlockByHash(BLOCK_HASH, false);
      RelayAssertions.assertBlock(result, {
        hash: BLOCK_HASH_TRIMMED,
        gasUsed: TOTAL_GAS_USED,
        number: BLOCK_NUMBER_HEX,
        parentHash: BLOCK_HASH_PREV_TRIMMED,
        timestamp: BLOCK_TIMESTAMP_HEX,
        transactions: [CONTRACT_HASH_1, CONTRACT_HASH_2],
      });
    });

    it('eth_getBlockByHash with match paginated', async function () {
      restMock.onGet(CONTRACT_RESULTS_WITH_FILTER_URL).reply(200, LINKS_NEXT_RES);
      restMock.onGet(CONTRACTS_RESULTS_NEXT_URL).reply(200, defaultContractResults);

      const result = await ethImpl.getBlockByHash(BLOCK_HASH, false);
      const toMatch = {
        hash: BLOCK_HASH_TRIMMED,
        gasUsed: TOTAL_GAS_USED,
        number: BLOCK_NUMBER_HEX,
        parentHash: BLOCK_HASH_PREV_TRIMMED,
        timestamp: BLOCK_TIMESTAMP_HEX,
        transactions: [CONTRACT_HASH_1, CONTRACT_HASH_2],
      };
      RelayAssertions.assertBlock(result, toMatch);
    });
  });

  it('eth_getBlockByNumber with zero transactions', async function () {
    // mirror node request mocks
    restMock.onGet(`blocks/${BLOCK_NUMBER}`).reply(200, { ...DEFAULT_BLOCK, gas_used: 0 });
    restMock.onGet(BLOCKS_LIMIT_ORDER_URL).reply(200, MOST_RECENT_BLOCK);
    restMock.onGet(CONTRACT_RESULTS_WITH_FILTER_URL).reply(200, { results: [] });
    restMock.onGet(CONTRACT_RESULTS_LOGS_WITH_FILTER_URL).reply(200, { logs: [] });
    const result = await ethImpl.getBlockByNumber(numberTo0x(BLOCK_NUMBER), false);
    if (result) {
      // verify aggregated info
      veriftAggregatedInfo(result);
      expect(result.gasUsed).equal('0x0');
      expect(result.transactions.length).equal(0);
      expect(result.transactionsRoot).equal(constants.DEFAULT_ROOT_HASH);

      // verify expected constants
      RelayAssertions.verifyBlockConstants(result);
    }
  });

  it('eth_getBlockByNumber with match and details', async function () {
    // mirror node request mocks
    restMock.onGet(`blocks/${BLOCK_NUMBER}`).reply(200, DEFAULT_BLOCK);
    restMock.onGet(BLOCKS_LIMIT_ORDER_URL).reply(200, MOST_RECENT_BLOCK);
    restMock.onGet(CONTRACT_RESULTS_WITH_FILTER_URL).reply(200, defaultContractResults);
    restMock.onGet(CONTRACT_RESULTS_LOGS_WITH_FILTER_URL).reply(200, DEFAULT_ETH_GET_BLOCK_BY_LOGS);
    const result = await ethImpl.getBlockByNumber(numberTo0x(BLOCK_NUMBER), true);
    if (result) {
      veriftAggregatedInfo(result);
      expect(result.gasUsed).equal(TOTAL_GAS_USED);
      verifyTransactions(result.transactions as Array<Transaction>);

      // verify expected constants
      RelayAssertions.verifyBlockConstants(result);
      expect(result.receiptsRoot).to.equal(DEFAULT_BLOCK_RECEIPTS_ROOT_HASH);
    }
  });

  it('eth_getBlockByNumber with match and details and sythetic transactions', async function () {
    // mirror node request mocks
    restMock.onGet(`blocks/${BLOCK_NUMBER_WITH_SYN_TXN}`).reply(200, BLOCK_WITH_SYN_TXN);

    restMock.onGet(LATEST_BLOCK_QUERY).reply(200, LATEST_BLOCK_RESPONSE);
    restMock.onGet(CONTRACT_QUERY).reply(200, CONTRACT_RESPONSE_MOCK);
    restMock.onGet(LOG_QUERY).reply(200, LOGS_RESPONSE_MOCK);

    const result = await ethImpl.getBlockByNumber(numberTo0x(BLOCK_NUMBER_WITH_SYN_TXN), true);
    if (result) {
      result.transactions.forEach((txn) => {
        expect(txn.maxFeePerGas).to.exist;
        expect(txn.maxPriorityFeePerGas).to.exist;
      });
    } else {
      fail('Result is null');
    }
  });

  it('eth_getBlockByNumber with match and details paginated', async function () {
    // mirror node request mocks
    restMock.onGet(`blocks/${BLOCK_NUMBER}`).reply(200, DEFAULT_BLOCK);
    restMock.onGet(BLOCKS_LIMIT_ORDER_URL).reply(200, MOST_RECENT_BLOCK);
    restMock.onGet(CONTRACT_RESULTS_WITH_FILTER_URL).reply(200, LINKS_NEXT_RES);
    restMock.onGet(CONTRACTS_RESULTS_NEXT_URL).reply(200, defaultContractResults);
    restMock.onGet(CONTRACT_RESULTS_LOGS_WITH_FILTER_URL).reply(200, DEFAULT_ETH_GET_BLOCK_BY_LOGS);
    const result = await ethImpl.getBlockByNumber(numberTo0x(BLOCK_NUMBER), true);
    if (result) {
      // verify aggregated info
      veriftAggregatedInfo(result);
      expect(result.gasUsed).equal(TOTAL_GAS_USED);
      verifyTransactions(result.transactions as Array<Transaction>);

      // verify expected constants
      RelayAssertions.verifyBlockConstants(result);
      expect(result.receiptsRoot).to.equal(DEFAULT_BLOCK_RECEIPTS_ROOT_HASH);
    }
  });

  it('eth_getBlockByNumber with block match and contract revert', async function () {
    // mirror node request mocks
    restMock.onGet(`blocks/${BLOCK_NUMBER}`).reply(200, { ...DEFAULT_BLOCK, gas_used: GAS_USED_1 });
    restMock.onGet(BLOCKS_LIMIT_ORDER_URL).reply(200, MOST_RECENT_BLOCK);
    restMock.onGet(CONTRACT_RESULTS_WITH_FILTER_URL).reply(200, DEFAULT_CONTRACT_RES_REVERT);
    restMock.onGet(CONTRACT_RESULTS_LOGS_WITH_FILTER_URL).reply(200, { logs: [] });
    const result = await ethImpl.getBlockByNumber(numberTo0x(BLOCK_NUMBER), true);
    if (result) {
      veriftAggregatedInfo(result);
      expect(result.gasUsed).equal(numberTo0x(GAS_USED_1));
      expect(result.transactions.length).equal(1);

      // verify expected constants
      RelayAssertions.verifyBlockConstants(result);
    }
  });

  it('eth_getBlockByNumber with no match', async function () {
    restMock.onGet(`blocks/${BLOCK_NUMBER}`).reply(404, NO_SUCH_BLOCK_EXISTS_RES);
    restMock.onGet(BLOCKS_LIMIT_ORDER_URL).reply(200, MOST_RECENT_BLOCK);

    const result = await ethImpl.getBlockByNumber(BLOCK_NUMBER.toString(), false);
    expect(result).to.equal(null);
  });

  describe('eth_getBlockByNumber with tag', async function () {
    const TOTAL_GET_CALLS_EXECUTED = 12;
    function confirmResult(result: Block | null) {
      expect(result).to.exist;
      expect(result).to.not.be.null;

      if (result) {
        expect(result.number).equal(BLOCK_NUMBER_HEX);
      }
    }

    this.beforeEach(() => {
      restMock.resetHistory();
      restMock.onGet(CONTRACT_RESULTS_LOGS_WITH_FILTER_URL).reply(200, DEFAULT_ETH_GET_BLOCK_BY_LOGS);
      for (const result of defaultContractResults.results) {
        restMock.onGet(`contracts/${result.to}/results/${result.timestamp}`).reply(404, NOT_FOUND_RES);
      }
      restMock.onGet(CONTRACT_RESULTS_WITH_FILTER_URL).reply(200, defaultContractResults);
      restMock.onGet(BLOCKS_LIMIT_ORDER_URL).reply(200, DEFAULT_BLOCKS_RES);
    });

    it('eth_getBlockByNumber with latest tag', async function () {
      const result = await ethImpl.getBlockByNumber('latest', false);
      // check that we only made the expected number of requests with the expected urls
      expect(restMock.history.get.length).equal(TOTAL_GET_CALLS_EXECUTED);
      expect(restMock.history.get[0].url).equal(BLOCKS_LIMIT_ORDER_URL);
      expect(restMock.history.get[1].url).equal(
        'contracts/results?timestamp=gte:1651560386.060890949&timestamp=lte:1651560389.060890949&limit=100&order=asc',
      );
      expect(restMock.history.get[2].url).equal(
        'contracts/results/logs?timestamp=gte:1651560386.060890949&timestamp=lte:1651560389.060890949&limit=100&order=asc',
      );
      expect(restMock.history.get[TOTAL_GET_CALLS_EXECUTED - 1].url).equal('network/fees');
      confirmResult(result);
    });

    it('eth_getBlockByNumber with latest tag paginated', async function () {
      restMock.onGet(CONTRACT_RESULTS_WITH_FILTER_URL).reply(200, LINKS_NEXT_RES);
      restMock.onGet(CONTRACTS_RESULTS_NEXT_URL).reply(200, defaultContractResults);

      const result = await ethImpl.getBlockByNumber('latest', false);
      confirmResult(result);
    });

    it('eth_getBlockByNumber with pending tag', async function () {
      const result = await ethImpl.getBlockByNumber('pending', false);
      confirmResult(result);
    });

    it('eth_getBlockByNumber with earliest tag', async function () {
      restMock.onGet(`blocks/0`).reply(200, DEFAULT_BLOCK);

      const result = await ethImpl.getBlockByNumber('earliest', false);
      confirmResult(result);
    });

    it('eth_getBlockByNumber with finalized tag', async function () {
      const result = await ethImpl.getBlockByNumber('finalized', false);
      // check that we only made the expected number of requests with the expected urls
      expect(restMock.history.get.length).equal(TOTAL_GET_CALLS_EXECUTED);
      expect(restMock.history.get[0].url).equal(BLOCKS_LIMIT_ORDER_URL);
      expect(restMock.history.get[1].url).equal(
        'contracts/results?timestamp=gte:1651560386.060890949&timestamp=lte:1651560389.060890949&limit=100&order=asc',
      );
      expect(restMock.history.get[2].url).equal(
        'contracts/results/logs?timestamp=gte:1651560386.060890949&timestamp=lte:1651560389.060890949&limit=100&order=asc',
      );
      expect(restMock.history.get[TOTAL_GET_CALLS_EXECUTED - 1].url).equal('network/fees');
      confirmResult(result);
    });

    it('eth_getBlockByNumber with safe tag', async function () {
      const result = await ethImpl.getBlockByNumber('safe', false);
      // check that we only made the expected number of requests with the expected urls
      expect(restMock.history.get.length).equal(TOTAL_GET_CALLS_EXECUTED);
      expect(restMock.history.get[0].url).equal(BLOCKS_LIMIT_ORDER_URL);
      expect(restMock.history.get[1].url).equal(
        'contracts/results?timestamp=gte:1651560386.060890949&timestamp=lte:1651560389.060890949&limit=100&order=asc',
      );
      expect(restMock.history.get[2].url).equal(
        'contracts/results/logs?timestamp=gte:1651560386.060890949&timestamp=lte:1651560389.060890949&limit=100&order=asc',
      );
      expect(restMock.history.get[TOTAL_GET_CALLS_EXECUTED - 1].url).equal('network/fees');
      confirmResult(result);
    });

    it('eth_getBlockByNumber with hex number tag', async function () {
      restMock.onGet(`blocks/3735929054`).reply(200, DEFAULT_BLOCK);
      restMock.onGet(BLOCKS_LIMIT_ORDER_URL).reply(200, BLOCKS_RES);

      const result = await ethImpl.getBlockByNumber('0xdeadc0de', false);
      confirmResult(result);
    });
  });

  it('eth_getBlockByNumber with greater number of transactions than the ETH_GET_TRANSACTION_COUNT_MAX_BLOCK_RANGE', async function () {
    // mirror node request mocks
    restMock.onGet(`blocks/${BLOCK_NUMBER}`).reply(200, DEFAULT_BLOCK);
    restMock.onGet(BLOCKS_LIMIT_ORDER_URL).reply(200, MOST_RECENT_BLOCK);
    restMock.onGet(CONTRACT_RESULTS_WITH_FILTER_URL).reply(200, defaultContractResults);
    restMock
      .onGet(`contracts/${CONTRACT_ADDRESS_1}/results/${CONTRACT_TIMESTAMP_1}`)
      .reply(200, defaultDetailedContractResults);
    restMock
      .onGet(`contracts/${CONTRACT_ADDRESS_2}/results/${CONTRACT_TIMESTAMP_2}`)
      .reply(200, defaultDetailedContractResults);
    restMock.onGet(CONTRACT_RESULTS_LOGS_WITH_FILTER_URL).reply(200, DEFAULT_ETH_GET_BLOCK_BY_LOGS);

    const args = [numberTo0x(BLOCK_NUMBER), true];

    await RelayAssertions.assertRejection(
      predefined.MAX_BLOCK_SIZE(77),
      ethImplLowTransactionCount.getBlockByNumber,
      true,
      ethImplLowTransactionCount,
      args,
    );
  });
});<|MERGE_RESOLUTION|>--- conflicted
+++ resolved
@@ -55,6 +55,7 @@
   CONTRACT_TIMESTAMP_2,
   CONTRACTS_RESULTS_NEXT_URL,
   DEFAULT_BLOCK,
+  DEFAULT_BLOCK_RECEIPTS_ROOT_HASH,
   DEFAULT_BLOCKS_RES,
   DEFAULT_CONTRACT_RES_REVERT,
   DEFAULT_ETH_GET_BLOCK_BY_LOGS,
@@ -68,11 +69,7 @@
   LOGS_RESPONSE_MOCK,
   MOST_RECENT_BLOCK,
   NO_SUCH_BLOCK_EXISTS_RES,
-<<<<<<< HEAD
   NOT_FOUND_RES,
-=======
-  DEFAULT_BLOCK_RECEIPTS_ROOT_HASH,
->>>>>>> ab0aa922
 } from './eth-config';
 import { generateEthTestEnv } from './eth-helpers';
 import { fail } from 'assert';
