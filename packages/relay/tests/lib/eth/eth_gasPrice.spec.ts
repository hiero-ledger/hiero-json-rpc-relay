/*-
 *
 * Hedera JSON RPC Relay
 *
 * Copyright (C) 2022-2024 Hedera Hashgraph, LLC
 *
 * Licensed under the Apache License, Version 2.0 (the "License");
 * you may not use this file except in compliance with the License.
 * You may obtain a copy of the License at
 *
 *      http://www.apache.org/licenses/LICENSE-2.0
 *
 * Unless required by applicable law or agreed to in writing, software
 * distributed under the License is distributed on an "AS IS" BASIS,
 * WITHOUT WARRANTIES OR CONDITIONS OF ANY KIND, either express or implied.
 * See the License for the specific language governing permissions and
 * limitations under the License.
 *
 */

import { ConfigService } from '@hashgraph/json-rpc-config-service/dist/services';
import { ConfigServiceTestHelper } from '../../../../config-service/tests/configServiceTestHelper';
import { expect, use } from 'chai';
import sinon from 'sinon';
import chaiAsPromised from 'chai-as-promised';

import constants from '../../../src/lib/constants';
import { SDKClient } from '../../../src/lib/clients';
import { numberTo0x } from '../../../dist/formatters';
import { DEFAULT_NETWORK_FEES, NOT_FOUND_RES } from './eth-config';
import { predefined } from '../../../src';
import RelayAssertions from '../../assertions';
import { generateEthTestEnv } from './eth-helpers';
import { overrideEnvsInMochaDescribe, toHex } from '../../helpers';
import { RequestDetails } from '../../../src/lib/types';

use(chaiAsPromised);

let sdkClientStub: sinon.SinonStubbedInstance<SDKClient>;
let getSdkClientStub: sinon.SinonStub;

describe('@ethGasPrice Gas Price spec', async function () {
  this.timeout(10000);
  let { restMock, hapiServiceInstance, ethImpl, cacheService } = generateEthTestEnv();

  const requestDetails = new RequestDetails({ requestId: 'eth_getPriceTest', ipAddress: '0.0.0.0' });

  overrideEnvsInMochaDescribe({ ETH_GET_TRANSACTION_COUNT_MAX_BLOCK_RANGE: '1' });

  this.beforeEach(async () => {
    // reset cache and restMock
    await cacheService.clear(requestDetails);
    restMock.reset();
    sdkClientStub = sinon.createStubInstance(SDKClient);
    getSdkClientStub = sinon.stub(hapiServiceInstance, 'getSDKClient').returns(sdkClientStub);
    restMock.onGet('network/fees').reply(200, DEFAULT_NETWORK_FEES);
<<<<<<< HEAD
    currentMaxBlockRange = Number(ConfigService.get('ETH_GET_TRANSACTION_COUNT_MAX_BLOCK_RANGE'));
    ConfigServiceTestHelper.dynamicOverride('ETH_GET_TRANSACTION_COUNT_MAX_BLOCK_RANGE', '1');
=======
>>>>>>> afc33495
  });

  this.afterEach(() => {
    getSdkClientStub.restore();
    restMock.resetHandlers();
<<<<<<< HEAD
    ConfigServiceTestHelper.dynamicOverride(
      'ETH_GET_TRANSACTION_COUNT_MAX_BLOCK_RANGE',
      currentMaxBlockRange.toString(),
    );
=======
>>>>>>> afc33495
  });

  describe('@ethGasPrice', async function () {
    it('eth_gasPrice', async function () {
      const weiBars = await ethImpl.gasPrice(requestDetails);
      const expectedWeiBars = DEFAULT_NETWORK_FEES.fees[2].gas * constants.TINYBAR_TO_WEIBAR_COEF;
      expect(weiBars).to.equal(numberTo0x(expectedWeiBars));
    });

    it('eth_gasPrice with cached value', async function () {
      const firstGasResult = await ethImpl.gasPrice(requestDetails);

      const modifiedNetworkFees = { ...DEFAULT_NETWORK_FEES };
      modifiedNetworkFees.fees[2].gas = DEFAULT_NETWORK_FEES.fees[2].gas * 100;

      restMock.onGet(`network/fees`).reply(200, modifiedNetworkFees);

      const secondGasResult = await ethImpl.gasPrice(requestDetails);

      expect(firstGasResult).to.equal(secondGasResult);
    });

    it('eth_gasPrice with no EthereumTransaction gas returned', async function () {
      // deep copy DEFAULT_NETWORK_FEES to avoid mutating the original object
      const partialNetworkFees = JSON.parse(JSON.stringify(DEFAULT_NETWORK_FEES));
      partialNetworkFees.fees.splice(2);

      restMock.onGet(`network/fees`).reply(200, partialNetworkFees);

      await RelayAssertions.assertRejection(predefined.COULD_NOT_ESTIMATE_GAS_PRICE, ethImpl.gasPrice, true, ethImpl, [
        requestDetails,
      ]);
    });

    describe('@ethGasPrice different value for GAS_PRICE_PERCENTAGE_BUFFER env', async function () {
      const GAS_PRICE_PERCENTAGE_BUFFER_TESTCASES = {
        'eth_gasPrice with GAS_PRICE_PERCENTAGE_BUFFER set to 10%': '10',
        'eth_gasPrice with GAS_PRICE_PERCENTAGE_BUFFER set to floating % that results in floating number for buffered gas price':
          '10.25',
      };

      let initialGasPrice: string;

      it('should return gas price without buffer', async function () {
        await cacheService.clear(requestDetails);
        initialGasPrice = await ethImpl.gasPrice(requestDetails);
        expect(initialGasPrice).to.equal(toHex(DEFAULT_NETWORK_FEES.fees[2].gas * constants.TINYBAR_TO_WEIBAR_COEF));
      });

      for (let testCaseName in GAS_PRICE_PERCENTAGE_BUFFER_TESTCASES) {
<<<<<<< HEAD
        it(testCaseName, async function () {
          const GAS_PRICE_PERCENTAGE_BUFFER = GAS_PRICE_PERCENTAGE_BUFFER_TESTCASES[testCaseName];
          const initialGasPrice = await ethImpl.gasPrice(requestDetails);
          ConfigServiceTestHelper.dynamicOverride('GAS_PRICE_PERCENTAGE_BUFFER', GAS_PRICE_PERCENTAGE_BUFFER);

          await cacheService.clear(requestDetails);

          const gasPriceWithBuffer = await ethImpl.gasPrice(requestDetails);
          ConfigServiceTestHelper.dynamicOverride('GAS_PRICE_PERCENTAGE_BUFFER', '0');

          const expectedInitialGasPrice = toHex(DEFAULT_NETWORK_FEES.fees[2].gas * constants.TINYBAR_TO_WEIBAR_COEF);
          const expectedGasPriceWithBuffer = toHex(
            Number(expectedInitialGasPrice) +
              Math.round(
                (Number(expectedInitialGasPrice) / constants.TINYBAR_TO_WEIBAR_COEF) *
                  (Number(GAS_PRICE_PERCENTAGE_BUFFER || 0) / 100),
              ) *
                constants.TINYBAR_TO_WEIBAR_COEF,
          );

          expect(expectedInitialGasPrice).to.not.equal(expectedGasPriceWithBuffer);
          expect(initialGasPrice).to.not.equal(gasPriceWithBuffer);
          expect(initialGasPrice).to.equal(expectedInitialGasPrice);
          expect(gasPriceWithBuffer).to.equal(expectedGasPriceWithBuffer);
=======
        const GAS_PRICE_PERCENTAGE_BUFFER = GAS_PRICE_PERCENTAGE_BUFFER_TESTCASES[testCaseName];

        describe(testCaseName, async function () {
          overrideEnvsInMochaDescribe({ GAS_PRICE_PERCENTAGE_BUFFER: GAS_PRICE_PERCENTAGE_BUFFER });

          it(`should return gas price with buffer`, async function () {
            const expectedInitialGasPrice = toHex(DEFAULT_NETWORK_FEES.fees[2].gas * constants.TINYBAR_TO_WEIBAR_COEF);
            const expectedGasPriceWithBuffer = toHex(
              Number(expectedInitialGasPrice) +
                Math.round(
                  (Number(expectedInitialGasPrice) / constants.TINYBAR_TO_WEIBAR_COEF) *
                    (Number(GAS_PRICE_PERCENTAGE_BUFFER || 0) / 100),
                ) *
                  constants.TINYBAR_TO_WEIBAR_COEF,
            );

            const gasPriceWithBuffer = await ethImpl.gasPrice(requestDetails);

            expect(gasPriceWithBuffer).to.not.equal(initialGasPrice);
            expect(gasPriceWithBuffer).to.equal(expectedGasPriceWithBuffer);
          });
>>>>>>> afc33495
        });
      }
    });

    describe('eth_gasPrice not found', async function () {
      beforeEach(() => {
        restMock.onGet(`network/fees`).reply(404, NOT_FOUND_RES);
      });

      it('eth_gasPrice with mirror node return network fees found', async function () {
        const fauxGasTinyBars = 35_000;
        const fauxGasWeiBarHex = '0x13e52b9abe000';
        sdkClientStub.getTinyBarGasFee.resolves(fauxGasTinyBars);

        const gas = await ethImpl.gasPrice(requestDetails);
        expect(gas).to.equal(fauxGasWeiBarHex);
      });

      it('eth_gasPrice with no network fees records found', async function () {
        await RelayAssertions.assertRejection(
          predefined.COULD_NOT_ESTIMATE_GAS_PRICE,
          ethImpl.gasPrice,
          true,
          ethImpl,
          [requestDetails],
        );
      });
    });
  });
});<|MERGE_RESOLUTION|>--- conflicted
+++ resolved
@@ -54,23 +54,11 @@
     sdkClientStub = sinon.createStubInstance(SDKClient);
     getSdkClientStub = sinon.stub(hapiServiceInstance, 'getSDKClient').returns(sdkClientStub);
     restMock.onGet('network/fees').reply(200, DEFAULT_NETWORK_FEES);
-<<<<<<< HEAD
-    currentMaxBlockRange = Number(ConfigService.get('ETH_GET_TRANSACTION_COUNT_MAX_BLOCK_RANGE'));
-    ConfigServiceTestHelper.dynamicOverride('ETH_GET_TRANSACTION_COUNT_MAX_BLOCK_RANGE', '1');
-=======
->>>>>>> afc33495
   });
 
   this.afterEach(() => {
     getSdkClientStub.restore();
     restMock.resetHandlers();
-<<<<<<< HEAD
-    ConfigServiceTestHelper.dynamicOverride(
-      'ETH_GET_TRANSACTION_COUNT_MAX_BLOCK_RANGE',
-      currentMaxBlockRange.toString(),
-    );
-=======
->>>>>>> afc33495
   });
 
   describe('@ethGasPrice', async function () {
@@ -121,32 +109,6 @@
       });
 
       for (let testCaseName in GAS_PRICE_PERCENTAGE_BUFFER_TESTCASES) {
-<<<<<<< HEAD
-        it(testCaseName, async function () {
-          const GAS_PRICE_PERCENTAGE_BUFFER = GAS_PRICE_PERCENTAGE_BUFFER_TESTCASES[testCaseName];
-          const initialGasPrice = await ethImpl.gasPrice(requestDetails);
-          ConfigServiceTestHelper.dynamicOverride('GAS_PRICE_PERCENTAGE_BUFFER', GAS_PRICE_PERCENTAGE_BUFFER);
-
-          await cacheService.clear(requestDetails);
-
-          const gasPriceWithBuffer = await ethImpl.gasPrice(requestDetails);
-          ConfigServiceTestHelper.dynamicOverride('GAS_PRICE_PERCENTAGE_BUFFER', '0');
-
-          const expectedInitialGasPrice = toHex(DEFAULT_NETWORK_FEES.fees[2].gas * constants.TINYBAR_TO_WEIBAR_COEF);
-          const expectedGasPriceWithBuffer = toHex(
-            Number(expectedInitialGasPrice) +
-              Math.round(
-                (Number(expectedInitialGasPrice) / constants.TINYBAR_TO_WEIBAR_COEF) *
-                  (Number(GAS_PRICE_PERCENTAGE_BUFFER || 0) / 100),
-              ) *
-                constants.TINYBAR_TO_WEIBAR_COEF,
-          );
-
-          expect(expectedInitialGasPrice).to.not.equal(expectedGasPriceWithBuffer);
-          expect(initialGasPrice).to.not.equal(gasPriceWithBuffer);
-          expect(initialGasPrice).to.equal(expectedInitialGasPrice);
-          expect(gasPriceWithBuffer).to.equal(expectedGasPriceWithBuffer);
-=======
         const GAS_PRICE_PERCENTAGE_BUFFER = GAS_PRICE_PERCENTAGE_BUFFER_TESTCASES[testCaseName];
 
         describe(testCaseName, async function () {
@@ -168,7 +130,6 @@
             expect(gasPriceWithBuffer).to.not.equal(initialGasPrice);
             expect(gasPriceWithBuffer).to.equal(expectedGasPriceWithBuffer);
           });
->>>>>>> afc33495
         });
       }
     });
