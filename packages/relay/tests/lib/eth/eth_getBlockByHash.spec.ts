--- conflicted
+++ resolved
@@ -66,14 +66,8 @@
 dotenv.config({ path: path.resolve(__dirname, '../test.env') });
 use(chaiAsPromised);
 
-<<<<<<< HEAD
-let sdkClientStub;
-let getSdkClientStub;
-=======
 let sdkClientStub: sinon.SinonStubbedInstance<SDKClient>;
 let getSdkClientStub: sinon.SinonStub;
-let currentMaxBlockRange: number;
->>>>>>> f1794d8b
 let ethImplLowTransactionCount: EthImpl;
 
 describe('@ethGetBlockByHash using MirrorNode', async function () {
@@ -83,15 +77,13 @@
   const results = defaultContractResults.results;
   const TOTAL_GAS_USED = numberTo0x(results[0].gas_used + results[1].gas_used);
 
-<<<<<<< HEAD
+  const requestDetails = new RequestDetails({ requestId: 'eth_getBlockByHashTest', ipAddress: '0.0.0.0' });
+
   overrideEnvsInMochaDescribe({ ETH_GET_TRANSACTION_COUNT_MAX_BLOCK_RANGE: '1' });
-=======
-  const requestDetails = new RequestDetails({ requestId: 'eth_getBlockByHashTest', ipAddress: '0.0.0.0' });
->>>>>>> f1794d8b
-
-  this.beforeEach(() => {
+
+  this.beforeEach(async () => {
     // reset cache and restMock
-    cacheService.clear(requestDetails);
+    await cacheService.clear(requestDetails);
     restMock.reset();
     sdkClientStub = sinon.createStubInstance(SDKClient);
     getSdkClientStub = sinon.stub(hapiServiceInstance, 'getSDKClient').returns(sdkClientStub);
