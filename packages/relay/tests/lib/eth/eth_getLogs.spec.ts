--- conflicted
+++ resolved
@@ -241,13 +241,8 @@
       restMock.onGet(`contracts/${log.address}`).reply(200, { ...DEFAULT_CONTRACT, contract_id: `0.0.105${index}` });
     });
     //setting mirror node limit to 2 for this test only
-<<<<<<< HEAD
-    configServiceTestHelper.dynamicOverride('MIRROR_NODE_LIMIT_PARAM', '2');
-    const result = await ethImpl.getLogs(null, null, null, null, null);
-=======
-    process.env['MIRROR_NODE_LIMIT_PARAM'] = '2';
+    ConfigService.dynamicOverrider('MIRROR_NODE_LIMIT_PARAM', '2');
     const result = await ethImpl.getLogs(null, 'latest', 'latest', null, null, requestDetails);
->>>>>>> f1794d8b
     //resetting mirror node limit to 100
     configServiceTestHelper.dynamicOverride('MIRROR_NODE_LIMIT_PARAM', '100');
     expect(result).to.exist;
