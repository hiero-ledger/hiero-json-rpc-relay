--- conflicted
+++ resolved
@@ -69,14 +69,8 @@
 dotenv.config({ path: path.resolve(__dirname, '../../test.env') });
 use(chaiAsPromised);
 
-<<<<<<< HEAD
-let sdkClientStub;
-let getSdkClientStub;
-=======
 let sdkClientStub: sinon.SinonStubbedInstance<SDKClient>;
 let getSdkClientStub: sinon.SinonStub;
-let currentMaxBlockRange: number;
->>>>>>> f1794d8b
 
 describe('@ethGetLogs using MirrorNode', async function () {
   this.timeout(100000);
@@ -99,15 +93,11 @@
     logs: [DEFAULT_LOGS.logs[0], DEFAULT_LOGS.logs[1]],
   };
 
-<<<<<<< HEAD
+  const requestDetails = new RequestDetails({ requestId: 'eth_getLogsTest', ipAddress: '0.0.0.0' });
+
   overrideEnvsInMochaDescribe({ ETH_GET_TRANSACTION_COUNT_MAX_BLOCK_RANGE: '1' });
 
-  this.beforeEach(() => {
-=======
-  const requestDetails = new RequestDetails({ requestId: 'eth_getLogsTest', ipAddress: '0.0.0.0' });
-
   beforeEach(() => {
->>>>>>> f1794d8b
     // reset cache and restMock
     cacheService.clear(requestDetails);
     restMock.reset();
@@ -246,24 +236,13 @@
         .onGet('contracts/results/logs?limit=2&order=desc&timestamp=lte:1668432962.375200975&index=lt:0')
         .replyOnce(200, filteredLogsNext);
 
-<<<<<<< HEAD
       unfilteredLogs.logs.forEach((log, index) => {
         restMock.onGet(`contracts/${log.address}`).reply(200, { ...DEFAULT_CONTRACT, contract_id: `0.0.105${index}` });
       });
-=======
-    unfilteredLogs.logs.forEach((log, index) => {
-      restMock.onGet(`contracts/${log.address}`).reply(200, { ...DEFAULT_CONTRACT, contract_id: `0.0.105${index}` });
-    });
-    //setting mirror node limit to 2 for this test only
-    process.env['MIRROR_NODE_LIMIT_PARAM'] = '2';
-    const result = await ethImpl.getLogs(null, 'latest', 'latest', null, null, requestDetails);
-    //resetting mirror node limit to 100
-    process.env['MIRROR_NODE_LIMIT_PARAM'] = '100';
-    expect(result).to.exist;
->>>>>>> f1794d8b
-
-      const result = await ethImpl.getLogs(null, null, null, null, null);
+
+      const result = await ethImpl.getLogs(null, 'latest', 'latest', null, null, requestDetails);
       expect(result).to.exist;
+
       expect(result.length).to.eq(4);
       expectLogData(result[0], filteredLogs.logs[0], defaultDetailedContractResults);
       expectLogData(result[1], filteredLogs.logs[1], defaultDetailedContractResults);
