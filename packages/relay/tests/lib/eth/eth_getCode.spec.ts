/*-
 *
 * Hedera JSON RPC Relay
 *
 * Copyright (C) 2022-2024 Hedera Hashgraph, LLC
 *
 * Licensed under the Apache License, Version 2.0 (the "License");
 * you may not use this file except in compliance with the License.
 * You may obtain a copy of the License at
 *
 *      http://www.apache.org/licenses/LICENSE-2.0
 *
 * Unless required by applicable law or agreed to in writing, software
 * distributed under the License is distributed on an "AS IS" BASIS,
 * WITHOUT WARRANTIES OR CONDITIONS OF ANY KIND, either express or implied.
 * See the License for the specific language governing permissions and
 * limitations under the License.
 *
 */
import path from 'path';
import dotenv from 'dotenv';
import { expect, use } from 'chai';
import sinon from 'sinon';
import chaiAsPromised from 'chai-as-promised';

import { EthImpl } from '../../../src/lib/eth';
import { SDKClientError } from '../../../src/lib/errors/SDKClientError';
import { SDKClient } from '../../../src/lib/clients';
import {
  CONTRACT_ADDRESS_1,
  DEFAULT_CONTRACT,
  DEFAULT_HTS_TOKEN,
  DEFAULT_NETWORK_FEES,
  DEPLOYED_BYTECODE,
  HTS_TOKEN_ADDRESS,
  MIRROR_NODE_DEPLOYED_BYTECODE,
  NO_TRANSACTIONS,
} from './eth-config';
import { generateEthTestEnv } from './eth-helpers';
import { JsonRpcError, predefined } from '../../../src';
<<<<<<< HEAD
import { overrideEnvsInMochaDescribe } from '../../helpers';
=======
import { RequestDetails } from '../../../src/lib/types';
>>>>>>> f1794d8b

dotenv.config({ path: path.resolve(__dirname, '../test.env') });
use(chaiAsPromised);

<<<<<<< HEAD
let sdkClientStub;
let getSdkClientStub;
=======
let sdkClientStub: sinon.SinonStubbedInstance<SDKClient>;
let getSdkClientStub: sinon.SinonStub;
let currentMaxBlockRange: number;
>>>>>>> f1794d8b

describe('@ethGetCode using MirrorNode', async function () {
  this.timeout(10000);
  let { restMock, hapiServiceInstance, ethImpl, cacheService } = generateEthTestEnv();
  let validBlockParam = [null, 'earliest', 'latest', 'pending', 'finalized', 'safe', '0x0', '0x369ABF'];
  let invalidBlockParam = ['hedera', 'ethereum', '0xhbar', '0x369ABF369ABF369ABF369ABF'];

<<<<<<< HEAD
  overrideEnvsInMochaDescribe({ ETH_GET_TRANSACTION_COUNT_MAX_BLOCK_RANGE: '1' });

  this.beforeEach(() => {
=======
  const requestDetails = new RequestDetails({ requestId: 'eth_getCodeTest', ipAddress: '0.0.0.0' });

  this.beforeEach(async () => {
>>>>>>> f1794d8b
    // reset cache and restMock
    await cacheService.clear(requestDetails);
    restMock.reset();

    sdkClientStub = sinon.createStubInstance(SDKClient);
    getSdkClientStub = sinon.stub(hapiServiceInstance, 'getSDKClient').returns(sdkClientStub);
    restMock.onGet('network/fees').reply(200, DEFAULT_NETWORK_FEES);

    restMock.onGet(`accounts/${CONTRACT_ADDRESS_1}?limit=100`).reply(404, null);
    restMock.onGet(`tokens/0.0.${parseInt(CONTRACT_ADDRESS_1, 16)}`).reply(404, null);
    restMock.onGet(`contracts/${CONTRACT_ADDRESS_1}`).reply(200, DEFAULT_CONTRACT);
    sdkClientStub.getContractByteCode.resolves(Buffer.from(DEPLOYED_BYTECODE.replace('0x', ''), 'hex'));
  });

  this.afterEach(() => {
    getSdkClientStub.restore();
    restMock.resetHandlers();
  });

  describe('eth_getCode', async function () {
    it('should return non cached value for not found contract', async () => {
      restMock.onGet(`contracts/${CONTRACT_ADDRESS_1}`).reply(404, DEFAULT_CONTRACT);
      sdkClientStub.getContractByteCode.throws(
        new SDKClientError({
          status: {
            _code: 16,
          },
        }),
      );

      const resNoCache = await ethImpl.getCode(CONTRACT_ADDRESS_1, null, requestDetails);
      const resCached = await ethImpl.getCode(CONTRACT_ADDRESS_1, null, requestDetails);
      expect(resNoCache).to.equal(EthImpl.emptyHex);
      expect(resCached).to.equal(EthImpl.emptyHex);
    });

    it('should return the runtime_bytecode from the mirror node', async () => {
      const res = await ethImpl.getCode(CONTRACT_ADDRESS_1, null, requestDetails);
      expect(res).to.equal(MIRROR_NODE_DEPLOYED_BYTECODE);
    });

    it('should return the bytecode from SDK if Mirror Node returns 404', async () => {
      restMock.onGet(`contracts/${CONTRACT_ADDRESS_1}`).reply(404, DEFAULT_CONTRACT);
      const res = await ethImpl.getCode(CONTRACT_ADDRESS_1, null, requestDetails);
      expect(res).to.equal(DEPLOYED_BYTECODE);
    });

    it('should return the bytecode from SDK if Mirror Node returns empty runtime_bytecode', async () => {
      restMock.onGet(`contracts/${CONTRACT_ADDRESS_1}`).reply(404, {
        ...DEFAULT_CONTRACT,
        runtime_bytecode: EthImpl.emptyHex,
      });
      const res = await ethImpl.getCode(CONTRACT_ADDRESS_1, null, requestDetails);
      expect(res).to.equal(DEPLOYED_BYTECODE);
    });

    it('should return redirect bytecode for HTS token', async () => {
      restMock.onGet(`contracts/${HTS_TOKEN_ADDRESS}`).reply(404, null);
      restMock.onGet(`accounts/${HTS_TOKEN_ADDRESS}?limit=100`).reply(404, null);
      restMock.onGet(`tokens/0.0.${parseInt(HTS_TOKEN_ADDRESS, 16)}`).reply(200, DEFAULT_HTS_TOKEN);
      const redirectBytecode = `6080604052348015600f57600080fd5b506000610167905077618dc65e${HTS_TOKEN_ADDRESS.slice(
        2,
      )}600052366000602037600080366018016008845af43d806000803e8160008114605857816000f35b816000fdfea2646970667358221220d8378feed472ba49a0005514ef7087017f707b45fb9bf56bb81bb93ff19a238b64736f6c634300080b0033`;
      const res = await ethImpl.getCode(HTS_TOKEN_ADDRESS, null, requestDetails);
      expect(res).to.equal(redirectBytecode);
    });

    it('should return the static bytecode for address(0x167) call', async () => {
      restMock.onGet(`contracts/${EthImpl.iHTSAddress}`).reply(200, DEFAULT_CONTRACT);
      restMock.onGet(`accounts/${EthImpl.iHTSAddress}${NO_TRANSACTIONS}`).reply(404, null);

      const res = await ethImpl.getCode(EthImpl.iHTSAddress, null, requestDetails);
      expect(res).to.equal(EthImpl.invalidEVMInstruction);
    });

    validBlockParam.forEach((blockParam) => {
      it(`should pass the validate param check with blockParam=${blockParam} and return the bytecode`, async () => {
        const res = await ethImpl.getCode(CONTRACT_ADDRESS_1, blockParam, requestDetails);
        expect(res).to.equal(MIRROR_NODE_DEPLOYED_BYTECODE);
      });
    });

    invalidBlockParam.forEach((blockParam) => {
      it(`should throw INVALID_PARAMETER JsonRpcError with invalid blockParam=${blockParam}`, async () => {
        try {
          await ethImpl.getCode(EthImpl.iHTSAddress, blockParam, requestDetails);
          expect(true).to.eq(false);
        } catch (error: any) {
          const expectedError = predefined.UNKNOWN_BLOCK(
            `The value passed is not a valid blockHash/blockNumber/blockTag value: ${blockParam}`,
          );

          expect(error).to.exist;
          expect(error instanceof JsonRpcError);
          expect(error.code).to.eq(expectedError.code);
          expect(error.message).to.eq(expectedError.message);
        }
      });
    });
  });
});<|MERGE_RESOLUTION|>--- conflicted
+++ resolved
@@ -38,23 +38,14 @@
 } from './eth-config';
 import { generateEthTestEnv } from './eth-helpers';
 import { JsonRpcError, predefined } from '../../../src';
-<<<<<<< HEAD
 import { overrideEnvsInMochaDescribe } from '../../helpers';
-=======
 import { RequestDetails } from '../../../src/lib/types';
->>>>>>> f1794d8b
 
 dotenv.config({ path: path.resolve(__dirname, '../test.env') });
 use(chaiAsPromised);
 
-<<<<<<< HEAD
-let sdkClientStub;
-let getSdkClientStub;
-=======
 let sdkClientStub: sinon.SinonStubbedInstance<SDKClient>;
 let getSdkClientStub: sinon.SinonStub;
-let currentMaxBlockRange: number;
->>>>>>> f1794d8b
 
 describe('@ethGetCode using MirrorNode', async function () {
   this.timeout(10000);
@@ -62,15 +53,11 @@
   let validBlockParam = [null, 'earliest', 'latest', 'pending', 'finalized', 'safe', '0x0', '0x369ABF'];
   let invalidBlockParam = ['hedera', 'ethereum', '0xhbar', '0x369ABF369ABF369ABF369ABF'];
 
-<<<<<<< HEAD
+  const requestDetails = new RequestDetails({ requestId: 'eth_getCodeTest', ipAddress: '0.0.0.0' });
+
   overrideEnvsInMochaDescribe({ ETH_GET_TRANSACTION_COUNT_MAX_BLOCK_RANGE: '1' });
 
-  this.beforeEach(() => {
-=======
-  const requestDetails = new RequestDetails({ requestId: 'eth_getCodeTest', ipAddress: '0.0.0.0' });
-
   this.beforeEach(async () => {
->>>>>>> f1794d8b
     // reset cache and restMock
     await cacheService.clear(requestDetails);
     restMock.reset();
