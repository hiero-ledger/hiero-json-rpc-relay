/*-
 *
 * Hedera JSON RPC Relay
 *
 * Copyright (C) 2022-2024 Hedera Hashgraph, LLC
 *
 * Licensed under the Apache License, Version 2.0 (the "License");
 * you may not use this file except in compliance with the License.
 * You may obtain a copy of the License at
 *
 *      http://www.apache.org/licenses/LICENSE-2.0
 *
 * Unless required by applicable law or agreed to in writing, software
 * distributed under the License is distributed on an "AS IS" BASIS,
 * WITHOUT WARRANTIES OR CONDITIONS OF ANY KIND, either express or implied.
 * See the License for the specific language governing permissions and
 * limitations under the License.
 *
 */

import { ConfigService } from '@hashgraph/json-rpc-config-service/dist/services';
import { ConfigServiceTestHelper } from '../../../../config-service/tests/configServiceTestHelper';
import { expect, use } from 'chai';
import sinon from 'sinon';
import chaiAsPromised from 'chai-as-promised';

import { EthImpl } from '../../../src/lib/eth';
import { SDKClientError } from '../../../src/lib/errors/SDKClientError';
import { SDKClient } from '../../../src/lib/clients';
import {
  CONTRACT_ADDRESS_1,
  DEFAULT_CONTRACT,
  DEFAULT_HTS_TOKEN,
  DEFAULT_NETWORK_FEES,
  DEPLOYED_BYTECODE,
  HTS_TOKEN_ADDRESS,
  MIRROR_NODE_DEPLOYED_BYTECODE,
  NO_TRANSACTIONS,
} from './eth-config';
import { generateEthTestEnv } from './eth-helpers';
import { JsonRpcError, predefined } from '../../../src';
import { overrideEnvsInMochaDescribe } from '../../helpers';
import { RequestDetails } from '../../../src/lib/types';

use(chaiAsPromised);

let sdkClientStub: sinon.SinonStubbedInstance<SDKClient>;
let getSdkClientStub: sinon.SinonStub;

describe('@ethGetCode using MirrorNode', async function () {
  this.timeout(10000);
  let { restMock, hapiServiceInstance, ethImpl, cacheService } = generateEthTestEnv();
  let validBlockParam = [null, 'earliest', 'latest', 'pending', 'finalized', 'safe', '0x0', '0x369ABF'];
  let invalidBlockParam = ['hedera', 'ethereum', '0xhbar', '0x369ABF369ABF369ABF369ABF'];

  const requestDetails = new RequestDetails({ requestId: 'eth_getCodeTest', ipAddress: '0.0.0.0' });

  overrideEnvsInMochaDescribe({ ETH_GET_TRANSACTION_COUNT_MAX_BLOCK_RANGE: '1' });

  this.beforeEach(async () => {
    // reset cache and restMock
    await cacheService.clear(requestDetails);
    restMock.reset();

    sdkClientStub = sinon.createStubInstance(SDKClient);
    getSdkClientStub = sinon.stub(hapiServiceInstance, 'getSDKClient').returns(sdkClientStub);
    restMock.onGet('network/fees').reply(200, DEFAULT_NETWORK_FEES);
<<<<<<< HEAD
    currentMaxBlockRange = Number(ConfigService.get('ETH_GET_TRANSACTION_COUNT_MAX_BLOCK_RANGE'));
    ConfigServiceTestHelper.dynamicOverride('ETH_GET_TRANSACTION_COUNT_MAX_BLOCK_RANGE', '1');
=======
>>>>>>> afc33495

    restMock.onGet(`accounts/${CONTRACT_ADDRESS_1}?limit=100`).reply(404, null);
    restMock.onGet(`tokens/0.0.${parseInt(CONTRACT_ADDRESS_1, 16)}`).reply(404, null);
    restMock.onGet(`contracts/${CONTRACT_ADDRESS_1}`).reply(200, DEFAULT_CONTRACT);
    sdkClientStub.getContractByteCode.resolves(Buffer.from(DEPLOYED_BYTECODE.replace('0x', ''), 'hex'));
  });

  this.afterEach(() => {
    getSdkClientStub.restore();
    restMock.resetHandlers();
<<<<<<< HEAD
    ConfigServiceTestHelper.dynamicOverride(
      'ETH_GET_TRANSACTION_COUNT_MAX_BLOCK_RANGE',
      currentMaxBlockRange.toString(),
    );
=======
>>>>>>> afc33495
  });

  describe('eth_getCode', async function () {
    it('should return non cached value for not found contract', async () => {
      restMock.onGet(`contracts/${CONTRACT_ADDRESS_1}`).reply(404, DEFAULT_CONTRACT);
      sdkClientStub.getContractByteCode.throws(
        new SDKClientError({
          status: {
            _code: 16,
          },
        }),
      );

      const resNoCache = await ethImpl.getCode(CONTRACT_ADDRESS_1, null, requestDetails);
      const resCached = await ethImpl.getCode(CONTRACT_ADDRESS_1, null, requestDetails);
      expect(resNoCache).to.equal(EthImpl.emptyHex);
      expect(resCached).to.equal(EthImpl.emptyHex);
    });

    it('should return the runtime_bytecode from the mirror node', async () => {
      const res = await ethImpl.getCode(CONTRACT_ADDRESS_1, null, requestDetails);
      expect(res).to.equal(MIRROR_NODE_DEPLOYED_BYTECODE);
    });

    it('should return the bytecode from SDK if Mirror Node returns 404', async () => {
      restMock.onGet(`contracts/${CONTRACT_ADDRESS_1}`).reply(404, DEFAULT_CONTRACT);
      const res = await ethImpl.getCode(CONTRACT_ADDRESS_1, null, requestDetails);
      expect(res).to.equal(DEPLOYED_BYTECODE);
    });

    it('should return the bytecode from SDK if Mirror Node returns empty runtime_bytecode', async () => {
      restMock.onGet(`contracts/${CONTRACT_ADDRESS_1}`).reply(404, {
        ...DEFAULT_CONTRACT,
        runtime_bytecode: EthImpl.emptyHex,
      });
      const res = await ethImpl.getCode(CONTRACT_ADDRESS_1, null, requestDetails);
      expect(res).to.equal(DEPLOYED_BYTECODE);
    });

    it('should return redirect bytecode for HTS token', async () => {
      restMock.onGet(`contracts/${HTS_TOKEN_ADDRESS}`).reply(404, null);
      restMock.onGet(`accounts/${HTS_TOKEN_ADDRESS}?limit=100`).reply(404, null);
      restMock.onGet(`tokens/0.0.${parseInt(HTS_TOKEN_ADDRESS, 16)}`).reply(200, DEFAULT_HTS_TOKEN);
      const redirectBytecode = `6080604052348015600f57600080fd5b506000610167905077618dc65e${HTS_TOKEN_ADDRESS.slice(
        2,
      )}600052366000602037600080366018016008845af43d806000803e8160008114605857816000f35b816000fdfea2646970667358221220d8378feed472ba49a0005514ef7087017f707b45fb9bf56bb81bb93ff19a238b64736f6c634300080b0033`;
      const res = await ethImpl.getCode(HTS_TOKEN_ADDRESS, null, requestDetails);
      expect(res).to.equal(redirectBytecode);
    });

    it('should return the static bytecode for address(0x167) call', async () => {
      restMock.onGet(`contracts/${EthImpl.iHTSAddress}`).reply(200, DEFAULT_CONTRACT);
      restMock.onGet(`accounts/${EthImpl.iHTSAddress}${NO_TRANSACTIONS}`).reply(404, null);

      const res = await ethImpl.getCode(EthImpl.iHTSAddress, null, requestDetails);
      expect(res).to.equal(EthImpl.invalidEVMInstruction);
    });

    validBlockParam.forEach((blockParam) => {
      it(`should pass the validate param check with blockParam=${blockParam} and return the bytecode`, async () => {
        const res = await ethImpl.getCode(CONTRACT_ADDRESS_1, blockParam, requestDetails);
        expect(res).to.equal(MIRROR_NODE_DEPLOYED_BYTECODE);
      });
    });

    invalidBlockParam.forEach((blockParam) => {
      it(`should throw INVALID_PARAMETER JsonRpcError with invalid blockParam=${blockParam}`, async () => {
        try {
          await ethImpl.getCode(EthImpl.iHTSAddress, blockParam, requestDetails);
          expect(true).to.eq(false);
        } catch (error: any) {
          const expectedError = predefined.UNKNOWN_BLOCK(
            `The value passed is not a valid blockHash/blockNumber/blockTag value: ${blockParam}`,
          );

          expect(error).to.exist;
          expect(error instanceof JsonRpcError);
          expect(error.code).to.eq(expectedError.code);
          expect(error.message).to.eq(expectedError.message);
        }
      });
    });
  });
});<|MERGE_RESOLUTION|>--- conflicted
+++ resolved
@@ -55,7 +55,7 @@
 
   const requestDetails = new RequestDetails({ requestId: 'eth_getCodeTest', ipAddress: '0.0.0.0' });
 
-  overrideEnvsInMochaDescribe({ ETH_GET_TRANSACTION_COUNT_MAX_BLOCK_RANGE: '1' });
+  overrideEnvsInMochaDescribe({ ETH_GET_TRANSACTION_COUNT_MAX_BLOCK_RANGE: 1 });
 
   this.beforeEach(async () => {
     // reset cache and restMock
@@ -65,11 +65,6 @@
     sdkClientStub = sinon.createStubInstance(SDKClient);
     getSdkClientStub = sinon.stub(hapiServiceInstance, 'getSDKClient').returns(sdkClientStub);
     restMock.onGet('network/fees').reply(200, DEFAULT_NETWORK_FEES);
-<<<<<<< HEAD
-    currentMaxBlockRange = Number(ConfigService.get('ETH_GET_TRANSACTION_COUNT_MAX_BLOCK_RANGE'));
-    ConfigServiceTestHelper.dynamicOverride('ETH_GET_TRANSACTION_COUNT_MAX_BLOCK_RANGE', '1');
-=======
->>>>>>> afc33495
 
     restMock.onGet(`accounts/${CONTRACT_ADDRESS_1}?limit=100`).reply(404, null);
     restMock.onGet(`tokens/0.0.${parseInt(CONTRACT_ADDRESS_1, 16)}`).reply(404, null);
@@ -80,13 +75,6 @@
   this.afterEach(() => {
     getSdkClientStub.restore();
     restMock.resetHandlers();
-<<<<<<< HEAD
-    ConfigServiceTestHelper.dynamicOverride(
-      'ETH_GET_TRANSACTION_COUNT_MAX_BLOCK_RANGE',
-      currentMaxBlockRange.toString(),
-    );
-=======
->>>>>>> afc33495
   });
 
   describe('eth_getCode', async function () {
