/*-
 *
 * Hedera JSON RPC Relay
 *
 * Copyright (C) 2022-2024 Hedera Hashgraph, LLC
 *
 * Licensed under the Apache License, Version 2.0 (the "License");
 * you may not use this file except in compliance with the License.
 * You may obtain a copy of the License at
 *
 *      http://www.apache.org/licenses/LICENSE-2.0
 *
 * Unless required by applicable law or agreed to in writing, software
 * distributed under the License is distributed on an "AS IS" BASIS,
 * WITHOUT WARRANTIES OR CONDITIONS OF ANY KIND, either express or implied.
 * See the License for the specific language governing permissions and
 * limitations under the License.
 *
 */
import path from 'path';
import dotenv from 'dotenv';
import { assert, expect, use } from 'chai';
import chaiAsPromised from 'chai-as-promised';
import sinon from 'sinon';

import { EthImpl } from '../../../src/lib/eth';
import { SDKClient } from '../../../src/lib/clients';
import {
  ACCOUNT_ADDRESS_1,
  CONTRACT_ADDRESS_1,
  CONTRACT_ADDRESS_2,
  CONTRACT_CALL_DATA,
  CONTRACT_ID_2,
  DEFAULT_CONTRACT,
  DEFAULT_CONTRACT_2,
  DEFAULT_CONTRACT_3_EMPTY_BYTECODE,
  DEFAULT_NETWORK_FEES,
  EXAMPLE_CONTRACT_BYTECODE,
  MAX_GAS_LIMIT,
  MAX_GAS_LIMIT_HEX,
  NO_TRANSACTIONS,
  NON_EXISTENT_CONTRACT_ADDRESS,
  ONE_TINYBAR_IN_WEI_HEX,
  WRONG_CONTRACT_ADDRESS,
} from './eth-config';
import { JsonRpcError, predefined } from '../../../src';
import RelayAssertions from '../../assertions';
import constants from '../../../src/lib/constants';
import {
  defaultCallData,
  defaultContractResults,
  defaultErrorMessageHex,
  defaultErrorMessageText,
  ethCallFailing,
  mockData,
  overrideEnvsInMochaDescribe,
  withOverriddenEnvsInMochaTest,
} from '../../helpers';
import { generateEthTestEnv } from './eth-helpers';
<<<<<<< HEAD
import { IContractCallRequest, IContractCallResponse } from '../../../src/lib/types';
=======
import { IContractCallRequest, IContractCallResponse, RequestDetails } from '../../../src/lib/types';
import { ContractFunctionResult } from '@hashgraph/sdk';
>>>>>>> f1794d8b

dotenv.config({ path: path.resolve(__dirname, '../test.env') });
use(chaiAsPromised);

<<<<<<< HEAD
let sdkClientStub;
let getSdkClientStub;
=======
let sdkClientStub: sinon.SinonStubbedInstance<SDKClient>;
let getSdkClientStub: sinon.SinonStub;
let currentMaxBlockRange: number;
>>>>>>> f1794d8b

describe('@ethCall Eth Call spec', async function () {
  this.timeout(10000);
  let { restMock, web3Mock, hapiServiceInstance, ethImpl, cacheService } = generateEthTestEnv();

  const ETH_CALL_REQ_ARGS = {
    from: ACCOUNT_ADDRESS_1,
    to: CONTRACT_ADDRESS_2,
    data: CONTRACT_CALL_DATA,
    gas: MAX_GAS_LIMIT_HEX,
  };

<<<<<<< HEAD
  overrideEnvsInMochaDescribe({ ETH_GET_TRANSACTION_COUNT_MAX_BLOCK_RANGE: '1' });

  this.beforeEach(() => {
=======
  const requestDetails = new RequestDetails({ requestId: 'eth_callTest', ipAddress: '0.0.0.0' });

  this.beforeEach(async () => {
>>>>>>> f1794d8b
    // reset cache and restMock
    await cacheService.clear(requestDetails);
    restMock.reset();
    sdkClientStub = sinon.createStubInstance(SDKClient);
    getSdkClientStub = sinon.stub(hapiServiceInstance, 'getSDKClient').returns(sdkClientStub);
    restMock.onGet('network/fees').reply(200, DEFAULT_NETWORK_FEES);
    restMock.onGet(`accounts/${ACCOUNT_ADDRESS_1}${NO_TRANSACTIONS}`).reply(200, {
      account: '0.0.1723',
      evm_address: ACCOUNT_ADDRESS_1,
    });
  });

  this.afterEach(() => {
    getSdkClientStub.restore();
    restMock.resetHandlers();
  });

  describe('eth_call precheck failures', async function () {
    let callConsensusNodeSpy: sinon.SinonSpy;
    let callMirrorNodeSpy: sinon.SinonSpy;
    let sandbox: sinon.SinonSandbox;

    overrideEnvsInMochaDescribe({ ETH_CALL_DEFAULT_TO_CONSENSUS_NODE: 'false' });

    beforeEach(() => {
      sandbox = sinon.createSandbox();
      callConsensusNodeSpy = sandbox.spy(ethImpl, 'callConsensusNode');
      callMirrorNodeSpy = sandbox.spy(ethImpl, 'callMirrorNode');
    });

    afterEach(() => {
      sandbox.restore();
    });

    it('eth_call with incorrect `to` field length', async function () {
      await ethCallFailing(
        ethImpl,
        {
          from: CONTRACT_ADDRESS_1,
          to: EthImpl.zeroHex,
          data: CONTRACT_CALL_DATA,
          gas: MAX_GAS_LIMIT_HEX,
        },
        'latest',
        requestDetails,
        (error: any) => {
          expect(error.message).to.equal(
            `Invalid Contract Address: ${EthImpl.zeroHex}. Expected length of 42 chars but was 3.`,
          );
        },
      );
    });

    withOverriddenEnvsInMochaTest({ ETH_CALL_DEFAULT_TO_CONSENSUS_NODE: 'false' }, () => {
      it('should execute "eth_call" against mirror node with a false ETH_CALL_DEFAULT_TO_CONSENSUS_NODE', async function () {
        web3Mock.onPost('contracts/call').reply(200);
        restMock.onGet(`contracts/${defaultCallData.from}`).reply(404);
        restMock.onGet(`accounts/${defaultCallData.from}${NO_TRANSACTIONS}`).reply(200, {
          account: '0.0.1723',
          evm_address: defaultCallData.from,
        });
        restMock.onGet(`contracts/${defaultCallData.to}`).reply(200, DEFAULT_CONTRACT);

<<<<<<< HEAD
        await ethImpl.call({ ...defaultCallData, gas: `0x${defaultCallData.gas.toString(16)}` }, 'latest');
=======
      process.env.ETH_CALL_DEFAULT_TO_CONSENSUS_NODE = 'false';
      restMock.onGet(`contracts/${defaultCallData.from}`).reply(404);
      restMock.onGet(`accounts/${defaultCallData.from}${NO_TRANSACTIONS}`).reply(200, {
        account: '0.0.1723',
        evm_address: defaultCallData.from,
      });
      restMock.onGet(`contracts/${defaultCallData.to}`).reply(200, DEFAULT_CONTRACT);
      await ethImpl.call(
        { ...defaultCallData, gas: `0x${defaultCallData.gas.toString(16)}` },
        'latest',
        requestDetails,
      );
>>>>>>> f1794d8b

        assert(callMirrorNodeSpy.calledOnce);
        assert(callConsensusNodeSpy.notCalled);
      });
    });

    withOverriddenEnvsInMochaTest({ ETH_CALL_DEFAULT_TO_CONSENSUS_NODE: undefined }, () => {
      it('should execute "eth_call" against mirror node with an undefined ETH_CALL_DEFAULT_TO_CONSENSUS_NODE', async function () {
        web3Mock.onPost('contracts/call').reply(200);
        restMock.onGet(`contracts/${defaultCallData.from}`).reply(404);
        restMock.onGet(`accounts/${defaultCallData.from}${NO_TRANSACTIONS}`).reply(200, {
          account: '0.0.1723',
          evm_address: defaultCallData.from,
        });
        restMock.onGet(`contracts/${defaultCallData.to}`).reply(200, DEFAULT_CONTRACT);

<<<<<<< HEAD
        await ethImpl.call({ ...defaultCallData, gas: `0x${defaultCallData.gas.toString(16)}` }, 'latest');
=======
      delete process.env.ETH_CALL_DEFAULT_TO_CONSENSUS_NODE;
      restMock.onGet(`contracts/${defaultCallData.from}`).reply(404);
      restMock.onGet(`accounts/${defaultCallData.from}${NO_TRANSACTIONS}`).reply(200, {
        account: '0.0.1723',
        evm_address: defaultCallData.from,
      });
      restMock.onGet(`contracts/${defaultCallData.to}`).reply(200, DEFAULT_CONTRACT);
      await ethImpl.call(
        { ...defaultCallData, gas: `0x${defaultCallData.gas.toString(16)}` },
        'latest',
        requestDetails,
      );
>>>>>>> f1794d8b

        assert(callMirrorNodeSpy.calledOnce);
        assert(callConsensusNodeSpy.notCalled);
      });
    });

    withOverriddenEnvsInMochaTest({ ETH_CALL_DEFAULT_TO_CONSENSUS_NODE: 'true' }, () => {
      it('should execute "eth_call" against consensus node with a ETH_CALL_DEFAULT_TO_CONSENSUS_NODE set to true', async function () {
        restMock.onGet(`contracts/${defaultCallData.from}`).reply(404);
        restMock.onGet(`accounts/${defaultCallData.from}${NO_TRANSACTIONS}`).reply(200, {
          account: '0.0.1723',
          evm_address: defaultCallData.from,
        });
        restMock.onGet(`contracts/${defaultCallData.to}`).reply(200, DEFAULT_CONTRACT);

<<<<<<< HEAD
        await ethImpl.call({ ...defaultCallData, gas: `0x${defaultCallData.gas.toString(16)}` }, 'latest');
=======
      process.env.ETH_CALL_DEFAULT_TO_CONSENSUS_NODE = 'true';
      restMock.onGet(`contracts/${defaultCallData.from}`).reply(404);
      restMock.onGet(`accounts/${defaultCallData.from}${NO_TRANSACTIONS}`).reply(200, {
        account: '0.0.1723',
        evm_address: defaultCallData.from,
      });
      restMock.onGet(`contracts/${defaultCallData.to}`).reply(200, DEFAULT_CONTRACT);
      await ethImpl.call(
        { ...defaultCallData, gas: `0x${defaultCallData.gas.toString(16)}` },
        'latest',
        requestDetails,
      );
>>>>>>> f1794d8b

        assert(callMirrorNodeSpy.notCalled);
        assert(callConsensusNodeSpy.calledOnce);
      });
    });

    it('to field is not a contract or token', async function () {
      restMock.onGet(`contracts/${ACCOUNT_ADDRESS_1}`).reply(404);
      restMock.onGet(`contracts/${CONTRACT_ADDRESS_2}`).reply(404);
      restMock.onGet(`tokens/${CONTRACT_ID_2}`).reply(404);
      web3Mock.onPost(`contracts/call`).reply(200, { result: '0x1' });

      await expect(
        ethImpl.call(
          {
            from: ACCOUNT_ADDRESS_1,
            to: CONTRACT_ADDRESS_2,
            data: CONTRACT_CALL_DATA,
            gas: MAX_GAS_LIMIT_HEX,
          },
          'latest',
          requestDetails,
        ),
      ).to.eventually.be.fulfilled.and.equal('0x1');
    });

    // support for web3js.
    it('the input is set with the encoded data for the data field', async function () {
      restMock.onGet(`contracts/${ACCOUNT_ADDRESS_1}`).reply(200);
      restMock.onGet(`contracts/${CONTRACT_ADDRESS_2}`).reply(200);
      restMock.onGet(`tokens/${CONTRACT_ID_2}`).reply(200);
      web3Mock.onPost(`contracts/call`).reply(200, { result: '0x1' });

      await expect(
        ethImpl.call(
          {
            from: ACCOUNT_ADDRESS_1,
            to: CONTRACT_ADDRESS_2,
            input: CONTRACT_CALL_DATA,
            gas: MAX_GAS_LIMIT_HEX,
          },
          'latest',
          requestDetails,
        ),
      ).to.eventually.be.fulfilled.and.equal('0x1');
    });
  });

  describe('eth_call using consensus node', async function () {
<<<<<<< HEAD
    overrideEnvsInMochaDescribe({ ETH_CALL_DEFAULT_TO_CONSENSUS_NODE: 'true' });
=======
    let initialEthCallDefaultsToConsensus: string | undefined;

    before(() => {
      initialEthCallDefaultsToConsensus = process.env.ETH_CALL_DEFAULT_TO_CONSENSUS_NODE;
      process.env.ETH_CALL_DEFAULT_TO_CONSENSUS_NODE = 'true';
    });

    after(() => {
      process.env.ETH_CALL_DEFAULT_TO_CONSENSUS_NODE = initialEthCallDefaultsToConsensus;
    });
>>>>>>> f1794d8b

    it('eth_call with no gas', async function () {
      restMock.onGet(`contracts/${ACCOUNT_ADDRESS_1}`).reply(404);
      restMock.onGet(`contracts/${CONTRACT_ADDRESS_2}`).reply(200, DEFAULT_CONTRACT_2);

      sdkClientStub.submitContractCallQueryWithRetry.resolves({
        asBytes: function () {
          return Uint8Array.of(0);
        },
      } as unknown as ContractFunctionResult);

      const result = await ethImpl.call(
        {
          from: ACCOUNT_ADDRESS_1,
          to: CONTRACT_ADDRESS_2,
          data: CONTRACT_CALL_DATA,
        },
        'latest',
        requestDetails,
      );

      sinon.assert.calledWith(
        sdkClientStub.submitContractCallQueryWithRetry,
        CONTRACT_ADDRESS_2,
        CONTRACT_CALL_DATA,
        400_000,
        ACCOUNT_ADDRESS_1,
        'eth_call',
      );
      expect(result).to.equal('0x00');
    });

    it('eth_call with no data', async function () {
      restMock.onGet(`contracts/${CONTRACT_ADDRESS_2}`).reply(200, DEFAULT_CONTRACT_2);
      sdkClientStub.submitContractCallQueryWithRetry.resolves({
        asBytes: function () {
          return Uint8Array.of(0);
        },
      } as unknown as ContractFunctionResult);

      const result = await ethImpl.call(
        {
          from: ACCOUNT_ADDRESS_1,
          to: CONTRACT_ADDRESS_2,
          gas: MAX_GAS_LIMIT_HEX,
        },
        'latest',
        requestDetails,
      );

      sinon.assert.calledWith(
        sdkClientStub.submitContractCallQueryWithRetry,
        CONTRACT_ADDRESS_2,
        undefined,
        MAX_GAS_LIMIT,
        ACCOUNT_ADDRESS_1,
        'eth_call',
      );
      expect(result).to.equal('0x00');
    });

    it('eth_call with no "from" address', async function () {
      const callData = {
        ...defaultCallData,
        from: undefined,
        to: CONTRACT_ADDRESS_2,
        data: CONTRACT_CALL_DATA,
        gas: MAX_GAS_LIMIT,
      };

      restMock.onGet(`contracts/${CONTRACT_ADDRESS_2}`).reply(200, DEFAULT_CONTRACT_2);
      sdkClientStub.submitContractCallQueryWithRetry.resolves({
        asBytes: function () {
          return Uint8Array.of(0);
        },
      } as unknown as ContractFunctionResult);

      const result = await ethImpl.call(callData, 'latest', requestDetails);
      expect(result).to.equal('0x00');
    });

    it('eth_call with a bad "from" address', async function () {
      const callData = {
        ...defaultCallData,
        from: '0x00000000000000000000000000000000000000',
        to: CONTRACT_ADDRESS_2,
        data: CONTRACT_CALL_DATA,
        gas: MAX_GAS_LIMIT,
      };

      const result = await ethImpl.call(callData, 'latest', requestDetails);

      expect((result as JsonRpcError).code).to.equal(-32014);
      expect((result as JsonRpcError).message).to.equal(
        `Non Existing Account Address: ${callData.from}. Expected an Account Address.`,
      );
    });

    it('eth_call with all fields', async function () {
      restMock.onGet(`contracts/${CONTRACT_ADDRESS_2}`).reply(200, DEFAULT_CONTRACT_2);
      sdkClientStub.submitContractCallQueryWithRetry.resolves({
        asBytes: function () {
          return Uint8Array.of(0);
        },
      } as unknown as ContractFunctionResult);

      const result = await ethImpl.call(ETH_CALL_REQ_ARGS, 'latest', requestDetails);

      sinon.assert.calledWith(
        sdkClientStub.submitContractCallQueryWithRetry,
        CONTRACT_ADDRESS_2,
        CONTRACT_CALL_DATA,
        MAX_GAS_LIMIT,
        ACCOUNT_ADDRESS_1,
        'eth_call',
      );
      expect(result).to.equal('0x00');
    });

    //Return once the value, then it's being fetched from cache. After the loop we reset the sdkClientStub, so that it returns nothing, if we get an error in the next request that means that the cache was cleared.
    it('eth_call should cache the response for 200ms', async function () {
      restMock.onGet(`contracts/${CONTRACT_ADDRESS_2}`).reply(200, DEFAULT_CONTRACT_2);
      sdkClientStub.submitContractCallQueryWithRetry.resolves({
        asBytes: function () {
          return Uint8Array.of(0);
        },
      } as unknown as ContractFunctionResult);

      for (let index = 0; index < 3; index++) {
        const result = await ethImpl.call(
          {
            from: ACCOUNT_ADDRESS_1,
            to: CONTRACT_ADDRESS_2,
            data: CONTRACT_CALL_DATA,
            gas: MAX_GAS_LIMIT_HEX,
          },
          'latest',
          requestDetails,
        );
        expect(result).to.equal('0x00');
        await new Promise((r) => setTimeout(r, 50));
      }

      await new Promise((r) => setTimeout(r, 200));

      const expectedError = predefined.INVALID_CONTRACT_ADDRESS(CONTRACT_ADDRESS_2);
      sdkClientStub.submitContractCallQueryWithRetry.throws(expectedError);
      const call: string | JsonRpcError = await ethImpl.call(ETH_CALL_REQ_ARGS, 'latest', requestDetails);

      expect((call as JsonRpcError).code).to.equal(expectedError.code);
      expect((call as JsonRpcError).message).to.equal(expectedError.message);
    });

    it('SDK returns a precheck error', async function () {
      restMock.onGet(`contracts/${CONTRACT_ADDRESS_2}`).reply(200, DEFAULT_CONTRACT_2);
      sdkClientStub.submitContractCallQueryWithRetry.throws(
        predefined.CONTRACT_REVERT(defaultErrorMessageText, defaultErrorMessageHex),
      );

      const result = await ethImpl.call(ETH_CALL_REQ_ARGS, 'latest', requestDetails);

      expect(result).to.exist;
      expect((result as JsonRpcError).code).to.equal(3);
      expect((result as JsonRpcError).message).to.equal(`execution reverted: ${defaultErrorMessageText}`);
      expect((result as JsonRpcError).data).to.equal(defaultErrorMessageHex);
    });

    it('eth_call with wrong `to` field', async function () {
      const args = [
        {
          from: CONTRACT_ADDRESS_1,
          to: WRONG_CONTRACT_ADDRESS,
          data: CONTRACT_CALL_DATA,
          gas: MAX_GAS_LIMIT_HEX,
        },
        'latest',
        requestDetails,
      ];

      await RelayAssertions.assertRejection(
        predefined.INVALID_CONTRACT_ADDRESS(WRONG_CONTRACT_ADDRESS),
        ethImpl.call,
        false,
        ethImpl,
        args,
      );
    });

    it('eth_call throws internal error when consensus node times out and submitContractCallQueryWithRetry returns undefined', async function () {
      restMock.onGet(`contracts/${CONTRACT_ADDRESS_2}`).reply(200, DEFAULT_CONTRACT_2);

      sdkClientStub.submitContractCallQueryWithRetry.resolves(undefined);

      const result = await ethImpl.call(
        {
          to: CONTRACT_ADDRESS_2,
          data: CONTRACT_CALL_DATA,
          gas: 5_000_000,
        },
        'latest',
        requestDetails,
      );

      expect(result).to.exist;
      expect((result as JsonRpcError).code).to.equal(-32603);
      expect((result as JsonRpcError).message).to.equal(
        'Error invoking RPC: Invalid contractCallResponse from consensus-node: undefined',
      );
    });
  });

  describe('eth_call using mirror node', async function () {
    const defaultCallData = {
      gas: 400000,
      value: null,
    };
<<<<<<< HEAD
=======
    let initialEthCallConesneusFF: string | undefined;
>>>>>>> f1794d8b

    overrideEnvsInMochaDescribe({ ETH_CALL_DEFAULT_TO_CONSENSUS_NODE: 'false' });

    //temporary workaround until precompiles are implemented in Mirror node evm module
    beforeEach(() => {
      restMock.onGet(`tokens/${defaultContractResults.results[1].contract_id}`).reply(404, null);
      web3Mock.reset();
    });

    it('eth_call with all fields, but mirror-node returns empty response', async function () {
      const callData = {
        ...defaultCallData,
        from: ACCOUNT_ADDRESS_1,
        to: CONTRACT_ADDRESS_2,
        data: CONTRACT_CALL_DATA,
        gas: MAX_GAS_LIMIT,
      };
      restMock.onGet(`contracts/${CONTRACT_ADDRESS_2}`).reply(200, DEFAULT_CONTRACT_3_EMPTY_BYTECODE);
      web3Mock.onPost(`contracts/call`).replyOnce(200, {});

      const result = await ethImpl.call(callData, 'latest', requestDetails);
      expect(result).to.equal('0x');
    });

    it('eth_call with no gas', async function () {
      const callData = {
        from: ACCOUNT_ADDRESS_1,
        to: CONTRACT_ADDRESS_2,
        data: CONTRACT_CALL_DATA,
      };

      restMock.onGet(`contracts/${CONTRACT_ADDRESS_2}`).reply(200, DEFAULT_CONTRACT_2);
      await mockContractCall({ ...callData, block: 'latest' }, false, 200, { result: '0x00' }, requestDetails);

      web3Mock.history.post = [];

      const result = await ethImpl.call(callData, 'latest', requestDetails);

      expect(web3Mock.history.post.length).to.gte(1);
      expect(web3Mock.history.post[0].data).to.equal(JSON.stringify({ ...callData, estimate: false, block: 'latest' }));

      expect(result).to.equal('0x00');
    });

    it('eth_call with no data', async function () {
      const callData = {
        ...defaultCallData,
        from: ACCOUNT_ADDRESS_1,
        to: CONTRACT_ADDRESS_2,
        gas: MAX_GAS_LIMIT,
      };
      restMock.onGet(`contracts/${CONTRACT_ADDRESS_2}`).reply(200, DEFAULT_CONTRACT_2);
      await mockContractCall({ ...callData, block: 'latest' }, false, 200, { result: '0x00' }, requestDetails);

      const result = await ethImpl.call(callData, 'latest', requestDetails);
      expect(result).to.equal('0x00');
    });

    it('eth_call with no from address', async function () {
      const callData = {
        ...defaultCallData,
        to: CONTRACT_ADDRESS_2,
        data: CONTRACT_CALL_DATA,
        gas: MAX_GAS_LIMIT,
      };
      await mockContractCall({ ...callData, block: 'latest' }, false, 200, { result: '0x00' }, requestDetails);
      const result = await ethImpl.call(callData, 'latest', requestDetails);
      expect(result).to.equal('0x00');
    });

    it('eth_call with all fields', async function () {
      const callData = {
        ...defaultCallData,
        from: ACCOUNT_ADDRESS_1,
        to: CONTRACT_ADDRESS_2,
        data: CONTRACT_CALL_DATA,
        gas: MAX_GAS_LIMIT,
      };
      await mockContractCall({ ...callData, block: 'latest' }, false, 200, { result: '0x00' }, requestDetails);
      const result = await ethImpl.call(callData, 'latest', requestDetails);
      expect(result).to.equal('0x00');
    });

    it('eth_call with gas capping', async function () {
      const callData = {
        ...defaultCallData,
        gas: 25_000_000,
      };
      await mockContractCall(
        { ...callData, gas: constants.MAX_GAS_PER_SEC, block: 'latest' },
        false,
        200,
        {
          result: '0x00',
        },
        requestDetails,
      );
      const res = await ethImpl.call(callData, 'latest', requestDetails);
      expect(res).to.equal('0x00');
    });

    it('eth_call with all fields and value', async function () {
      const callData = {
        ...defaultCallData,
        gas: MAX_GAS_LIMIT,
        data: CONTRACT_CALL_DATA,
        to: CONTRACT_ADDRESS_2,
        from: ACCOUNT_ADDRESS_1,
        value: 1, // Mirror node is called with value in Tinybars
        block: 'latest',
      };

      await mockContractCall({ ...callData, block: 'latest' }, false, 200, { result: '0x00' }, requestDetails);
      restMock.onGet(`contracts/${CONTRACT_ADDRESS_2}`).reply(200, DEFAULT_CONTRACT_2);

      // Relay is called with value in Weibars
      const result = await ethImpl.call({ ...callData, value: ONE_TINYBAR_IN_WEI_HEX }, 'latest', requestDetails);
      expect(result).to.equal('0x00');
    });

    it('eth_call with all fields but mirrorNode throws 429', async function () {
      const callData = {
        ...defaultCallData,
        from: ACCOUNT_ADDRESS_1,
        to: CONTRACT_ADDRESS_2,
        data: CONTRACT_CALL_DATA,
        gas: MAX_GAS_LIMIT,
      };
      await mockContractCall({ ...callData, block: 'latest' }, false, 429, mockData.tooManyRequests, requestDetails);
      const result = await ethImpl.call(callData, 'latest', requestDetails);
      expect(result).to.be.not.null;
      expect((result as JsonRpcError).code).to.eq(-32605);
    });

    it('eth_call with all fields but mirrorNode throws 400', async function () {
      const callData = {
        ...defaultCallData,
        from: ACCOUNT_ADDRESS_1,
        to: CONTRACT_ADDRESS_2,
        data: CONTRACT_CALL_DATA,
        gas: MAX_GAS_LIMIT,
      };
      restMock.onGet(`contracts/${CONTRACT_ADDRESS_2}`).reply(200, DEFAULT_CONTRACT_2);
      await mockContractCall({ ...callData, block: 'latest' }, false, 400, mockData.contractReverted, requestDetails);
      const result = await ethImpl.call(callData, 'latest', requestDetails);
      expect(result).to.be.not.null;
      expect((result as JsonRpcError).code).to.eq(3);
      expect((result as JsonRpcError).message).to.contain(mockData.contractReverted._status.messages[0].message);
    });

    it('eth_call with all fields, but mirror node throws NOT_SUPPORTED', async function () {
      const callData = {
        ...defaultCallData,
        from: ACCOUNT_ADDRESS_1,
        to: CONTRACT_ADDRESS_2,
        data: CONTRACT_CALL_DATA,
        gas: MAX_GAS_LIMIT,
      };

      restMock.onGet(`contracts/${CONTRACT_ADDRESS_2}`).reply(200, DEFAULT_CONTRACT_2);
      await mockContractCall({ ...callData, block: 'latest' }, false, 501, mockData.notSuported, requestDetails);

      sdkClientStub.submitContractCallQueryWithRetry.resolves({
        asBytes: function () {
          return Uint8Array.of(0);
        },
      } as unknown as ContractFunctionResult);

      const result = await ethImpl.call(callData, 'latest', requestDetails);

      sinon.assert.calledWith(
        sdkClientStub.submitContractCallQueryWithRetry,
        CONTRACT_ADDRESS_2,
        CONTRACT_CALL_DATA,
        MAX_GAS_LIMIT,
        ACCOUNT_ADDRESS_1,
        'eth_call',
      );
      expect(result).to.equal('0x00');
    });

    it('eth_call with all fields, but mirror node throws CONTRACT_REVERTED', async function () {
      const callData = {
        ...defaultCallData,
        from: ACCOUNT_ADDRESS_1,
        to: CONTRACT_ADDRESS_2,
        data: CONTRACT_CALL_DATA,
        gas: MAX_GAS_LIMIT,
      };

      restMock.onGet(`contracts/${CONTRACT_ADDRESS_2}`).reply(200, DEFAULT_CONTRACT_2);
      await mockContractCall({ ...callData, block: 'latest' }, false, 400, mockData.contractReverted, requestDetails);
      sinon.reset();
      const result = await ethImpl.call(callData, 'latest', requestDetails);
      sinon.assert.notCalled(sdkClientStub.submitContractCallQueryWithRetry);
      expect(result).to.not.be.null;
      expect((result as JsonRpcError).code).to.eq(3);
      expect((result as JsonRpcError).message).to.contain(mockData.contractReverted._status.messages[0].message);
    });

    it('SDK returns a precheck error', async function () {
      const callData = {
        ...defaultCallData,
        from: ACCOUNT_ADDRESS_1,
        to: CONTRACT_ADDRESS_2,
        data: CONTRACT_CALL_DATA,
        gas: MAX_GAS_LIMIT,
      };

      restMock.onGet(`contracts/${CONTRACT_ADDRESS_2}`).reply(200, DEFAULT_CONTRACT_2);
      await mockContractCall(
        { ...callData, block: 'latest' },
        false,
        400,
        {
          _status: {
            messages: [
              {
                message: '',
                detail: defaultErrorMessageText,
                data: defaultErrorMessageHex,
              },
            ],
          },
        },
        requestDetails,
      );

      const result = await ethImpl.call(callData, 'latest', requestDetails);

      expect(result).to.exist;
      expect((result as JsonRpcError).code).to.eq(3);
      expect((result as JsonRpcError).message).to.equal(`execution reverted: ${defaultErrorMessageText}`);
      expect((result as JsonRpcError).data).to.equal(defaultErrorMessageHex);
    });

    it('eth_call with wrong `to` field', async function () {
      const args = [
        {
          ...defaultCallData,
          from: CONTRACT_ADDRESS_1,
          to: WRONG_CONTRACT_ADDRESS,
          data: CONTRACT_CALL_DATA,
          gas: MAX_GAS_LIMIT,
        },
        'latest',
        requestDetails,
      ];

      await RelayAssertions.assertRejection(
        predefined.INVALID_CONTRACT_ADDRESS(WRONG_CONTRACT_ADDRESS),
        ethImpl.call,
        false,
        ethImpl,
        args,
      );
    });

    it('eth_call with all fields but mirrorNode throws 400 due to non-existent `to` address (INVALID_TRANSACTION)', async function () {
      const callData = {
        ...defaultCallData,
        from: ACCOUNT_ADDRESS_1,
        to: NON_EXISTENT_CONTRACT_ADDRESS,
        data: CONTRACT_CALL_DATA,
        gas: MAX_GAS_LIMIT,
      };

      await mockContractCall({ ...callData, block: 'latest' }, false, 400, mockData.invalidTransaction, requestDetails);
      const result = await ethImpl.call(callData, 'latest', requestDetails);
      expect(result).to.be.not.null;
      expect(result).to.equal('0x');
    });

    it('eth_call with all fields but mirrorNode throws 400 due to non-existent `to` address (FAIL_INVALID)', async function () {
      const callData = {
        ...defaultCallData,
        from: ACCOUNT_ADDRESS_1,
        to: NON_EXISTENT_CONTRACT_ADDRESS,
        data: CONTRACT_CALL_DATA,
        gas: MAX_GAS_LIMIT,
      };

      await mockContractCall({ ...callData, block: 'latest' }, false, 400, mockData.failInvalid, requestDetails);
      const result = await ethImpl.call(callData, 'latest', requestDetails);
      expect(result).to.be.not.null;
      expect(result).to.equal('0x');
    });

    it('eth_call to simulate deploying a smart contract with `to` field being null', async function () {
      const callData = {
        data: EXAMPLE_CONTRACT_BYTECODE,
        to: null,
        from: ACCOUNT_ADDRESS_1,
      };

      await mockContractCall(
        { ...callData, block: 'latest' },
        false,
        200,
        { result: EXAMPLE_CONTRACT_BYTECODE },
        requestDetails,
      );
      const result = await ethImpl.call(callData, 'latest', requestDetails);
      expect(result).to.eq(EXAMPLE_CONTRACT_BYTECODE);
    });

    it('eth_call to simulate deploying a smart contract with `to` field being empty/undefined', async function () {
      const callData = {
        data: EXAMPLE_CONTRACT_BYTECODE,
        from: ACCOUNT_ADDRESS_1,
      };

      await mockContractCall(
        { ...callData, block: 'latest' },
        false,
        200,
        { result: EXAMPLE_CONTRACT_BYTECODE },
        requestDetails,
      );
      const result = await ethImpl.call(callData, 'latest', requestDetails);
      expect(result).to.eq(EXAMPLE_CONTRACT_BYTECODE);
    });

    async function mockContractCall(
      callData: IContractCallRequest,
      estimate: boolean,
      statusCode: number,
      result: IContractCallResponse,
      requestDetails: RequestDetails,
    ) {
      const formattedCallData = { ...callData, estimate };
      await ethImpl.contractCallFormat(formattedCallData, requestDetails);
      return web3Mock.onPost('contracts/call', formattedCallData).reply(statusCode, result);
    }
  });

  describe('contractCallFormat', () => {
    const operatorId = hapiServiceInstance.getMainClientInstance().operatorAccountId;
    const operatorEvmAddress = ACCOUNT_ADDRESS_1;

    beforeEach(() => {
      restMock.onGet(`accounts/${operatorId!.toString()}?transactions=false`).reply(200, {
        account: operatorId!.toString(),
        evm_address: operatorEvmAddress,
      });
    });

    it('should format transaction value to tiny bar integer', async () => {
      const transaction = {
        value: '0x2540BE400',
      };

      await ethImpl.contractCallFormat(transaction, requestDetails);
      expect(transaction.value).to.equal(1);
    });

    it('should parse gasPrice to integer', async () => {
      const transaction = {
        gasPrice: '1000000000',
      };

      await ethImpl.contractCallFormat(transaction, requestDetails);

      expect(transaction.gasPrice).to.equal(1000000000);
    });

    it('should parse gas to integer', async () => {
      const transaction = {
        gas: '50000',
      };

      await ethImpl.contractCallFormat(transaction, requestDetails);

      expect(transaction.gas).to.equal(50000);
    });

    it('should accepts both input and data fields but copy value of input field to data field', async () => {
      const inputValue = 'input value';
      const dataValue = 'data value';
      const transaction = {
        input: inputValue,
        data: dataValue,
      };
      await ethImpl.contractCallFormat(transaction, requestDetails);
      expect(transaction.data).to.eq(inputValue);
      expect(transaction.data).to.not.eq(dataValue);
      expect(transaction.input).to.be.undefined;
    });

    it('should not modify transaction if only data field is present', async () => {
      const dataValue = 'data value';
      const transaction = {
        data: dataValue,
      };
      await ethImpl.contractCallFormat(transaction, requestDetails);
      expect(transaction.data).to.eq(dataValue);
    });

    it('should copy input to data if input is provided but data is not', async () => {
      const transaction = {
        input: 'input data',
      };

      await ethImpl.contractCallFormat(transaction, requestDetails);

      // @ts-ignore
      expect(transaction.data).to.equal('input data');
      expect(transaction.input).to.be.undefined;
    });

    it('should not modify transaction if input and data fields are not provided', async () => {
      const transaction = {
        value: '0x2540BE400',
        gasPrice: '1000000000',
        gas: '50000',
      };

      await ethImpl.contractCallFormat(transaction, requestDetails);

      expect(transaction.value).to.equal(1);
      expect(transaction.gasPrice).to.equal(1000000000);
      expect(transaction.gas).to.equal(50000);
    });

    it('should populate gas price if not provided', async () => {
      const transaction = {
        value: '0x2540BE400',
        gasPrice: undefined,
      };

      await ethImpl.contractCallFormat(transaction, requestDetails);

      const expectedGasPrice = await ethImpl.gasPrice(requestDetails);
      expect(transaction.gasPrice).to.equal(parseInt(expectedGasPrice));
    });

    it('should populate the from field if the from field is not provided and value is provided', async () => {
      const transaction = {
        value: '0x2540BE400',
        to: CONTRACT_ADDRESS_2,
        from: undefined,
      };

      await ethImpl.contractCallFormat(transaction, requestDetails);

      expect(transaction.from).to.equal(operatorEvmAddress);
    });
  });

  describe('eth_call using consensus node because of redirect by selector', async function () {
<<<<<<< HEAD
=======
    let initialForceToConsensusBySelector: string | undefined;
    let initialEthCallDefaultsToConsensus: string | undefined;
>>>>>>> f1794d8b
    const REDIRECTED_SELECTOR = '0x4d8fdd6d';
    const NON_REDIRECTED_SELECTOR = '0xaaaaaaaa';
    let callConsensusNodeSpy: sinon.SinonSpy;
    let callMirrorNodeSpy: sinon.SinonSpy;
    let sandbox: sinon.SinonSandbox;

<<<<<<< HEAD
    overrideEnvsInMochaDescribe({
      ETH_CALL_DEFAULT_TO_CONSENSUS_NODE: 'false',
      ETH_CALL_CONSENSUS_SELECTORS: JSON.stringify([REDIRECTED_SELECTOR.slice(2)]),
=======
    before(() => {
      initialForceToConsensusBySelector = process.env.ETH_CALL_FORCE_TO_CONSENSUS_BY_SELECTOR;
      initialEthCallDefaultsToConsensus = process.env.ETH_CALL_DEFAULT_TO_CONSENSUS_NODE;
      process.env.ETH_CALL_FORCE_TO_CONSENSUS_BY_SELECTOR = 'true';
      process.env.ETH_CALL_DEFAULT_TO_CONSENSUS_NODE = 'false';
    });

    after(() => {
      process.env.ETH_CALL_FORCE_TO_CONSENSUS_BY_SELECTOR = initialForceToConsensusBySelector;
      process.env.ETH_CALL_DEFAULT_TO_CONSENSUS_NODE = initialEthCallDefaultsToConsensus;
>>>>>>> f1794d8b
    });

    beforeEach(() => {
      sandbox = sinon.createSandbox();
      callConsensusNodeSpy = sandbox.spy(ethImpl, 'callConsensusNode');
      callMirrorNodeSpy = sandbox.spy(ethImpl, 'callMirrorNode');
    });

    afterEach(() => {
      sandbox.restore();
    });

    it('eth_call with matched selector redirects to consensus', async function () {
      await ethImpl.call(
        {
          to: ACCOUNT_ADDRESS_1,
          data: REDIRECTED_SELECTOR,
        },
        'latest',
        requestDetails,
      );

      assert(callConsensusNodeSpy.calledOnce);
      assert(callMirrorNodeSpy.notCalled);
    });

    it('eth_call with non-matched selector redirects to consensus', async function () {
      await ethImpl.call(
        {
          to: ACCOUNT_ADDRESS_1,
          data: NON_REDIRECTED_SELECTOR,
        },
        'latest',
        requestDetails,
      );

      assert(callConsensusNodeSpy.notCalled);
      assert(callMirrorNodeSpy.calledOnce);
    });
  });
});<|MERGE_RESOLUTION|>--- conflicted
+++ resolved
@@ -57,24 +57,14 @@
   withOverriddenEnvsInMochaTest,
 } from '../../helpers';
 import { generateEthTestEnv } from './eth-helpers';
-<<<<<<< HEAD
-import { IContractCallRequest, IContractCallResponse } from '../../../src/lib/types';
-=======
 import { IContractCallRequest, IContractCallResponse, RequestDetails } from '../../../src/lib/types';
 import { ContractFunctionResult } from '@hashgraph/sdk';
->>>>>>> f1794d8b
 
 dotenv.config({ path: path.resolve(__dirname, '../test.env') });
 use(chaiAsPromised);
 
-<<<<<<< HEAD
-let sdkClientStub;
-let getSdkClientStub;
-=======
 let sdkClientStub: sinon.SinonStubbedInstance<SDKClient>;
 let getSdkClientStub: sinon.SinonStub;
-let currentMaxBlockRange: number;
->>>>>>> f1794d8b
 
 describe('@ethCall Eth Call spec', async function () {
   this.timeout(10000);
@@ -87,15 +77,11 @@
     gas: MAX_GAS_LIMIT_HEX,
   };
 
-<<<<<<< HEAD
+  const requestDetails = new RequestDetails({ requestId: 'eth_callTest', ipAddress: '0.0.0.0' });
+
   overrideEnvsInMochaDescribe({ ETH_GET_TRANSACTION_COUNT_MAX_BLOCK_RANGE: '1' });
 
-  this.beforeEach(() => {
-=======
-  const requestDetails = new RequestDetails({ requestId: 'eth_callTest', ipAddress: '0.0.0.0' });
-
   this.beforeEach(async () => {
->>>>>>> f1794d8b
     // reset cache and restMock
     await cacheService.clear(requestDetails);
     restMock.reset();
@@ -159,22 +145,11 @@
         });
         restMock.onGet(`contracts/${defaultCallData.to}`).reply(200, DEFAULT_CONTRACT);
 
-<<<<<<< HEAD
-        await ethImpl.call({ ...defaultCallData, gas: `0x${defaultCallData.gas.toString(16)}` }, 'latest');
-=======
-      process.env.ETH_CALL_DEFAULT_TO_CONSENSUS_NODE = 'false';
-      restMock.onGet(`contracts/${defaultCallData.from}`).reply(404);
-      restMock.onGet(`accounts/${defaultCallData.from}${NO_TRANSACTIONS}`).reply(200, {
-        account: '0.0.1723',
-        evm_address: defaultCallData.from,
-      });
-      restMock.onGet(`contracts/${defaultCallData.to}`).reply(200, DEFAULT_CONTRACT);
-      await ethImpl.call(
-        { ...defaultCallData, gas: `0x${defaultCallData.gas.toString(16)}` },
-        'latest',
-        requestDetails,
-      );
->>>>>>> f1794d8b
+        await ethImpl.call(
+          { ...defaultCallData, gas: `0x${defaultCallData.gas.toString(16)}` },
+          'latest',
+          requestDetails,
+        );
 
         assert(callMirrorNodeSpy.calledOnce);
         assert(callConsensusNodeSpy.notCalled);
@@ -191,22 +166,11 @@
         });
         restMock.onGet(`contracts/${defaultCallData.to}`).reply(200, DEFAULT_CONTRACT);
 
-<<<<<<< HEAD
-        await ethImpl.call({ ...defaultCallData, gas: `0x${defaultCallData.gas.toString(16)}` }, 'latest');
-=======
-      delete process.env.ETH_CALL_DEFAULT_TO_CONSENSUS_NODE;
-      restMock.onGet(`contracts/${defaultCallData.from}`).reply(404);
-      restMock.onGet(`accounts/${defaultCallData.from}${NO_TRANSACTIONS}`).reply(200, {
-        account: '0.0.1723',
-        evm_address: defaultCallData.from,
-      });
-      restMock.onGet(`contracts/${defaultCallData.to}`).reply(200, DEFAULT_CONTRACT);
-      await ethImpl.call(
-        { ...defaultCallData, gas: `0x${defaultCallData.gas.toString(16)}` },
-        'latest',
-        requestDetails,
-      );
->>>>>>> f1794d8b
+        await ethImpl.call(
+          { ...defaultCallData, gas: `0x${defaultCallData.gas.toString(16)}` },
+          'latest',
+          requestDetails,
+        );
 
         assert(callMirrorNodeSpy.calledOnce);
         assert(callConsensusNodeSpy.notCalled);
@@ -222,22 +186,11 @@
         });
         restMock.onGet(`contracts/${defaultCallData.to}`).reply(200, DEFAULT_CONTRACT);
 
-<<<<<<< HEAD
-        await ethImpl.call({ ...defaultCallData, gas: `0x${defaultCallData.gas.toString(16)}` }, 'latest');
-=======
-      process.env.ETH_CALL_DEFAULT_TO_CONSENSUS_NODE = 'true';
-      restMock.onGet(`contracts/${defaultCallData.from}`).reply(404);
-      restMock.onGet(`accounts/${defaultCallData.from}${NO_TRANSACTIONS}`).reply(200, {
-        account: '0.0.1723',
-        evm_address: defaultCallData.from,
-      });
-      restMock.onGet(`contracts/${defaultCallData.to}`).reply(200, DEFAULT_CONTRACT);
-      await ethImpl.call(
-        { ...defaultCallData, gas: `0x${defaultCallData.gas.toString(16)}` },
-        'latest',
-        requestDetails,
-      );
->>>>>>> f1794d8b
+        await ethImpl.call(
+          { ...defaultCallData, gas: `0x${defaultCallData.gas.toString(16)}` },
+          'latest',
+          requestDetails,
+        );
 
         assert(callMirrorNodeSpy.notCalled);
         assert(callConsensusNodeSpy.calledOnce);
@@ -287,20 +240,7 @@
   });
 
   describe('eth_call using consensus node', async function () {
-<<<<<<< HEAD
     overrideEnvsInMochaDescribe({ ETH_CALL_DEFAULT_TO_CONSENSUS_NODE: 'true' });
-=======
-    let initialEthCallDefaultsToConsensus: string | undefined;
-
-    before(() => {
-      initialEthCallDefaultsToConsensus = process.env.ETH_CALL_DEFAULT_TO_CONSENSUS_NODE;
-      process.env.ETH_CALL_DEFAULT_TO_CONSENSUS_NODE = 'true';
-    });
-
-    after(() => {
-      process.env.ETH_CALL_DEFAULT_TO_CONSENSUS_NODE = initialEthCallDefaultsToConsensus;
-    });
->>>>>>> f1794d8b
 
     it('eth_call with no gas', async function () {
       restMock.onGet(`contracts/${ACCOUNT_ADDRESS_1}`).reply(404);
@@ -517,10 +457,6 @@
       gas: 400000,
       value: null,
     };
-<<<<<<< HEAD
-=======
-    let initialEthCallConesneusFF: string | undefined;
->>>>>>> f1794d8b
 
     overrideEnvsInMochaDescribe({ ETH_CALL_DEFAULT_TO_CONSENSUS_NODE: 'false' });
 
@@ -971,33 +907,15 @@
   });
 
   describe('eth_call using consensus node because of redirect by selector', async function () {
-<<<<<<< HEAD
-=======
-    let initialForceToConsensusBySelector: string | undefined;
-    let initialEthCallDefaultsToConsensus: string | undefined;
->>>>>>> f1794d8b
     const REDIRECTED_SELECTOR = '0x4d8fdd6d';
     const NON_REDIRECTED_SELECTOR = '0xaaaaaaaa';
     let callConsensusNodeSpy: sinon.SinonSpy;
     let callMirrorNodeSpy: sinon.SinonSpy;
     let sandbox: sinon.SinonSandbox;
 
-<<<<<<< HEAD
     overrideEnvsInMochaDescribe({
       ETH_CALL_DEFAULT_TO_CONSENSUS_NODE: 'false',
       ETH_CALL_CONSENSUS_SELECTORS: JSON.stringify([REDIRECTED_SELECTOR.slice(2)]),
-=======
-    before(() => {
-      initialForceToConsensusBySelector = process.env.ETH_CALL_FORCE_TO_CONSENSUS_BY_SELECTOR;
-      initialEthCallDefaultsToConsensus = process.env.ETH_CALL_DEFAULT_TO_CONSENSUS_NODE;
-      process.env.ETH_CALL_FORCE_TO_CONSENSUS_BY_SELECTOR = 'true';
-      process.env.ETH_CALL_DEFAULT_TO_CONSENSUS_NODE = 'false';
-    });
-
-    after(() => {
-      process.env.ETH_CALL_FORCE_TO_CONSENSUS_BY_SELECTOR = initialForceToConsensusBySelector;
-      process.env.ETH_CALL_DEFAULT_TO_CONSENSUS_NODE = initialEthCallDefaultsToConsensus;
->>>>>>> f1794d8b
     });
 
     beforeEach(() => {
