--- conflicted
+++ resolved
@@ -44,7 +44,7 @@
   ONE_TINYBAR_IN_WEI_HEX,
   WRONG_CONTRACT_ADDRESS,
 } from './eth-config';
-import { JsonRpcError, predefined } from '../../../src';
+import { JsonRpcError, predefined } from '../../../src/lib/errors/JsonRpcError';
 import RelayAssertions from '../../assertions';
 import constants from '../../../src/lib/constants';
 import {
@@ -252,21 +252,12 @@
     let initialEthCallDefaultsToConsensus: string | undefined;
 
     before(() => {
-<<<<<<< HEAD
-      initialEthCallConesneusFF = ConfigService.get('ETH_CALL_DEFAULT_TO_CONSENSUS_NODE');
+      initialEthCallDefaultsToConsensus = ConfigService.get('ETH_CALL_DEFAULT_TO_CONSENSUS_NODE');
       configServiceTestHelper.dynamicOverride('ETH_CALL_DEFAULT_TO_CONSENSUS_NODE', 'true');
     });
 
     after(() => {
-      configServiceTestHelper.dynamicOverride('ETH_CALL_DEFAULT_TO_CONSENSUS_NODE', initialEthCallConesneusFF);
-=======
-      initialEthCallDefaultsToConsensus = process.env.ETH_CALL_DEFAULT_TO_CONSENSUS_NODE;
-      process.env.ETH_CALL_DEFAULT_TO_CONSENSUS_NODE = 'true';
-    });
-
-    after(() => {
-      process.env.ETH_CALL_DEFAULT_TO_CONSENSUS_NODE = initialEthCallDefaultsToConsensus;
->>>>>>> f1794d8b
+      configServiceTestHelper.dynamicOverride('ETH_CALL_DEFAULT_TO_CONSENSUS_NODE', initialEthCallDefaultsToConsensus);
     });
 
     it('eth_call with no gas', async function () {
@@ -951,26 +942,15 @@
     let sandbox: sinon.SinonSandbox;
 
     before(() => {
-<<<<<<< HEAD
-      initialEthCallConesneusFF = ConfigService.get('ETH_CALL_DEFAULT_TO_CONSENSUS_NODE');
-      initialEthCallSelectorsAlwaysToConsensus = ConfigService.get('ETH_CALL_CONSENSUS_SELECTORS');
-      configServiceTestHelper.dynamicOverride('ETH_CALL_DEFAULT_TO_CONSENSUS_NODE', 'false');
+      initialForceToConsensusBySelector = ConfigService.get('ETH_CALL_FORCE_TO_CONSENSUS_BY_SELECTOR');
+      initialEthCallDefaultsToConsensus = ConfigService.get('ETH_CALL_DEFAULT_TO_CONSENSUS_NODE');
+      ConfigService.dynamicOverrider('ETH_CALL_FORCE_TO_CONSENSUS_BY_SELECTOR', 'true');
+      ConfigService.dynamicOverrider('ETH_CALL_DEFAULT_TO_CONSENSUS_NODE', 'false');
     });
 
     after(() => {
-      configServiceTestHelper.dynamicOverride('ETH_CALL_DEFAULT_TO_CONSENSUS_NODE', initialEthCallConesneusFF);
-      configServiceTestHelper.dynamicOverride('ETH_CALL_CONSENSUS_SELECTORS', initialEthCallSelectorsAlwaysToConsensus);
-=======
-      initialForceToConsensusBySelector = process.env.ETH_CALL_FORCE_TO_CONSENSUS_BY_SELECTOR;
-      initialEthCallDefaultsToConsensus = process.env.ETH_CALL_DEFAULT_TO_CONSENSUS_NODE;
-      process.env.ETH_CALL_FORCE_TO_CONSENSUS_BY_SELECTOR = 'true';
-      process.env.ETH_CALL_DEFAULT_TO_CONSENSUS_NODE = 'false';
-    });
-
-    after(() => {
-      process.env.ETH_CALL_FORCE_TO_CONSENSUS_BY_SELECTOR = initialForceToConsensusBySelector;
-      process.env.ETH_CALL_DEFAULT_TO_CONSENSUS_NODE = initialEthCallDefaultsToConsensus;
->>>>>>> f1794d8b
+      ConfigService.dynamicOverrider('ETH_CALL_FORCE_TO_CONSENSUS_BY_SELECTOR', initialForceToConsensusBySelector);
+      ConfigService.dynamicOverrider('ETH_CALL_DEFAULT_TO_CONSENSUS_NODE', initialEthCallDefaultsToConsensus);
     });
 
     beforeEach(() => {
