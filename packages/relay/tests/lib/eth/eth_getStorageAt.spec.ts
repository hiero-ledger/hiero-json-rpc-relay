/*-
 *
 * Hedera JSON RPC Relay
 *
 * Copyright (C) 2022-2024 Hedera Hashgraph, LLC
 *
 * Licensed under the Apache License, Version 2.0 (the "License");
 * you may not use this file except in compliance with the License.
 * You may obtain a copy of the License at
 *
 *      http://www.apache.org/licenses/LICENSE-2.0
 *
 * Unless required by applicable law or agreed to in writing, software
 * distributed under the License is distributed on an "AS IS" BASIS,
 * WITHOUT WARRANTIES OR CONDITIONS OF ANY KIND, either express or implied.
 * See the License for the specific language governing permissions and
 * limitations under the License.
 *
 */
import path from 'path';
import dotenv from 'dotenv';
import { expect, use } from 'chai';
import { ethers } from 'ethers';
import sinon from 'sinon';
import chaiAsPromised from 'chai-as-promised';

import { EthImpl } from '../../../src/lib/eth';
import { SDKClient } from '../../../src/lib/clients';
import {
  BLOCK_HASH,
  BLOCK_NUMBER,
  BLOCKS_LIMIT_ORDER_URL,
  CONTRACT_ADDRESS_1,
  DEFAULT_BLOCK,
  DEFAULT_CONTRACT_STATE_EMPTY_ARRAY,
  DEFAULT_CURRENT_CONTRACT_STATE,
  DEFAULT_NETWORK_FEES,
  DEFAULT_OLDER_CONTRACT_STATE,
  DETAILD_CONTRACT_RESULT_NOT_FOUND,
  MOST_RECENT_BLOCK,
  OLDER_BLOCK,
} from './eth-config';
import { Eth, predefined } from '../../../src';
import RelayAssertions from '../../assertions';
import { defaultDetailedContractResults, overrideEnvsInMochaDescribe } from '../../helpers';
import { numberTo0x } from '../../../src/formatters';
import { generateEthTestEnv } from './eth-helpers';
import { RequestDetails } from '../../../src/lib/types';
import MockAdapter from 'axios-mock-adapter';
import HAPIService from '../../../src/lib/services/hapiService/hapiService';
import { CacheService } from '../../../src/lib/services/cacheService/cacheService';

dotenv.config({ path: path.resolve(__dirname, '../test.env') });
use(chaiAsPromised);

<<<<<<< HEAD
let sdkClientStub;
let getSdkClientStub;
=======
let sdkClientStub: sinon.SinonStubbedInstance<SDKClient>;
let getSdkClientStub: sinon.SinonStub;
let currentMaxBlockRange: number;
>>>>>>> f1794d8b

describe('@ethGetStorageAt eth_getStorageAt spec', async function () {
  this.timeout(10000);
  const {
    restMock,
    hapiServiceInstance,
    ethImpl,
    cacheService,
  }: { restMock: MockAdapter; hapiServiceInstance: HAPIService; ethImpl: Eth; cacheService: CacheService } =
    generateEthTestEnv();
  const requestDetails = new RequestDetails({ requestId: 'eth_getStorageAtTest', ipAddress: '0.0.0.0' });
  function confirmResult(result: string) {
    expect(result).to.exist;
    expect(result).to.not.be.null;
    expect(result).equal(DEFAULT_CURRENT_CONTRACT_STATE.state[0].value);
  }

  overrideEnvsInMochaDescribe({ ETH_GET_TRANSACTION_COUNT_MAX_BLOCK_RANGE: '1' });

  this.beforeEach(() => {
    // reset cache and restMock
    cacheService.clear(requestDetails);
    restMock.reset();

    sdkClientStub = sinon.createStubInstance(SDKClient);
    getSdkClientStub = sinon.stub(hapiServiceInstance, 'getSDKClient').returns(sdkClientStub);
    restMock.onGet('network/fees').reply(200, DEFAULT_NETWORK_FEES);
    restMock.onGet(`blocks/${BLOCK_NUMBER}`).reply(200, DEFAULT_BLOCK);
    restMock.onGet(`blocks/${BLOCK_HASH}`).reply(200, DEFAULT_BLOCK);
    restMock.onGet(BLOCKS_LIMIT_ORDER_URL).reply(200, MOST_RECENT_BLOCK);
  });

  this.afterEach(() => {
    getSdkClientStub.restore();
    restMock.resetHandlers();
  });

  describe('eth_getStorageAt', async function () {
    it('eth_getStorageAt with match with block and slot less than 32 bytes and without leading zeroes', async function () {
      // mirror node request mocks
      restMock
        .onGet(
          `contracts/${CONTRACT_ADDRESS_1}/state?timestamp=${DEFAULT_BLOCK.timestamp.to}&slot=0x101&limit=100&order=desc`,
        )
        .reply(200, DEFAULT_CURRENT_CONTRACT_STATE);

      const result = await ethImpl.getStorageAt(CONTRACT_ADDRESS_1, '0x101', requestDetails, numberTo0x(BLOCK_NUMBER));
      confirmResult(result);

      // verify slot value
      expect(result).equal(defaultDetailedContractResults.state_changes[0].value_written);
    });

    it('eth_getStorageAt with match with block and slot less than 32 bytes and leading zeroes', async function () {
      // mirror node request mocks
      restMock
        .onGet(
          `contracts/${CONTRACT_ADDRESS_1}/state?timestamp=${DEFAULT_BLOCK.timestamp.to}&slot=0x0000101&limit=100&order=desc`,
        )
        .reply(200, DEFAULT_CURRENT_CONTRACT_STATE);

      const result = await ethImpl.getStorageAt(
        CONTRACT_ADDRESS_1,
        '0x0000101',
        requestDetails,
        numberTo0x(BLOCK_NUMBER),
      );
      confirmResult(result);

      // verify slot value
      expect(result).equal(defaultDetailedContractResults.state_changes[0].value_written);
    });

    it('eth_getStorageAt with match with block', async function () {
      // mirror node request mocks
      restMock
        .onGet(
          `contracts/${CONTRACT_ADDRESS_1}/state?timestamp=${DEFAULT_BLOCK.timestamp.to}&slot=0x0000000000000000000000000000000000000000000000000000000000000101&limit=100&order=desc`,
        )
        .reply(200, DEFAULT_CURRENT_CONTRACT_STATE);

      const result = await ethImpl.getStorageAt(
        CONTRACT_ADDRESS_1,
        defaultDetailedContractResults.state_changes[0].slot,
        requestDetails,
        numberTo0x(BLOCK_NUMBER),
      );
      confirmResult(result);

      // verify slot value
      expect(result).equal(defaultDetailedContractResults.state_changes[0].value_written);
    });

    it('eth_getStorageAt with match with block hash', async function () {
      // mirror node request mocks
      restMock
        .onGet(
          `contracts/${CONTRACT_ADDRESS_1}/state?timestamp=${DEFAULT_BLOCK.timestamp.to}&slot=0x0000000000000000000000000000000000000000000000000000000000000101&limit=100&order=desc`,
        )
        .reply(200, DEFAULT_CURRENT_CONTRACT_STATE);

      const result = await ethImpl.getStorageAt(
        CONTRACT_ADDRESS_1,
        defaultDetailedContractResults.state_changes[0].slot,
        requestDetails,
        BLOCK_HASH,
      );
      confirmResult(result);

      // verify slot value
      expect(result).equal(defaultDetailedContractResults.state_changes[0].value_written);
    });

    it('eth_getStorageAt with match with latest block', async function () {
      // mirror node request mocks
      restMock
        .onGet(
          `contracts/${CONTRACT_ADDRESS_1}/state?slot=${DEFAULT_CURRENT_CONTRACT_STATE.state[0].slot}&limit=100&order=desc`,
        )
        .reply(200, DEFAULT_CURRENT_CONTRACT_STATE);

      const result = await ethImpl.getStorageAt(
        CONTRACT_ADDRESS_1,
        DEFAULT_CURRENT_CONTRACT_STATE.state[0].slot,
        requestDetails,
        'latest',
      );
      confirmResult(result);

      // verify slot value
    });

    it('eth_getStorageAt with match with finalized block', async function () {
      // mirror node request mocks
      restMock
        .onGet(
          `contracts/${CONTRACT_ADDRESS_1}/state?slot=${DEFAULT_CURRENT_CONTRACT_STATE.state[0].slot}&limit=100&order=desc`,
        )
        .reply(200, DEFAULT_CURRENT_CONTRACT_STATE);

      const result = await ethImpl.getStorageAt(
        CONTRACT_ADDRESS_1,
        DEFAULT_CURRENT_CONTRACT_STATE.state[0].slot,
        requestDetails,
        'finalized',
      );
      confirmResult(result);

      // verify slot value
    });

    it('eth_getStorageAt with match with safe block', async function () {
      // mirror node request mocks
      restMock
        .onGet(
          `contracts/${CONTRACT_ADDRESS_1}/state?slot=${DEFAULT_CURRENT_CONTRACT_STATE.state[0].slot}&limit=100&order=desc`,
        )
        .reply(200, DEFAULT_CURRENT_CONTRACT_STATE);

      const result = await ethImpl.getStorageAt(
        CONTRACT_ADDRESS_1,
        DEFAULT_CURRENT_CONTRACT_STATE.state[0].slot,
        requestDetails,
        'safe',
      );
      confirmResult(result);

      // verify slot value
    });

    // Block number is a required param, this should not work and should be removed when/if validations are added.
    // Instead, the relay should return `missing value for required argument <argumentIndex> error`.
    it('eth_getStorageAt with match null block', async function () {
      // mirror node request mocks
      restMock
        .onGet(
          `contracts/${CONTRACT_ADDRESS_1}/state?slot=${DEFAULT_CURRENT_CONTRACT_STATE.state[0].slot}&limit=100&order=desc`,
        )
        .reply(200, DEFAULT_CURRENT_CONTRACT_STATE);

      const result = await ethImpl.getStorageAt(
        CONTRACT_ADDRESS_1,
        defaultDetailedContractResults.state_changes[0].slot,
        requestDetails,
      );
      confirmResult(result);

      // verify slot value
    });

    it('eth_getStorageAt should throw a predefined RESOURCE_NOT_FOUND when block not found', async function () {
      restMock.onGet(`blocks/${BLOCK_NUMBER}`).reply(200, null);

      const args = [
        CONTRACT_ADDRESS_1,
        defaultDetailedContractResults.state_changes[0].slot,
        requestDetails,
        numberTo0x(BLOCK_NUMBER),
      ];

      await RelayAssertions.assertRejection(
        predefined.RESOURCE_NOT_FOUND(),
        ethImpl.getStorageAt,
        false,
        ethImpl,
        args,
      );
    });

    it('eth_getStorageAt should return EthImpl.zeroHex32Byte when slot wrong', async function () {
      const wrongSlot = '0x0000000000000000000000000000000000000000000000000000000000001101';
      restMock
        .onGet(
          `contracts/${CONTRACT_ADDRESS_1}/state?timestamp=${DEFAULT_BLOCK.timestamp.to}&slot=${wrongSlot}&limit=100&order=desc`,
        )
        .reply(200, DEFAULT_CONTRACT_STATE_EMPTY_ARRAY);

      const result = await ethImpl.getStorageAt(
        CONTRACT_ADDRESS_1,
        wrongSlot,
        requestDetails,
        numberTo0x(BLOCK_NUMBER),
      );
      expect(result).to.equal(EthImpl.zeroHex32Byte);
    });

    it('eth_getStorageAt should return old state when passing older block number', async function () {
      restMock.onGet(`blocks/${BLOCK_NUMBER}`).reply(200, OLDER_BLOCK);
      restMock
        .onGet(
          `contracts/${CONTRACT_ADDRESS_1}/state?timestamp=${OLDER_BLOCK.timestamp.to}&slot=${DEFAULT_OLDER_CONTRACT_STATE.state[0].slot}&limit=100&order=desc`,
        )
        .reply(200, DEFAULT_OLDER_CONTRACT_STATE);

      const result = await ethImpl.getStorageAt(
        CONTRACT_ADDRESS_1,
        DEFAULT_OLDER_CONTRACT_STATE.state[0].slot,
        requestDetails,
        numberTo0x(OLDER_BLOCK.number),
      );
      expect(result).to.equal(DEFAULT_OLDER_CONTRACT_STATE.state[0].value);
    });

    it('eth_getStorageAt should return Zero Hash when address is not found', async function () {
      // mirror node request mocks
      restMock
        .onGet(
          `contracts/${CONTRACT_ADDRESS_1}/state?timestamp=${DEFAULT_BLOCK.timestamp.to}&slot=${DEFAULT_OLDER_CONTRACT_STATE.state[0].slot}&limit=100&order=desc`,
        )
        .reply(404, DETAILD_CONTRACT_RESULT_NOT_FOUND);

      const result = await ethImpl.getStorageAt(
        CONTRACT_ADDRESS_1,
        DEFAULT_OLDER_CONTRACT_STATE.state[0].slot,
        requestDetails,
        numberTo0x(OLDER_BLOCK.number),
      );
      expect(result).to.equal(ethers.ZeroHash);
    });
  });
});<|MERGE_RESOLUTION|>--- conflicted
+++ resolved
@@ -53,14 +53,8 @@
 dotenv.config({ path: path.resolve(__dirname, '../test.env') });
 use(chaiAsPromised);
 
-<<<<<<< HEAD
-let sdkClientStub;
-let getSdkClientStub;
-=======
 let sdkClientStub: sinon.SinonStubbedInstance<SDKClient>;
 let getSdkClientStub: sinon.SinonStub;
-let currentMaxBlockRange: number;
->>>>>>> f1794d8b
 
 describe('@ethGetStorageAt eth_getStorageAt spec', async function () {
   this.timeout(10000);
@@ -245,6 +239,7 @@
         CONTRACT_ADDRESS_1,
         defaultDetailedContractResults.state_changes[0].slot,
         requestDetails,
+        null,
       );
       confirmResult(result);
 
