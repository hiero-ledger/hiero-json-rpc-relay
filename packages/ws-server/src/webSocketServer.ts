/*-
 *
 * Hedera JSON RPC Relay
 *
 * Copyright (C) 2023 Hedera Hashgraph, LLC
 *
 * Licensed under the Apache License, Version 2.0 (the "License");
 * you may not use this file except in compliance with the License.
 * You may obtain a copy of the License at
 *
 *      http://www.apache.org/licenses/LICENSE-2.0
 *
 * Unless required by applicable law or agreed to in writing, software
 * distributed under the License is distributed on an "AS IS" BASIS,
 * WITHOUT WARRANTIES OR CONDITIONS OF ANY KIND, either express or implied.
 * See the License for the specific language governing permissions and
 * limitations under the License.
 *
 */
import dotenv from 'dotenv';
import path from 'path';
import Koa from 'koa';
import jsonResp from '@hashgraph/json-rpc-server/dist/koaJsonRpc/lib/RpcResponse';
import websockify from 'koa-websocket';
import {Relay, RelayImpl, predefined, JsonRpcError, WebSocketError} from '@hashgraph/json-rpc-relay';
import { Registry } from 'prom-client';
import pino from 'pino';
<<<<<<< HEAD
import { Socket } from 'dgram';
dotenv.config({ path: path.resolve(__dirname, '../../../.env') });
=======
>>>>>>> 470e3c27

const mainLogger = pino({
    name: 'hedera-json-rpc-relay',
    level: process.env.LOG_LEVEL || 'trace',
    transport: {
        target: 'pino-pretty',
        options: {
            colorize: true,
            translateTime: true
        }
    }
});

const logger = mainLogger.child({ name: 'rpc-server' });
const register = new Registry();
const relay: Relay = new RelayImpl(logger, register);
let connectedClients = 0;
let clientIps = {};
const MAX_CONNECTIONS = parseInt(process.env.CONNECTION_LIMIT || '10');

const app = websockify(new Koa(), {
    verifyClient: function(info, done) {
        if (connectedClients >= MAX_CONNECTIONS) {
            return done(false, 429, 'Connection limit exceeded');
        }
        done(true);
    }
});

const LOGGER_PREFIX = 'WebSocket:';

const CHAIN_ID = relay.eth().chainId();
const IP_LIMIT_ERROR = WebSocketError.CONNECTION_IP_LIMIT_EXCEEDED;
const DEFAULT_ERROR = predefined.INTERNAL_ERROR();

<<<<<<< HEAD
async function handleConnectionClose(ctx) {
    const {ip} = ctx.request;
    clientIps[ip]--;
    connectedClients--;
    if (clientIps[ip] === 0) delete clientIps[ip];
    relay.subs()?.unsubscribe(ctx.websocket);
    ctx.websocket.terminate();
}

app.ws.use(async (ctx) => {
    ctx.websocket.id = relay.subs()?.generateId();
    logger.info(`${LOGGER_PREFIX} new connection ${ctx.websocket.id}`);

    ctx.websocket.on('close', async (code, message) => {
        logger.info(`Closing connection ${ctx.websocket.id} | code: ${code}, message: ${message}`);
        await handleConnectionClose(ctx);
    });

    const {ip} = ctx.request;

    connectedClients = ctx.app.server._connections;
    if (clientIps[ip] && clientIps[ip] >= parseInt(process.env.CONNECTION_LIMIT_PER_IP || '10')) {
        logger.info(`Maximum allowed connections from a single IP (${clientIps[ip]}) exceeded for address ${ip}`);
        ctx.websocket.close(IP_LIMIT_ERROR.code, IP_LIMIT_ERROR.message);
        return;
    }

    if (!clientIps[ip]) {
        clientIps[ip] = 1;
    }
    else {
        clientIps[ip]++;
    }
=======
// function to get max connection TTL from ENV variable
function getMaxConnectionTTL() {
    // 5 minutes in ms by default 5 * 60 * 1000 = 300000
    return parseInt(process.env.WS_MAX_CONNECTION_TTL || '300000');
}

app.ws.use((ctx) => {
    ctx.websocket.id = relay.subs()?.generateId();
    logger.info(`${LOGGER_PREFIX} new connection ${ctx.websocket.id}`);
    connectedClients = ctx.app.server._connections;
    // Limit connection TTL and close connection if its reached
    const maxConnectionTTL = getMaxConnectionTTL();
    setTimeout(() => {
        if (ctx.websocket.readyState !== 3) { // 3 = CLOSED, Avoid closing already closed connections
            logger.debug(`${LOGGER_PREFIX} closing connection ${ctx.websocket.id} due to reaching TTL of ${maxConnectionTTL}ms`);
            try {
                ctx.websocket.close();
            } catch (e) {
                logger.error(`${LOGGER_PREFIX} ${ctx.websocket.id} ${e}`);
            }
        }
    }, maxConnectionTTL);
>>>>>>> 470e3c27

    ctx.websocket.on('message', async (msg) => {
        ctx.websocket.id = relay.subs()?.generateId();
        let request;
        try {
            request = JSON.parse(msg.toString('ascii'));
        } catch (e) {
            logger.error(`${LOGGER_PREFIX} ${ctx.websocket.id} ${e}`);
            ctx.websocket.send(JSON.stringify(new JsonRpcError(predefined.INVALID_REQUEST, undefined)));
            return;
        }
        const {method, params} = request;
        let response;

        if (method === 'eth_subscribe') {
            const event = params[0];
            const filters = params[1];
            let subscriptionId;

            if (event === 'logs') {
                subscriptionId = relay.subs()?.subscribe(ctx.websocket, event, filters);
            }
            else if (event === 'newHeads') {
                response = jsonResp(request.id, predefined.UNSUPPORTED_METHOD, null);
            }
            else if (event === 'newPendingTransactions') {
                response = jsonResp(request.id, predefined.UNSUPPORTED_METHOD, null);
            }
            else {
                response = jsonResp(request.id, predefined.UNSUPPORTED_METHOD, null);
            }

            response = jsonResp(request.id, null, subscriptionId);
        }
        else if (method === 'eth_unsubscribe') {
            const subId = params[0];
            logger.info(`${LOGGER_PREFIX} eth_unsubscribe ${subId} ${ctx.websocket.id}`);
            const result = relay.subs()?.unsubscribe(ctx.websocket, subId);
            response = jsonResp(request.id, null, result);
        }

        // Clients want to know the chainId after connecting
        else if (method === 'eth_chainId') {
            response = jsonResp(request.id, null, CHAIN_ID);
        }
        else {
            response = jsonResp(request.id, DEFAULT_ERROR, null);
        }

        ctx.websocket.send(JSON.stringify(response));
    });

});

export default app;<|MERGE_RESOLUTION|>--- conflicted
+++ resolved
@@ -25,11 +25,8 @@
 import {Relay, RelayImpl, predefined, JsonRpcError, WebSocketError} from '@hashgraph/json-rpc-relay';
 import { Registry } from 'prom-client';
 import pino from 'pino';
-<<<<<<< HEAD
 import { Socket } from 'dgram';
 dotenv.config({ path: path.resolve(__dirname, '../../../.env') });
-=======
->>>>>>> 470e3c27
 
 const mainLogger = pino({
     name: 'hedera-json-rpc-relay',
@@ -65,7 +62,12 @@
 const IP_LIMIT_ERROR = WebSocketError.CONNECTION_IP_LIMIT_EXCEEDED;
 const DEFAULT_ERROR = predefined.INTERNAL_ERROR();
 
-<<<<<<< HEAD
+// function to get max connection TTL from ENV variable
+function getMaxConnectionTTL() {
+    // 5 minutes in ms by default 5 * 60 * 1000 = 300000
+    return parseInt(process.env.WS_MAX_CONNECTION_TTL || '300000');
+}
+
 async function handleConnectionClose(ctx) {
     const {ip} = ctx.request;
     clientIps[ip]--;
@@ -87,6 +89,7 @@
     const {ip} = ctx.request;
 
     connectedClients = ctx.app.server._connections;
+
     if (clientIps[ip] && clientIps[ip] >= parseInt(process.env.CONNECTION_LIMIT_PER_IP || '10')) {
         logger.info(`Maximum allowed connections from a single IP (${clientIps[ip]}) exceeded for address ${ip}`);
         ctx.websocket.close(IP_LIMIT_ERROR.code, IP_LIMIT_ERROR.message);
@@ -99,17 +102,7 @@
     else {
         clientIps[ip]++;
     }
-=======
-// function to get max connection TTL from ENV variable
-function getMaxConnectionTTL() {
-    // 5 minutes in ms by default 5 * 60 * 1000 = 300000
-    return parseInt(process.env.WS_MAX_CONNECTION_TTL || '300000');
-}
 
-app.ws.use((ctx) => {
-    ctx.websocket.id = relay.subs()?.generateId();
-    logger.info(`${LOGGER_PREFIX} new connection ${ctx.websocket.id}`);
-    connectedClients = ctx.app.server._connections;
     // Limit connection TTL and close connection if its reached
     const maxConnectionTTL = getMaxConnectionTTL();
     setTimeout(() => {
@@ -122,7 +115,6 @@
             }
         }
     }, maxConnectionTTL);
->>>>>>> 470e3c27
 
     ctx.websocket.on('message', async (msg) => {
         ctx.websocket.id = relay.subs()?.generateId();
