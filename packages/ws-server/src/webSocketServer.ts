/*-
 *
 * Hedera JSON RPC Relay
 *
 * Copyright (C) 2023 Hedera Hashgraph, LLC
 *
 * Licensed under the Apache License, Version 2.0 (the "License");
 * you may not use this file except in compliance with the License.
 * You may obtain a copy of the License at
 *
 *      http://www.apache.org/licenses/LICENSE-2.0
 *
 * Unless required by applicable law or agreed to in writing, software
 * distributed under the License is distributed on an "AS IS" BASIS,
 * WITHOUT WARRANTIES OR CONDITIONS OF ANY KIND, either express or implied.
 * See the License for the specific language governing permissions and
 * limitations under the License.
 *
 */
import dotenv from 'dotenv';
import path from 'path';
dotenv.config({ path: path.resolve(__dirname, '../../../.env') });

import Koa from 'koa';
import jsonResp from '@hashgraph/json-rpc-server/dist/koaJsonRpc/lib/RpcResponse';
import websockify from 'koa-websocket';
import {Relay, RelayImpl, predefined, JsonRpcError} from '@hashgraph/json-rpc-relay';
import { Registry } from 'prom-client';
import pino from 'pino';

import ConnectionLimiter from "./ConnectionLimiter";

const mainLogger = pino({
    name: 'hedera-json-rpc-relay',
    level: process.env.LOG_LEVEL || 'trace',
    transport: {
        target: 'pino-pretty',
        options: {
            colorize: true,
            translateTime: true
        }
    }
});

const logger = mainLogger.child({ name: 'rpc-server' });
const register = new Registry();
const relay: Relay = new RelayImpl(logger, register);
const limiter = new ConnectionLimiter(logger);

const app = websockify(new Koa(), {
    verifyClient: limiter.verifyClient
});

const CHAIN_ID = relay.eth().chainId();
const DEFAULT_ERROR = predefined.INTERNAL_ERROR();

async function handleConnectionClose(ctx) {
    relay.subs()?.unsubscribe(ctx.websocket);

    limiter.decrementCounters(ctx);

    ctx.websocket.terminate();
}

function getMultipleAddressesEnabled() {
    return process.env.WS_MULTIPLE_ADDRESSES_ENABLED === 'true';
}

app.ws.use(async (ctx) => {
    ctx.websocket.id = relay.subs()?.generateId();
    logger.info(`New connection ${ctx.websocket.id}`);

    // Close event handle
    ctx.websocket.on('close', async (code, message) => {
        logger.info(`Closing connection ${ctx.websocket.id} | code: ${code}, message: ${message}`);
        await handleConnectionClose(ctx);
    });

    // Increment limit counters
    limiter.incrementCounters(ctx);

    // Limit checks
    limiter.applyLimits(ctx);

    ctx.websocket.on('message', async (msg) => {
        ctx.websocket.id = relay.subs()?.generateId();
        let request;
        try {
            request = JSON.parse(msg.toString('ascii'));
        } catch (e) {
            logger.error(`${ctx.websocket.id}: ${e}`);
            ctx.websocket.send(JSON.stringify(new JsonRpcError(predefined.INVALID_REQUEST, undefined)));
            return;
        }
        const {method, params} = request;
        let response;

        if (method === 'eth_subscribe') {
<<<<<<< HEAD
            if (limiter.validateSubscriptionLimit(ctx)) {
                const event = params[0];
                const filters = params[1];
                let subscriptionId;

                if (event === 'logs') {
                    subscriptionId = relay.subs()?.subscribe(ctx.websocket, event, filters);
                }
                else if (event === 'newHeads') {
                    response = jsonResp(request.id, predefined.UNSUPPORTED_METHOD, undefined);
                }
                else if (event === 'newPendingTransactions') {
                    response = jsonResp(request.id, predefined.UNSUPPORTED_METHOD, undefined);
                }
                else {
                    response = jsonResp(request.id, predefined.UNSUPPORTED_METHOD, undefined);
                }

                limiter.incrementSubs(ctx);

                if(subscriptionId) {
                    response = jsonResp(request.id, null, subscriptionId);
                }
=======
            const event = params[0];
            const filters = params[1];
            let subscriptionId;

            if (event === 'logs') {
                if(!getMultipleAddressesEnabled() && Array.isArray(filters.address) && filters.address.length > 1) {
                    response = jsonResp(request.id, predefined.INVALID_PARAMETER("filters.address", 'Only one contract address is allowed'), undefined);
                } else {
                    subscriptionId = relay.subs()?.subscribe(ctx.websocket, event, filters);
                }
            }
            else if (event === 'newHeads') {
                response = jsonResp(request.id, predefined.UNSUPPORTED_METHOD, undefined);
            }
            else if (event === 'newPendingTransactions') {
                response = jsonResp(request.id, predefined.UNSUPPORTED_METHOD, undefined);
>>>>>>> 6b8e5488
            }
            else {
                response = jsonResp(request.id, predefined.MAX_SUBSCRIPTIONS, undefined);
            }
        }
        else if (method === 'eth_unsubscribe') {
            const subId = params[0];
            logger.info(`eth_unsubscribe: ${subId} ${ctx.websocket.id}`);
            const unsubbedCount = relay.subs()?.unsubscribe(ctx.websocket, subId);
            const success = unsubbedCount !== 0;
            if (success) {
                limiter.decrementSubs(ctx, unsubbedCount);
            }

            response = jsonResp(request.id, null, success);
        }

        // Clients want to know the chainId after connecting
        else if (method === 'eth_chainId') {
            response = jsonResp(request.id, null, CHAIN_ID);
        }
        else {
            response = jsonResp(request.id, DEFAULT_ERROR, null);
        }

        ctx.websocket.send(JSON.stringify(response));
    });

});

export default app;<|MERGE_RESOLUTION|>--- conflicted
+++ resolved
@@ -96,14 +96,17 @@
         let response;
 
         if (method === 'eth_subscribe') {
-<<<<<<< HEAD
             if (limiter.validateSubscriptionLimit(ctx)) {
                 const event = params[0];
                 const filters = params[1];
                 let subscriptionId;
 
                 if (event === 'logs') {
-                    subscriptionId = relay.subs()?.subscribe(ctx.websocket, event, filters);
+                    if(!getMultipleAddressesEnabled() && Array.isArray(filters.address) && filters.address.length > 1) {
+                        response = jsonResp(request.id, predefined.INVALID_PARAMETER("filters.address", 'Only one contract address is allowed'), undefined);
+                    } else {
+                        subscriptionId = relay.subs()?.subscribe(ctx.websocket, event, filters);
+                    }
                 }
                 else if (event === 'newHeads') {
                     response = jsonResp(request.id, predefined.UNSUPPORTED_METHOD, undefined);
@@ -120,24 +123,6 @@
                 if(subscriptionId) {
                     response = jsonResp(request.id, null, subscriptionId);
                 }
-=======
-            const event = params[0];
-            const filters = params[1];
-            let subscriptionId;
-
-            if (event === 'logs') {
-                if(!getMultipleAddressesEnabled() && Array.isArray(filters.address) && filters.address.length > 1) {
-                    response = jsonResp(request.id, predefined.INVALID_PARAMETER("filters.address", 'Only one contract address is allowed'), undefined);
-                } else {
-                    subscriptionId = relay.subs()?.subscribe(ctx.websocket, event, filters);
-                }
-            }
-            else if (event === 'newHeads') {
-                response = jsonResp(request.id, predefined.UNSUPPORTED_METHOD, undefined);
-            }
-            else if (event === 'newPendingTransactions') {
-                response = jsonResp(request.id, predefined.UNSUPPORTED_METHOD, undefined);
->>>>>>> 6b8e5488
             }
             else {
                 response = jsonResp(request.id, predefined.MAX_SUBSCRIPTIONS, undefined);
