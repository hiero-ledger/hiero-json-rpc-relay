/* -
 *
 * Hedera JSON RPC Relay
 *
 * Copyright (C) 2024 Hedera Hashgraph, LLC
 *
 * Licensed under the Apache License, Version 2.0 (the "License");
 * you may not use this file except in compliance with the License.
 * You may obtain a copy of the License at
 *
 *      http://www.apache.org/licenses/LICENSE-2.0
 *
 * Unless required by applicable law or agreed to in writing, software
 * distributed under the License is distributed on an "AS IS" BASIS,
 * WITHOUT WARRANTIES OR CONDITIONS OF ANY KIND, either express or implied.
 * See the License for the specific language governing permissions and
 * limitations under the License.
 *
 */

import Koa from 'koa';
import path from 'path';
import pino from 'pino';
import dotenv from 'dotenv';
import { v4 as uuid } from 'uuid';
import websockify from 'koa-websocket';
import { Registry } from 'prom-client';
import { WS_CONSTANTS } from './utils/constants';
import { formatIdMessage } from './utils/formatters';
import { handleConnectionClose } from './utils/utils';
import ConnectionLimiter from './utils/connectionLimiter';
dotenv.config({ path: path.resolve(__dirname, '../../../.env') });
import KoaJsonRpc from '@hashgraph/json-rpc-server/dist/koaJsonRpc';
import jsonResp from '@hashgraph/json-rpc-server/dist/koaJsonRpc/lib/RpcResponse';
import { generateMethodsCounter, generateMethodsCounterById } from './utils/counters';
import { type Relay, RelayImpl, predefined, JsonRpcError } from '@hashgraph/json-rpc-relay';
import {
<<<<<<< HEAD
  handleEthGetCode,
=======
  handleEthEstimateGas,
>>>>>>> 0e5afdd8
  handleEthGetTransactionByHash,
  handleEthSendRawTransaction,
  handleEthSubsribe,
  handleEthUnsubscribe,
} from './controllers';

const register = new Registry();
const pingInterval = Number(process.env.WS_PING_INTERVAL || 1000);

const mainLogger = pino({
  name: 'hedera-json-rpc-relay',
  level: process.env.LOG_LEVEL || 'trace',
  transport: {
    target: 'pino-pretty',
    options: {
      colorize: true,
      translateTime: true,
    },
  },
});
const logger = mainLogger.child({ name: 'rpc-ws-server' });

const limiter = new ConnectionLimiter(logger, register);
const relay: Relay = new RelayImpl(logger, register);
const mirrorNodeClient = relay.mirrorClient();

const CHAIN_ID = relay.eth().chainId();
const DEFAULT_ERROR = predefined.INTERNAL_ERROR();
const methodsCounter = generateMethodsCounter(register, {
  name: WS_CONSTANTS.methodsCounter.name,
  help: WS_CONSTANTS.methodsCounter.help,
  labelNames: WS_CONSTANTS.methodsCounter.labelNames,
});
const methodsCounterByIp = generateMethodsCounterById(register, {
  name: WS_CONSTANTS.methodsCounterByIp.name,
  help: WS_CONSTANTS.methodsCounterByIp.help,
  labelNames: WS_CONSTANTS.methodsCounterByIp.labelNames,
});

const app = websockify(new Koa());
app.ws.use(async (ctx) => {
  ctx.websocket.id = relay.subs()?.generateId();
  ctx.websocket.limiter = limiter;
  const connectionIdPrefix = formatIdMessage('Connection ID', ctx.websocket.id);
  const connectionRequestIdPrefix = formatIdMessage('Request ID', uuid());
  logger.info(
    `${connectionIdPrefix} ${connectionRequestIdPrefix} New connection established. Current active connections: ${ctx.app.server._connections}`,
  );

  // Close event handle
  ctx.websocket.on('close', async (code, message) => {
    logger.info(
      `${connectionIdPrefix} ${connectionRequestIdPrefix} Closing connection ${ctx.websocket.id} | code: ${code}, message: ${message}`,
    );
    await handleConnectionClose(ctx, relay, limiter);
  });

  // Increment limit counters
  limiter.incrementCounters(ctx);

  // Limit checks
  limiter.applyLimits(ctx);

  // listen on message event
  ctx.websocket.on('message', async (msg) => {
    // Reset the TTL timer for inactivity upon receiving a message from the client
    limiter.resetInactivityTTLTimer(ctx.websocket);

    // Format ID prefixes for logging purposes
    const requestIdPrefix = formatIdMessage('Request ID', uuid());
    const socketIdPrefix = formatIdMessage('Socket ID', ctx.websocket.id);

    // parse the received message from the client into a JSON object
    let request;
    try {
      request = JSON.parse(msg.toString('ascii'));
    } catch (e) {
      // Log an error if the message cannot be decoded and send an invalid request error to the client
      logger.error(
        `${connectionIdPrefix} ${requestIdPrefix} ${ctx.websocket.id}: Could not decode message from connection, message: ${msg}, error: ${e}`,
      );
      ctx.websocket.send(JSON.stringify(new JsonRpcError(predefined.INVALID_REQUEST, undefined)));
      return;
    }

    // Extract the method and parameters from the received request
    const { method, params } = request;
    logger.debug(
      `${connectionIdPrefix} ${requestIdPrefix} ${socketIdPrefix}: Method: ${method}. Params: ${JSON.stringify(
        params,
      )}`,
    );

    // Increment metrics for the received method
    methodsCounter.labels(method).inc();
    methodsCounterByIp.labels(ctx.request.ip, method).inc();

    // Check if the subscription limit is exceeded for ETH_SUBSCRIBE method
    let relayResponse, response;
    if (method === WS_CONSTANTS.METHODS.ETH_SUBSCRIBE && !limiter.validateSubscriptionLimit(ctx)) {
      response = jsonResp(request.id, predefined.MAX_SUBSCRIPTIONS, undefined);
      ctx.websocket.send(JSON.stringify(response));
      return;
    }

    // method logics
    try {
      switch (method) {
        case WS_CONSTANTS.METHODS.ETH_SUBSCRIBE:
          response = await handleEthSubsribe(
            ctx,
            params,
            requestIdPrefix,
            request,
            relay,
            mirrorNodeClient,
            limiter,
            logger,
          );
          break;
        case WS_CONSTANTS.METHODS.ETH_UNSUBSCRIBE:
          response = handleEthUnsubscribe(ctx, params, request, relay, limiter);
          break;
        case WS_CONSTANTS.METHODS.ETH_CHAIN_ID:
          response = jsonResp(request.id, null, CHAIN_ID);
          break;
        case WS_CONSTANTS.METHODS.ETH_SEND_RAW_TRANSACTION:
          response = await handleEthSendRawTransaction(
            ctx,
            params,
            logger,
            relay,
            request,
            method,
            socketIdPrefix,
            requestIdPrefix,
            connectionIdPrefix,
          );
          break;
<<<<<<< HEAD
        case WS_CONSTANTS.METHODS.ETH_GET_CODE:
          relayResponse = await handleEthGetCode(
=======
        case WS_CONSTANTS.METHODS.ETH_ESTIMATE_GAS:
          response = await handleEthEstimateGas(
>>>>>>> 0e5afdd8
            ctx,
            params,
            logger,
            relay,
            request,
            method,
            socketIdPrefix,
            requestIdPrefix,
            connectionIdPrefix,
          );
<<<<<<< HEAD
          response = jsonResp(request.id, null, relayResponse.result);
=======
          break;
        case WS_CONSTANTS.METHODS.ETH_GET_CODE:
          relayResponse = await relay.eth().getCode(params[0], params[1]);
          ctx.websocket.send(
            JSON.stringify({
              jsonrpc: '2.0',
              id: request.id,
              result: relayResponse,
            }),
          );
>>>>>>> 0e5afdd8
          break;
        case WS_CONSTANTS.METHODS.ETH_GET_TRANSACTION_BY_HASH:
          response = await handleEthGetTransactionByHash(
            ctx,
            params,
            logger,
            relay,
            request,
            method,
            socketIdPrefix,
            requestIdPrefix,
            connectionIdPrefix,
          );
          break;
        default:
          response = jsonResp(request.id, DEFAULT_ERROR, null);
      }
    } catch (error) {
      logger.error(
        error,
        `${connectionIdPrefix} ${requestIdPrefix} Encountered error on 
        ${ctx.websocket.id}, method: ${method}, params: ${JSON.stringify(params)}`,
      );
      response = jsonResp(request.id, error, undefined);
    }

    if (response) {
      ctx.websocket.send(JSON.stringify(response));
    }
  });

  if (pingInterval > 0) {
    setInterval(async () => {
      ctx.websocket.send(JSON.stringify(jsonResp(null, null, null)));
    }, pingInterval);
  }
});

const httpApp = new KoaJsonRpc(logger, register).getKoaApp();
httpApp.use(async (ctx, next) => {
  // prometheus metrics exposure
  if (ctx.url === '/metrics') {
    ctx.status = 200;
    ctx.body = await register.metrics();
  } else if (ctx.url === '/health/liveness') {
    //liveness endpoint
    ctx.status = 200;
  } else if (ctx.url === '/health/readiness') {
    // readiness endpoint
    try {
      const result = relay.eth().chainId();
      if (result.includes('0x12')) {
        ctx.status = 200;
        ctx.body = 'OK';
      } else {
        ctx.body = 'DOWN';
        ctx.status = 503; // UNAVAILABLE
      }
    } catch (e) {
      logger.error(e);
      throw e;
    }
  } else {
    return await next();
  }
});

process.on('unhandledRejection', (reason, p) => {
  logger.error(`Unhandled Rejection at: Promise: ${JSON.stringify(p)}, reason: ${reason}`);
});

process.on('uncaughtException', (err) => {
  logger.error(err, 'Uncaught Exception!');
});

export { app, httpApp };<|MERGE_RESOLUTION|>--- conflicted
+++ resolved
@@ -35,11 +35,8 @@
 import { generateMethodsCounter, generateMethodsCounterById } from './utils/counters';
 import { type Relay, RelayImpl, predefined, JsonRpcError } from '@hashgraph/json-rpc-relay';
 import {
-<<<<<<< HEAD
   handleEthGetCode,
-=======
   handleEthEstimateGas,
->>>>>>> 0e5afdd8
   handleEthGetTransactionByHash,
   handleEthSendRawTransaction,
   handleEthSubsribe,
@@ -179,37 +176,32 @@
             connectionIdPrefix,
           );
           break;
-<<<<<<< HEAD
         case WS_CONSTANTS.METHODS.ETH_GET_CODE:
           relayResponse = await handleEthGetCode(
-=======
+            ctx,
+            params,
+            logger,
+            relay,
+            request,
+            method,
+            socketIdPrefix,
+            requestIdPrefix,
+            connectionIdPrefix,
+          );
+          response = jsonResp(request.id, null, relayResponse.result);
+          break;
         case WS_CONSTANTS.METHODS.ETH_ESTIMATE_GAS:
           response = await handleEthEstimateGas(
->>>>>>> 0e5afdd8
-            ctx,
-            params,
-            logger,
-            relay,
-            request,
-            method,
-            socketIdPrefix,
-            requestIdPrefix,
-            connectionIdPrefix,
-          );
-<<<<<<< HEAD
-          response = jsonResp(request.id, null, relayResponse.result);
-=======
-          break;
-        case WS_CONSTANTS.METHODS.ETH_GET_CODE:
-          relayResponse = await relay.eth().getCode(params[0], params[1]);
-          ctx.websocket.send(
-            JSON.stringify({
-              jsonrpc: '2.0',
-              id: request.id,
-              result: relayResponse,
-            }),
-          );
->>>>>>> 0e5afdd8
+            ctx,
+            params,
+            logger,
+            relay,
+            request,
+            method,
+            socketIdPrefix,
+            requestIdPrefix,
+            connectionIdPrefix,
+          );
           break;
         case WS_CONSTANTS.METHODS.ETH_GET_TRANSACTION_BY_HASH:
           response = await handleEthGetTransactionByHash(
