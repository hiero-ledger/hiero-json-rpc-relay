/*-
 *
 * Hedera JSON RPC Relay
 *
 * Copyright (C) 2023 Hedera Hashgraph, LLC
 *
 * Licensed under the Apache License, Version 2.0 (the "License");
 * you may not use this file except in compliance with the License.
 * You may obtain a copy of the License at
 *
 *      http://www.apache.org/licenses/LICENSE-2.0
 *
 * Unless required by applicable law or agreed to in writing, software
 * distributed under the License is distributed on an "AS IS" BASIS,
 * WITHOUT WARRANTIES OR CONDITIONS OF ANY KIND, either express or implied.
 * See the License for the specific language governing permissions and
 * limitations under the License.
 *
 */
import dotenv from 'dotenv';
import path from 'path';
dotenv.config({ path: path.resolve(__dirname, '../../../.env') });

import Koa from 'koa';
import jsonResp from '@hashgraph/json-rpc-server/dist/koaJsonRpc/lib/RpcResponse';
import websockify from 'koa-websocket';
import {Relay, RelayImpl, predefined, JsonRpcError} from '@hashgraph/json-rpc-relay';
import { Registry } from 'prom-client';
import pino from 'pino';

import ConnectionLimiter from "./ConnectionLimiter";

const mainLogger = pino({
    name: 'hedera-json-rpc-relay',
    level: process.env.LOG_LEVEL || 'trace',
    transport: {
        target: 'pino-pretty',
        options: {
            colorize: true,
            translateTime: true
        }
    }
});

const logger = mainLogger.child({ name: 'rpc-server' });
const register = new Registry();
const relay: Relay = new RelayImpl(logger, register);
const limiter = new ConnectionLimiter(logger);

const app = websockify(new Koa(), {
    verifyClient: limiter.verifyClient
});

const CHAIN_ID = relay.eth().chainId();
const DEFAULT_ERROR = predefined.INTERNAL_ERROR();

async function handleConnectionClose(ctx) {
    relay.subs()?.unsubscribe(ctx.websocket);

    limiter.decrementCounters(ctx);

    ctx.websocket.terminate();
}

app.ws.use(async (ctx) => {
    ctx.websocket.id = relay.subs()?.generateId();
    logger.info(`New connection ${ctx.websocket.id}`);

    // Close event handle
    ctx.websocket.on('close', async (code, message) => {
        logger.info(`Closing connection ${ctx.websocket.id} | code: ${code}, message: ${message}`);
        await handleConnectionClose(ctx);
    });

    // Increment limit counters
    limiter.incrementCounters(ctx);

    // Limit checks
    limiter.applyLimits(ctx);

    ctx.websocket.on('message', async (msg) => {
        ctx.websocket.id = relay.subs()?.generateId();
        let request;
        try {
            request = JSON.parse(msg.toString('ascii'));
        } catch (e) {
            logger.error(`${ctx.websocket.id}: ${e}`);
            ctx.websocket.send(JSON.stringify(new JsonRpcError(predefined.INVALID_REQUEST, undefined)));
            return;
        }
        const {method, params} = request;
        let response;

        if (method === 'eth_subscribe') {
            const event = params[0];
            const filters = params[1];
            let subscriptionId;

            if (event === 'logs') {
                subscriptionId = relay.subs()?.subscribe(ctx.websocket, event, filters);
            }
            else if (event === 'newHeads') {
                response = jsonResp(request.id, predefined.UNSUPPORTED_METHOD, undefined);
            }
            else if (event === 'newPendingTransactions') {
                response = jsonResp(request.id, predefined.UNSUPPORTED_METHOD, undefined);
            }
            else {
                response = jsonResp(request.id, predefined.UNSUPPORTED_METHOD, undefined);
            }

            if(subscriptionId) {
                response = jsonResp(request.id, null, subscriptionId);
            }
        }
        else if (method === 'eth_unsubscribe') {
            const subId = params[0];
            logger.info(`eth_unsubscribe: ${subId} ${ctx.websocket.id}`);
            const result = relay.subs()?.unsubscribe(ctx.websocket, subId);
            response = jsonResp(request.id, null, result);
        }

        // Clients want to know the chainId after connecting
        else if (method === 'eth_chainId') {
            response = jsonResp(request.id, null, CHAIN_ID);
        }
        else {
            response = jsonResp(request.id, DEFAULT_ERROR, null);
        }

        ctx.websocket.send(JSON.stringify(response));
    });

<<<<<<< HEAD
    ctx.websocket.on('error', console.error);

    ctx.websocket.on('close', function () {
        relay.subs()?.unsubscribe(ctx.websocket);
        console.log('stopping client interval');
        connectedClients--;
        ctx.websocket.terminate();
    });

=======
>>>>>>> 1e8ea83f
});

export default app;<|MERGE_RESOLUTION|>--- conflicted
+++ resolved
@@ -130,19 +130,6 @@
 
         ctx.websocket.send(JSON.stringify(response));
     });
-
-<<<<<<< HEAD
-    ctx.websocket.on('error', console.error);
-
-    ctx.websocket.on('close', function () {
-        relay.subs()?.unsubscribe(ctx.websocket);
-        console.log('stopping client interval');
-        connectedClients--;
-        ctx.websocket.terminate();
-    });
-
-=======
->>>>>>> 1e8ea83f
 });
 
 export default app;