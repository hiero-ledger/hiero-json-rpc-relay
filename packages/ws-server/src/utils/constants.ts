--- conflicted
+++ resolved
@@ -29,7 +29,6 @@
     help: 'Relay websocket methods called by ip received through websocket',
     labelNames: ['ip', 'method'],
   },
-<<<<<<< HEAD
   cpuUsageGauge: {
     name: 'websocket_cpu_usage_percentage',
     help: 'CPU usage percentage of the WebSocket server',
@@ -44,11 +43,9 @@
     name: 'websocket_network_usage_bytes',
     help: 'Network usage of the WebSocket server in bytes',
     labelNames: ['network'],
-=======
   totalMessageCounter: {
     name: 'rpc_websocket_messages_received_total',
     help: 'Total number of messages received by the WebSocket server',
->>>>>>> 370a8436
   },
   connLimiter: {
     activeConnectionsMetric: {
