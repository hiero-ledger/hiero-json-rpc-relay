/* -
 *
 * Hedera JSON RPC Relay
 *
 * Copyright (C) 2022-2024 Hedera Hashgraph, LLC
 *
 * Licensed under the Apache License, Version 2.0 (the "License");
 * you may not use this file except in compliance with the License.
 * You may obtain a copy of the License at
 *
 *      http://www.apache.org/licenses/LICENSE-2.0
 *
 * Unless required by applicable law or agreed to in writing, software
 * distributed under the License is distributed on an "AS IS" BASIS,
 * WITHOUT WARRANTIES OR CONDITIONS OF ANY KIND, either express or implied.
 * See the License for the specific language governing permissions and
 * limitations under the License.
 *
 */

import { predefined, Relay } from '@hashgraph/json-rpc-relay/dist';
import { validateSubscribeEthLogsParams } from '../utils/validators';
import constants from '@hashgraph/json-rpc-relay/dist/lib/constants';
import { MirrorNodeClient } from '@hashgraph/json-rpc-relay/dist/lib/clients';
import jsonResp from '@hashgraph/json-rpc-server/dist/koaJsonRpc/lib/RpcResponse';
import { constructValidLogSubscriptionFilter, getMultipleAddressesEnabled } from '../utils/utils';
import { ConfigService } from '@hashgraph/json-rpc-config-service/dist/services';
import { RequestDetails } from '@hashgraph/json-rpc-relay/dist/lib/types';
import { ISharedParams } from './index';
import { IJsonRpcRequest } from '@hashgraph/json-rpc-server/dist/koaJsonRpc/lib/IJsonRpcRequest';
import { IJsonRpcResponse } from '@hashgraph/json-rpc-server/dist/koaJsonRpc/lib/IJsonRpcResponse';
import { Context } from 'koa';
import { Logger } from 'pino';

/**
 * Subscribes to new block headers (newHeads) events and returns the response and subscription ID.
 * @param {any} filters - The filters object specifying criteria for the subscription.
 * @param {Context} ctx - The context object containing information about the WebSocket connection.
 * @param {string} event - The event name to subscribe to (e.g., "newHeads").
 * @param {Relay} relay - The relay object used for managing WebSocket subscriptions.
 * @param {Logger} logger - The logger object used for logging subscription information.
 * @returns {string | undefined} Returns the subscription ID.
 */
const subscribeToNewHeads = (
  filters: any,
  ctx: Context,
  event: string,
  relay: Relay,
  logger: Logger,
): string | undefined => {
  const subscriptionId = relay.subs()?.subscribe(ctx.websocket, event, filters);
  logger.info(`Subscribed to newHeads, subscriptionId: ${subscriptionId}`);
  return subscriptionId;
};

/**
 * Handles the subscription request for newHeads events.
 * If newHeads subscription is enabled, subscribes to the event; otherwise, sends an unsupported method response.
 * @param {any} filters - The filters object specifying criteria for the subscription.
 * @param {any} request - The request object received from the client.
 * @param {any} ctx - The context object containing information about the WebSocket connection.
 * @param {string} event - The event name to subscribe to (e.g., "newHeads").
 * @param {Relay} relay - The relay object used for managing WebSocket subscriptions.
 * @param {any} logger - The logger object used for logging subscription information.
 * @param {RequestDetails} requestDetails - The request details for logging and tracking.
 * @returns {{ response: any; subscriptionId: any }} Returns an object containing the response and subscription ID.
 */
const handleEthSubscribeNewHeads = (
  filters: any,
  request: IJsonRpcRequest,
  ctx: Context,
  event: string,
  relay: Relay,
<<<<<<< HEAD
  logger: any,
  connectionIdPrefix: string,
  requestIdPrefix: string,
): { response: any; subscriptionId: any } => {
  const wsNewHeadsEnabled = ConfigService.get('WS_NEW_HEADS_ENABLED') ?? true;
=======
  logger: Logger,
  requestDetails: RequestDetails,
): IJsonRpcResponse => {
  const wsNewHeadsEnabled =
    typeof ConfigService.get('WS_NEW_HEADS_ENABLED') !== 'undefined'
      ? ConfigService.get('WS_NEW_HEADS_ENABLED') === 'true'
      : true;
>>>>>>> 877f95d5

  if (!wsNewHeadsEnabled) {
    logger.warn(
      `${requestDetails.formattedLogPrefix}: Unsupported JSON-RPC method due to the value of environment variable WS_NEW_HEADS_ENABLED`,
    );
    throw predefined.UNSUPPORTED_METHOD;
  }

  const subscriptionId = subscribeToNewHeads(filters, ctx, event, relay, logger);
  return jsonResp(request.id, null, subscriptionId);
};

/**
 * Handles the subscription request for logs events.
 * Validates the subscription parameters, checks if multiple addresses are enabled,
 * and subscribes to the event or sends an error response accordingly.
 * @param {any} filters - The filters object specifying criteria for the subscription.
 * @param {IJsonRpcRequest} request - The request object received from the client.
 * @param {Context} ctx - The context object containing information about the WebSocket connection.
 * @param {string} event - The event name to subscribe to.
 * @param {Relay} relay - The relay object used for managing WebSocket subscriptions.
 * @param {MirrorNodeClient} mirrorNodeClient - The client for interacting with the MirrorNode API.
 * @param {RequestDetails} requestDetails - The request details for logging and tracking.
 * @returns {{ response: any; subscriptionId: any }} Returns an object containing the response and subscription ID.
 */
const handleEthSubscribeLogs = async (
  filters: any,
  request: IJsonRpcRequest,
  ctx: Context,
  event: string,
  relay: Relay,
  mirrorNodeClient: MirrorNodeClient,
  requestDetails: RequestDetails,
): Promise<IJsonRpcResponse> => {
  const validFiltersObject = constructValidLogSubscriptionFilter(filters);

  await validateSubscribeEthLogsParams(validFiltersObject, mirrorNodeClient, requestDetails);
  if (
    !getMultipleAddressesEnabled() &&
    Array.isArray(validFiltersObject['address']) &&
    validFiltersObject['address'].length > 1
  ) {
    throw predefined.INVALID_PARAMETER('filters.address', 'Only one contract address is allowed');
  }

  const subscriptionId = relay.subs()?.subscribe(ctx.websocket, event, validFiltersObject);
  return jsonResp(request.id, null, subscriptionId);
};

/**
 * Handles subscription requests for on-chain events.
 * Subscribes to the specified event type and returns the response.
 * @param {object} args - An object containing the function parameters as properties.
 * @param {Context} args.ctx - The context object containing information about the WebSocket connection.
 * @param {any[]} args.params - The parameters of the method request, expecting an event and filters.
 * @param {IJsonRpcRequest} args.request - The request object received from the client.
 * @param {Relay} args.relay - The relay object for interacting with the Hedera network.
 * @param {MirrorNodeClient} args.mirrorNodeClient - The mirror node client for handling subscriptions.
 * @param {ConnectionLimiter} args.limiter - The limiter object for managing connection subscriptions.
 * @param {Logger} args.logger - The logger object for logging messages and events.
 * @param {RequestDetails} args.requestDetails - The request details for logging and tracking.
 * @returns {Promise<any>} Returns a promise that resolves with the subscription response.
 */
export const handleEthSubscribe = async ({
  ctx,
  params,
  request,
  relay,
  mirrorNodeClient,
  limiter,
  logger,
  requestDetails,
}: ISharedParams): Promise<IJsonRpcResponse> => {
  const event = params[0];
  const filters = params[1];
  let response: IJsonRpcResponse;

  switch (event) {
    case constants.SUBSCRIBE_EVENTS.LOGS:
      response = await handleEthSubscribeLogs(filters, request, ctx, event, relay, mirrorNodeClient, requestDetails);
      break;

    case constants.SUBSCRIBE_EVENTS.NEW_HEADS:
      response = handleEthSubscribeNewHeads(filters, request, ctx, event, relay, logger, requestDetails);
      break;

    default:
      throw predefined.UNSUPPORTED_METHOD;
  }

  limiter.incrementSubs(ctx);

  return response;
};

/**
 * Handles unsubscription requests for on-chain events.
 * Unsubscribes the WebSocket from the specified subscription ID and returns the response.
 * @param {object} args - An object containing the function parameters as properties.
 * @param {Context} args.ctx - The context object containing information about the WebSocket connection.
 * @param {any[]} args.params - The parameters of the unsubscription request.
 * @param {IJsonRpcRequest} args.request - The request object received from the client.
 * @param {Relay} args.relay - The relay object used for managing WebSocket subscriptions.
 * @param {ConnectionLimiter} args.limiter - The limiter object used for rate limiting WebSocket connections.
 * @returns {IJsonRpcResponse} Returns the response to the unsubscription request.
 */
export const handleEthUnsubscribe = ({ ctx, params, request, relay, limiter }: ISharedParams): IJsonRpcResponse => {
  const subId = params[0];
  const unsubbedCount = relay.subs()?.unsubscribe(ctx.websocket, subId);
  limiter.decrementSubs(ctx, unsubbedCount);
  return jsonResp(request.id, null, unsubbedCount !== 0);
};<|MERGE_RESOLUTION|>--- conflicted
+++ resolved
@@ -71,21 +71,10 @@
   ctx: Context,
   event: string,
   relay: Relay,
-<<<<<<< HEAD
-  logger: any,
-  connectionIdPrefix: string,
-  requestIdPrefix: string,
-): { response: any; subscriptionId: any } => {
-  const wsNewHeadsEnabled = ConfigService.get('WS_NEW_HEADS_ENABLED') ?? true;
-=======
   logger: Logger,
   requestDetails: RequestDetails,
 ): IJsonRpcResponse => {
-  const wsNewHeadsEnabled =
-    typeof ConfigService.get('WS_NEW_HEADS_ENABLED') !== 'undefined'
-      ? ConfigService.get('WS_NEW_HEADS_ENABLED') === 'true'
-      : true;
->>>>>>> 877f95d5
+  const wsNewHeadsEnabled = ConfigService.get('WS_NEW_HEADS_ENABLED');
 
   if (!wsNewHeadsEnabled) {
     logger.warn(
