--- conflicted
+++ resolved
@@ -1,10 +1,6 @@
 {
     "name": "@hashgraph/json-rpc-ws-server",
-<<<<<<< HEAD
-    "version": "0.23.0-rc1",
-=======
     "version": "0.24.0-SNAPSHOT",
->>>>>>> c2796586
     "description": "Hedera Hashgraph Ethereum JSON RPC socket server. Accepts socket connections for the purpose of subscribing to real-time data.",
     "main": "dist/index.js",
     "keywords": [],
