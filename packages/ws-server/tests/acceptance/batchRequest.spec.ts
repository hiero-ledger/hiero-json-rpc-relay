/*-
 *
 * Hedera JSON RPC Relay
 *
 * Copyright (C) 2022-2024 Hedera Hashgraph, LLC
 *
 * Licensed under the Apache License, Version 2.0 (the "License");
 * you may not use this file except in compliance with the License.
 * You may obtain a copy of the License at
 *
 *      http://www.apache.org/licenses/LICENSE-2.0
 *
 * Unless required by applicable law or agreed to in writing, software
 * distributed under the License is distributed on an "AS IS" BASIS,
 * WITHOUT WARRANTIES OR CONDITIONS OF ANY KIND, either express or implied.
 * See the License for the specific language governing permissions and
 * limitations under the License.
 *
 */

// external resources
import { expect } from 'chai';
import { ethers, WebSocketProvider } from 'ethers';
import { WsTestConstant, WsTestHelper } from '../helper';
import { predefined } from '@hashgraph/json-rpc-relay/dist';
import { ConfigService } from '@hashgraph/json-rpc-config-service/dist/services';
import { ConfigServiceTestHelper } from '../../../config-service/tests/configServiceTestHelper';

describe('@web-socket-batch-request Batch Requests', async function () {
  const METHOD_NAME = 'batch_request';
  let ethersWsProvider: WebSocketProvider;
  let batchRequests: any = [];

  before(async () => {
    batchRequests = [
      {
        id: 1,
        jsonrpc: '2.0',
        method: 'eth_chainId',
        params: [],
      },
      {
        id: 1,
        jsonrpc: '2.0',
        method: 'eth_gasPrice',
        params: [],
      },
      {
        id: 1,
        jsonrpc: '2.0',
        method: 'eth_getBalance',
        params: [global.accounts[0].address, 'latest'],
      },
      {
        id: 1,
        jsonrpc: '2.0',
        method: 'eth_getBalance',
        params: ['0xhedera', 'latest'], // invalid param
      },
      {
        id: 1,
        jsonrpc: '2.0',
        method: 'getLogs', // invalid method
        params: [],
      },
    ];
  });

  beforeEach(async () => {
<<<<<<< HEAD
    ConfigServiceTestHelper.dynamicOverride('WS_BATCH_REQUESTS_ENABLED', true);
=======
>>>>>>> afc33495
    ethersWsProvider = new ethers.WebSocketProvider(WsTestConstant.WS_RELAY_URL);
  });

  afterEach(async () => {
    if (ethersWsProvider) await ethersWsProvider.destroy();
<<<<<<< HEAD
    ConfigServiceTestHelper.remove('WS_BATCH_REQUESTS_ENABLED');
=======
>>>>>>> afc33495
  });

  after(async () => {
    // expect all the connections to the WS server to be closed after all
    if (global && global.socketServer) {
      if (global && global.socketServer) {
        expect(global.socketServer._connections).to.eq(0);
      }
    }
  });

  WsTestHelper.withOverriddenEnvsInMochaTest({ WS_BATCH_REQUESTS_ENABLED: 'true' }, () => {
    it(`@release Should submit batch requests to WS server using Standard Web Socket and retrieve batch responses`, async () => {
      // call batch request
      const batchResponses = await WsTestHelper.sendRequestToStandardWebSocket(METHOD_NAME, batchRequests);

      // individually process each request
      let promises: any = [];
      batchRequests.forEach((request: any) => {
        promises.push(WsTestHelper.sendRequestToStandardWebSocket(request.method, request.params));
      });
      const individualResponses = await Promise.all(promises);

      expect(batchResponses).to.deep.eq(individualResponses);
    });

<<<<<<< HEAD
  it('Should submit batch requests to WS server and get batchRequestDisabledError if WS_BATCH_REQUESTS_DISABLED=false ', async () => {
    ConfigServiceTestHelper.dynamicOverride('WS_BATCH_REQUESTS_ENABLED', false);
    const batchResponses = await WsTestHelper.sendRequestToStandardWebSocket(METHOD_NAME, batchRequests);
=======
    WsTestHelper.withOverriddenEnvsInMochaTest({ WS_BATCH_REQUESTS_MAX_SIZE: '1' }, () => {
      it('Should submit batch requests to WS server and get batchRequestAmountMaxExceed if requests size exceeds WS_BATCH_REQUESTS_MAX_SIZE', async () => {
        const batchResponses = await WsTestHelper.sendRequestToStandardWebSocket(METHOD_NAME, batchRequests);
>>>>>>> afc33495

        const expectedError = predefined.BATCH_REQUESTS_AMOUNT_MAX_EXCEEDED(
          batchRequests.length,
          Number(process.env.WS_BATCH_REQUESTS_MAX_SIZE),
        );
        delete expectedError.data;

        expect(batchResponses[0].error).to.deep.eq(expectedError);
      });
    });
  });

<<<<<<< HEAD
  it('Should submit batch requests to WS server and get batchRequestAmountMaxExceed if requests size exceeds WS_BATCH_REQUESTS_MAX_SIZE', async () => {
    ConfigServiceTestHelper.dynamicOverride('WS_BATCH_REQUESTS_MAX_SIZE', '1');

    const batchResponses = await WsTestHelper.sendRequestToStandardWebSocket(METHOD_NAME, batchRequests);

    const expectedError = predefined.BATCH_REQUESTS_AMOUNT_MAX_EXCEEDED(
      batchRequests.length,
      Number(ConfigService.get('WS_BATCH_REQUESTS_MAX_SIZE')),
    );
    delete expectedError.data;
=======
  WsTestHelper.withOverriddenEnvsInMochaTest({ WS_BATCH_REQUESTS_ENABLED: 'false' }, () => {
    it('Should submit batch requests to WS server and get batchRequestDisabledError if WS_BATCH_REQUESTS_DISABLED=false ', async () => {
      const batchResponses = await WsTestHelper.sendRequestToStandardWebSocket(METHOD_NAME, batchRequests);

      const expectedError = predefined.WS_BATCH_REQUESTS_DISABLED;
      delete expectedError.data;
>>>>>>> afc33495

      expect(batchResponses[0].error).to.deep.eq(expectedError);
    });
  });
});<|MERGE_RESOLUTION|>--- conflicted
+++ resolved
@@ -67,19 +67,11 @@
   });
 
   beforeEach(async () => {
-<<<<<<< HEAD
-    ConfigServiceTestHelper.dynamicOverride('WS_BATCH_REQUESTS_ENABLED', true);
-=======
->>>>>>> afc33495
     ethersWsProvider = new ethers.WebSocketProvider(WsTestConstant.WS_RELAY_URL);
   });
 
   afterEach(async () => {
     if (ethersWsProvider) await ethersWsProvider.destroy();
-<<<<<<< HEAD
-    ConfigServiceTestHelper.remove('WS_BATCH_REQUESTS_ENABLED');
-=======
->>>>>>> afc33495
   });
 
   after(async () => {
@@ -106,15 +98,9 @@
       expect(batchResponses).to.deep.eq(individualResponses);
     });
 
-<<<<<<< HEAD
-  it('Should submit batch requests to WS server and get batchRequestDisabledError if WS_BATCH_REQUESTS_DISABLED=false ', async () => {
-    ConfigServiceTestHelper.dynamicOverride('WS_BATCH_REQUESTS_ENABLED', false);
-    const batchResponses = await WsTestHelper.sendRequestToStandardWebSocket(METHOD_NAME, batchRequests);
-=======
     WsTestHelper.withOverriddenEnvsInMochaTest({ WS_BATCH_REQUESTS_MAX_SIZE: '1' }, () => {
       it('Should submit batch requests to WS server and get batchRequestAmountMaxExceed if requests size exceeds WS_BATCH_REQUESTS_MAX_SIZE', async () => {
         const batchResponses = await WsTestHelper.sendRequestToStandardWebSocket(METHOD_NAME, batchRequests);
->>>>>>> afc33495
 
         const expectedError = predefined.BATCH_REQUESTS_AMOUNT_MAX_EXCEEDED(
           batchRequests.length,
@@ -127,25 +113,12 @@
     });
   });
 
-<<<<<<< HEAD
-  it('Should submit batch requests to WS server and get batchRequestAmountMaxExceed if requests size exceeds WS_BATCH_REQUESTS_MAX_SIZE', async () => {
-    ConfigServiceTestHelper.dynamicOverride('WS_BATCH_REQUESTS_MAX_SIZE', '1');
-
-    const batchResponses = await WsTestHelper.sendRequestToStandardWebSocket(METHOD_NAME, batchRequests);
-
-    const expectedError = predefined.BATCH_REQUESTS_AMOUNT_MAX_EXCEEDED(
-      batchRequests.length,
-      Number(ConfigService.get('WS_BATCH_REQUESTS_MAX_SIZE')),
-    );
-    delete expectedError.data;
-=======
   WsTestHelper.withOverriddenEnvsInMochaTest({ WS_BATCH_REQUESTS_ENABLED: 'false' }, () => {
     it('Should submit batch requests to WS server and get batchRequestDisabledError if WS_BATCH_REQUESTS_DISABLED=false ', async () => {
       const batchResponses = await WsTestHelper.sendRequestToStandardWebSocket(METHOD_NAME, batchRequests);
 
       const expectedError = predefined.WS_BATCH_REQUESTS_DISABLED;
       delete expectedError.data;
->>>>>>> afc33495
 
       expect(batchResponses[0].error).to.deep.eq(expectedError);
     });
