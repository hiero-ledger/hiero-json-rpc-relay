/*-
 *
 * Hedera JSON RPC Relay
 *
 * Copyright (C) 2022-2024 Hedera Hashgraph, LLC
 *
 * Licensed under the Apache License, Version 2.0 (the "License");
 * you may not use this file except in compliance with the License.
 * You may obtain a copy of the License at
 *
 *      http://www.apache.org/licenses/LICENSE-2.0
 *
 * Unless required by applicable law or agreed to in writing, software
 * distributed under the License is distributed on an "AS IS" BASIS,
 * WITHOUT WARRANTIES OR CONDITIONS OF ANY KIND, either express or implied.
 * See the License for the specific language governing permissions and
 * limitations under the License.
 *
 */
import chai from 'chai';
import path from 'path';
import pino from 'pino';
import chaiAsPromised from 'chai-as-promised';

chai.use(chaiAsPromised);

import fs from 'fs';
import { AccountId, Hbar } from '@hashgraph/sdk';
import app from '@hashgraph/json-rpc-server/dist/server';
import constants from '@hashgraph/json-rpc-relay/dist/lib/constants';
import RelayClient from '@hashgraph/json-rpc-server/tests/clients/relayClient';
import MirrorClient from '@hashgraph/json-rpc-server/tests/clients/mirrorClient';
import { app as wsApp } from '@hashgraph/json-rpc-ws-server/dist/webSocketServer';
import ServicesClient from '@hashgraph/json-rpc-server/tests/clients/servicesClient';
import { Utils } from '@hashgraph/json-rpc-server/tests/helpers/utils';
import { AliasAccount } from '@hashgraph/json-rpc-server/tests/types/AliasAccount';
<<<<<<< HEAD
import { EnvProvider } from '@hashgraph/json-rpc-env-provider/dist/services';
=======
dotenv.config({ path: path.resolve(__dirname, '../../../../.env') });
const DOT_ENV = dotenv.parse(fs.readFileSync(path.resolve(__dirname, '../../../../.env')));
>>>>>>> a3615c50

const testLogger = pino({
  name: 'hedera-json-rpc-relay',
  level: EnvProvider.get('LOG_LEVEL') || 'trace',
  transport: {
    target: 'pino-pretty',
    options: {
      colorize: true,
      translateTime: true,
    },
  },
});
const logger = testLogger.child({ name: 'rpc-acceptance-test' });

<<<<<<< HEAD
const NETWORK = EnvProvider.get('HEDERA_NETWORK') || '';
const OPERATOR_KEY = EnvProvider.get('OPERATOR_KEY_MAIN') || '';
const OPERATOR_ID = EnvProvider.get('OPERATOR_ID_MAIN') || '';
const MIRROR_NODE_URL = EnvProvider.get('MIRROR_NODE_URL') || '';
=======
const NETWORK = process.env.HEDERA_NETWORK || DOT_ENV.HEDERA_NETWORK || '';
const OPERATOR_KEY = process.env.OPERATOR_KEY_MAIN || DOT_ENV.OPERATOR_KEY_MAIN || '';
const OPERATOR_ID = process.env.OPERATOR_ID_MAIN || DOT_ENV.OPERATOR_ID_MAIN || '';
const MIRROR_NODE_URL = process.env.MIRROR_NODE_URL || DOT_ENV.MIRROR_NODE_URL || '';
>>>>>>> a3615c50
const LOCAL_RELAY_URL = 'http://localhost:7546';
const RELAY_URL = EnvProvider.get('E2E_RELAY_HOST') || LOCAL_RELAY_URL;
const CHAIN_ID = EnvProvider.get('CHAIN_ID') || '0x12a';
let startOperatorBalance: Hbar;
global.relayIsLocal = RELAY_URL === LOCAL_RELAY_URL;

describe('RPC Server Acceptance Tests', function () {
  this.timeout(240 * 1000); // 240 seconds

  let relayServer; // Relay Server
  let socketServer;
  global.servicesNode = new ServicesClient(
    NETWORK,
    OPERATOR_ID,
    OPERATOR_KEY,
    logger.child({ name: `services-test-client` }),
  );
  global.mirrorNode = new MirrorClient(MIRROR_NODE_URL, logger.child({ name: `mirror-node-test-client` }));
  global.relay = new RelayClient(RELAY_URL, logger.child({ name: `relay-test-client` }));
  global.relayServer = relayServer;
  global.socketServer = socketServer;
  global.logger = logger;

  before(async () => {
    // configuration details
    logger.info('Acceptance Tests Configurations successfully loaded');
<<<<<<< HEAD
    logger.info(`LOCAL_NODE: ${EnvProvider.get('LOCAL_NODE')}`);
    logger.info(`CHAIN_ID: ${EnvProvider.get('CHAIN_ID')}`);
    logger.info(`HEDERA_NETWORK: ${EnvProvider.get('HEDERA_NETWORK')}`);
    logger.info(`OPERATOR_ID_MAIN: ${EnvProvider.get('OPERATOR_ID_MAIN')}`);
    logger.info(`MIRROR_NODE_URL: ${EnvProvider.get('MIRROR_NODE_URL')}`);
    logger.info(`E2E_RELAY_HOST: ${EnvProvider.get('E2E_RELAY_HOST')}`);
=======
    logger.info(`LOCAL_NODE: ${process.env.LOCAL_NODE}`);
    logger.info(`CHAIN_ID: ${process.env.CHAIN_ID}`);
    logger.info(`HEDERA_NETWORK: ${NETWORK}`);
    logger.info(`OPERATOR_ID_MAIN: ${OPERATOR_ID}`);
    logger.info(`MIRROR_NODE_URL: ${MIRROR_NODE_URL}`);
    logger.info(`E2E_RELAY_HOST: ${process.env.E2E_RELAY_HOST}`);
>>>>>>> a3615c50

    if (global.relayIsLocal) {
      runLocalRelay();
    }

    // cache start balance
    startOperatorBalance = await global.servicesNode.getOperatorBalance();
    const initialAccount: AliasAccount = await global.servicesNode.createInitialAliasAccount(
      RELAY_URL,
      CHAIN_ID,
      Utils.generateRequestId(),
    );

    global.accounts = new Array<AliasAccount>(initialAccount);
    await global.mirrorNode.get(`/accounts/${initialAccount.address}`);
  });

  after(async function () {
    const operatorAddress = `0x${AccountId.fromString(OPERATOR_ID).toSolidityAddress()}`;
    const accounts: AliasAccount[] = global.accounts;
    for (let i = 0; i < accounts.length; i++) {
      const account = accounts[i];
      try {
        const balance = await account.wallet.provider?.getBalance(account.address);
        const tx = {
          to: operatorAddress,
          value: balance,
        };
        const feeData = await account.wallet.provider?.getFeeData();
        const gasEstimation = await account.wallet.provider?.estimateGas(tx);

        // we multiply by 10 to add tolerance
        // @ts-ignore
        const cost = BigInt(gasEstimation * feeData?.gasPrice) * BigInt(10);

        await account.wallet.sendTransaction({
          to: operatorAddress,
          gasLimit: gasEstimation,
          // @ts-ignore
          value: balance - cost,
        });
        logger.info(`Account ${account.address} refunded back to operator ${balance} th.`);
      } catch (error) {
        logger.error(`Account ${account.address} couldn't send the hbars back to the operator: ${error}`);
      }
    }

    const endOperatorBalance = await global.servicesNode.getOperatorBalance();
    const cost = startOperatorBalance.toTinybars().subtract(endOperatorBalance.toTinybars());
    logger.info(`Acceptance Tests spent ${Hbar.fromTinybars(cost)}`);

    //stop relay
    logger.info('Stop relay');
    if (relayServer !== undefined) {
      relayServer.close();
    }

    if (EnvProvider.get('TEST_WS_SERVER') === 'true' && socketServer !== undefined) {
      socketServer.close();
    }
  });

  describe('Acceptance tests', async () => {
    fs.readdirSync(path.resolve(__dirname, './')).forEach((file) => {
      if (fs.statSync(path.resolve(__dirname, file)).isDirectory()) {
        fs.readdirSync(path.resolve(__dirname, file)).forEach((subFile) => {
          loadTest(`${file}/${subFile}`);
        });
      } else {
        loadTest(file);
      }
    });
  });

  function loadTest(testFile) {
    if (testFile !== 'index.spec.ts' && testFile.endsWith('.spec.ts')) {
      require(`./${testFile}`);
    }
  }

  function runLocalRelay() {
    // start local relay, relay instance in local should not be running

    logger.info(`Start relay on port ${constants.RELAY_PORT}`);
    relayServer = app.listen({ port: constants.RELAY_PORT });

    if (EnvProvider.get('TEST_WS_SERVER') === 'true') {
      logger.info(`Start ws-server on port ${constants.WEB_SOCKET_PORT}`);
      global.socketServer = wsApp.listen({ port: constants.WEB_SOCKET_PORT });
    }
  }
});<|MERGE_RESOLUTION|>--- conflicted
+++ resolved
@@ -20,6 +20,7 @@
 import chai from 'chai';
 import path from 'path';
 import pino from 'pino';
+import dotenv from 'dotenv';
 import chaiAsPromised from 'chai-as-promised';
 
 chai.use(chaiAsPromised);
@@ -34,16 +35,12 @@
 import ServicesClient from '@hashgraph/json-rpc-server/tests/clients/servicesClient';
 import { Utils } from '@hashgraph/json-rpc-server/tests/helpers/utils';
 import { AliasAccount } from '@hashgraph/json-rpc-server/tests/types/AliasAccount';
-<<<<<<< HEAD
-import { EnvProvider } from '@hashgraph/json-rpc-env-provider/dist/services';
-=======
 dotenv.config({ path: path.resolve(__dirname, '../../../../.env') });
 const DOT_ENV = dotenv.parse(fs.readFileSync(path.resolve(__dirname, '../../../../.env')));
->>>>>>> a3615c50
 
 const testLogger = pino({
   name: 'hedera-json-rpc-relay',
-  level: EnvProvider.get('LOG_LEVEL') || 'trace',
+  level: process.env.LOG_LEVEL || 'trace',
   transport: {
     target: 'pino-pretty',
     options: {
@@ -54,20 +51,13 @@
 });
 const logger = testLogger.child({ name: 'rpc-acceptance-test' });
 
-<<<<<<< HEAD
-const NETWORK = EnvProvider.get('HEDERA_NETWORK') || '';
-const OPERATOR_KEY = EnvProvider.get('OPERATOR_KEY_MAIN') || '';
-const OPERATOR_ID = EnvProvider.get('OPERATOR_ID_MAIN') || '';
-const MIRROR_NODE_URL = EnvProvider.get('MIRROR_NODE_URL') || '';
-=======
 const NETWORK = process.env.HEDERA_NETWORK || DOT_ENV.HEDERA_NETWORK || '';
 const OPERATOR_KEY = process.env.OPERATOR_KEY_MAIN || DOT_ENV.OPERATOR_KEY_MAIN || '';
 const OPERATOR_ID = process.env.OPERATOR_ID_MAIN || DOT_ENV.OPERATOR_ID_MAIN || '';
 const MIRROR_NODE_URL = process.env.MIRROR_NODE_URL || DOT_ENV.MIRROR_NODE_URL || '';
->>>>>>> a3615c50
 const LOCAL_RELAY_URL = 'http://localhost:7546';
-const RELAY_URL = EnvProvider.get('E2E_RELAY_HOST') || LOCAL_RELAY_URL;
-const CHAIN_ID = EnvProvider.get('CHAIN_ID') || '0x12a';
+const RELAY_URL = process.env.E2E_RELAY_HOST || LOCAL_RELAY_URL;
+const CHAIN_ID = process.env.CHAIN_ID || '0x12a';
 let startOperatorBalance: Hbar;
 global.relayIsLocal = RELAY_URL === LOCAL_RELAY_URL;
 
@@ -91,21 +81,12 @@
   before(async () => {
     // configuration details
     logger.info('Acceptance Tests Configurations successfully loaded');
-<<<<<<< HEAD
-    logger.info(`LOCAL_NODE: ${EnvProvider.get('LOCAL_NODE')}`);
-    logger.info(`CHAIN_ID: ${EnvProvider.get('CHAIN_ID')}`);
-    logger.info(`HEDERA_NETWORK: ${EnvProvider.get('HEDERA_NETWORK')}`);
-    logger.info(`OPERATOR_ID_MAIN: ${EnvProvider.get('OPERATOR_ID_MAIN')}`);
-    logger.info(`MIRROR_NODE_URL: ${EnvProvider.get('MIRROR_NODE_URL')}`);
-    logger.info(`E2E_RELAY_HOST: ${EnvProvider.get('E2E_RELAY_HOST')}`);
-=======
     logger.info(`LOCAL_NODE: ${process.env.LOCAL_NODE}`);
     logger.info(`CHAIN_ID: ${process.env.CHAIN_ID}`);
     logger.info(`HEDERA_NETWORK: ${NETWORK}`);
     logger.info(`OPERATOR_ID_MAIN: ${OPERATOR_ID}`);
     logger.info(`MIRROR_NODE_URL: ${MIRROR_NODE_URL}`);
     logger.info(`E2E_RELAY_HOST: ${process.env.E2E_RELAY_HOST}`);
->>>>>>> a3615c50
 
     if (global.relayIsLocal) {
       runLocalRelay();
@@ -163,7 +144,7 @@
       relayServer.close();
     }
 
-    if (EnvProvider.get('TEST_WS_SERVER') === 'true' && socketServer !== undefined) {
+    if (process.env.TEST_WS_SERVER === 'true' && socketServer !== undefined) {
       socketServer.close();
     }
   });
@@ -192,7 +173,7 @@
     logger.info(`Start relay on port ${constants.RELAY_PORT}`);
     relayServer = app.listen({ port: constants.RELAY_PORT });
 
-    if (EnvProvider.get('TEST_WS_SERVER') === 'true') {
+    if (process.env.TEST_WS_SERVER === 'true') {
       logger.info(`Start ws-server on port ${constants.WEB_SOCKET_PORT}`);
       global.socketServer = wsApp.listen({ port: constants.WEB_SOCKET_PORT });
     }
