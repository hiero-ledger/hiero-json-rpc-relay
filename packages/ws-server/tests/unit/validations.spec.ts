--- conflicted
+++ resolved
@@ -22,11 +22,8 @@
 import { expect } from 'chai';
 import { WS_CONSTANTS } from '../../src/utils/constants';
 import { validateJsonRpcRequest, verifySupportedMethod } from '../../src/utils/utils';
-<<<<<<< HEAD
+import { WsTestHelper } from '../helper';
 import { ConfigServiceTestHelper } from '../../../config-service/tests/configServiceTestHelper';
-=======
-import { WsTestHelper } from '../helper';
->>>>>>> afc33495
 import { RequestDetails } from '@hashgraph/json-rpc-relay/dist/lib/types';
 
 const logger = pino();
@@ -77,19 +74,6 @@
     });
   });
 
-<<<<<<< HEAD
-  it('Should execute validateJsonRpcRequest() to validate JSON RPC request that has no id field but return true because REQUEST_ID_IS_OPTIONAL=true', () => {
-    ConfigServiceTestHelper.dynamicOverride('REQUEST_ID_IS_OPTIONAL', true);
-
-    const REQUEST = {
-      jsonrpc: '2.0',
-      method: 'eth_chainId',
-      params: [],
-    };
-    // @ts-ignore
-    expect(validateJsonRpcRequest(REQUEST, logger, requestDetails)).to.be.true;
-    ConfigServiceTestHelper.remove('REQUEST_ID_IS_OPTIONAL');
-=======
   WsTestHelper.withOverriddenEnvsInMochaTest({ REQUEST_ID_IS_OPTIONAL: 'true' }, () => {
     it('Should execute validateJsonRpcRequest() to validate JSON RPC request that has no id field but return true because REQUEST_ID_IS_OPTIONAL=true', () => {
       const REQUEST = {
@@ -100,7 +84,6 @@
       // @ts-ignore
       expect(validateJsonRpcRequest(REQUEST, logger, requestDetails)).to.be.true;
     });
->>>>>>> afc33495
   });
 
   it("Should execute verifySupportedMethod() to validate requests' methods and return true if methods are supported", () => {
