/*-
 *
 * Hedera JSON RPC Relay
 *
 * Copyright (C) 2022-2024 Hedera Hashgraph, LLC
 *
 * Licensed under the Apache License, Version 2.0 (the "License");
 * you may not use this file except in compliance with the License.
 * You may obtain a copy of the License at
 *
 *      http://www.apache.org/licenses/LICENSE-2.0
 *
 * Unless required by applicable law or agreed to in writing, software
 * distributed under the License is distributed on an "AS IS" BASIS,
 * WITHOUT WARRANTIES OR CONDITIONS OF ANY KIND, either express or implied.
 * See the License for the specific language governing permissions and
 * limitations under the License.
 *
 */

import pino from 'pino';
import { expect } from 'chai';
import { WS_CONSTANTS } from '../../src/utils/constants';
import { validateJsonRpcRequest, verifySupportedMethod } from '../../src/utils/utils';
<<<<<<< HEAD
import { ConfigService } from '@hashgraph/json-rpc-config-service/dist/services';
import { configServiceTestHelper } from '../../../config-service/tests/configServiceTestHelper';
=======
import { RequestDetails } from '@hashgraph/json-rpc-relay/dist/lib/types';
>>>>>>> f1794d8b

const logger = pino();

describe('validations unit test', async function () {
  const FAKE_REQUEST_ID = '3';
  const FAKE_CONNECTION_ID = '9';
  const requestDetails = new RequestDetails({
    requestId: FAKE_REQUEST_ID,
    ipAddress: '0.0.0.0',
    connectionId: FAKE_CONNECTION_ID,
  });

  it('Should execute validateJsonRpcRequest() to validate valid JSON RPC request and return true', () => {
    const VALID_REQEST = {
      id: 1,
      jsonrpc: '2.0',
      method: 'eth_chainId',
      params: [],
    };

    expect(validateJsonRpcRequest(VALID_REQEST, logger, requestDetails)).to.be.true;
  });

  it('Should execute validateJsonRpcRequest() to validate invalid JSON RPC requests and return false', () => {
    const INVALID_REQUESTS = [
      {
        jsonrpc: '2.0',
        method: 'eth_chainId',
        params: [],
      },
      {
        id: 1,
        method: 'eth_chainId',
        params: [],
      },
      {
        id: 1,
        jsonrpc: '2.0',
        params: [],
      },
    ];

    INVALID_REQUESTS.forEach((request) => {
      console.log(request);
      // @ts-ignore
      expect(validateJsonRpcRequest(request, logger, requestDetails)).to.be.false;
    });
  });

  it('Should execute validateJsonRpcRequest() to validate JSON RPC request that has no id field but return true because REQUEST_ID_IS_OPTIONAL=true', () => {
    configServiceTestHelper.dynamicOverride('REQUEST_ID_IS_OPTIONAL', 'true');

    const REQUEST = {
      jsonrpc: '2.0',
      method: 'eth_chainId',
      params: [],
    };
<<<<<<< HEAD

    expect(validateJsonRpcRequest(REQUEST, logger, FAKE_REQUEST_ID, FAKE_CONNECTION_ID)).to.be.true;
    configServiceTestHelper.remove('REQUEST_ID_IS_OPTIONAL');
=======
    // @ts-ignore
    expect(validateJsonRpcRequest(REQUEST, logger, requestDetails)).to.be.true;
    delete process.env.REQUEST_ID_IS_OPTIONAL;
>>>>>>> f1794d8b
  });

  it("Should execute verifySupportedMethod() to validate requests' methods and return true if methods are supported", () => {
    const SUPPORTED_METHODS = Object.keys(WS_CONSTANTS.METHODS);

    SUPPORTED_METHODS.forEach((method) => {
      expect(verifySupportedMethod(method)).to.be.true;
    });
  });

  it("Should execute verifySupportedMethod() to validate requests' methods and return false if methods are not supported", () => {
    const UNSUPPORTED_METHODS = ['eth_contractIdd', 'eth_getCall', 'getLogs', 'blockNum'];

    UNSUPPORTED_METHODS.forEach((method) => {
      expect(verifySupportedMethod(method)).to.be.false;
    });
  });
});<|MERGE_RESOLUTION|>--- conflicted
+++ resolved
@@ -22,12 +22,9 @@
 import { expect } from 'chai';
 import { WS_CONSTANTS } from '../../src/utils/constants';
 import { validateJsonRpcRequest, verifySupportedMethod } from '../../src/utils/utils';
-<<<<<<< HEAD
 import { ConfigService } from '@hashgraph/json-rpc-config-service/dist/services';
 import { configServiceTestHelper } from '../../../config-service/tests/configServiceTestHelper';
-=======
 import { RequestDetails } from '@hashgraph/json-rpc-relay/dist/lib/types';
->>>>>>> f1794d8b
 
 const logger = pino();
 
@@ -85,15 +82,9 @@
       method: 'eth_chainId',
       params: [],
     };
-<<<<<<< HEAD
-
-    expect(validateJsonRpcRequest(REQUEST, logger, FAKE_REQUEST_ID, FAKE_CONNECTION_ID)).to.be.true;
-    configServiceTestHelper.remove('REQUEST_ID_IS_OPTIONAL');
-=======
     // @ts-ignore
     expect(validateJsonRpcRequest(REQUEST, logger, requestDetails)).to.be.true;
-    delete process.env.REQUEST_ID_IS_OPTIONAL;
->>>>>>> f1794d8b
+    configServiceTestHelper.remove('REQUEST_ID_IS_OPTIONAL');
   });
 
   it("Should execute verifySupportedMethod() to validate requests' methods and return true if methods are supported", () => {
