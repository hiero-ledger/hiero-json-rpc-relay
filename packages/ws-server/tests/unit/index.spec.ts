// SPDX-License-Identifier: Apache-2.0
import constants from '@hashgraph/json-rpc-relay/dist/lib/constants';
import { expect } from 'chai';
import sinon from 'sinon';

import { ConfigService } from '../../../config-service/dist/services';
import * as webSocketServer from '../../dist/webSocketServer';

describe('WebSocket Server Main', () => {
  let initializeWsServerStub: sinon.SinonStub;
  let mockApp: any;
  let mockHttpApp: any;
  let loggerFatalStub: sinon.SinonStub;
  let configGetStub: sinon.SinonStub;
  let processExitStub: sinon.SinonStub;

  beforeEach(() => {
    // Create mock objects with listen methods
    mockApp = { listen: sinon.stub() };
    mockHttpApp = { listen: sinon.stub() };

    // Stub the functions we need
    configGetStub = sinon.stub(ConfigService, 'get').returns('127.0.0.1');
    processExitStub = sinon.stub(process, 'exit');

    // Stub the logger.fatal method from webSocketServer
    loggerFatalStub = sinon.stub(webSocketServer.logger, 'fatal');

    // Stub initializeWsServer to return our mocks
    initializeWsServerStub = sinon.stub(webSocketServer, 'initializeWsServer').resolves({
      app: mockApp,
      httpApp: mockHttpApp,
    });
  });

  afterEach(() => {
    sinon.restore();
    // Clear the module cache to allow fresh imports
    delete require.cache[require.resolve('../../dist/index.js')];
  });

<<<<<<< HEAD
  it('should start server if ensureOperatorHasBalance succeeds', async () => {
    const appListenStub = sinon.stub(webSocketServer.app, 'listen');
    const configGetStub = sinon.stub(ConfigService, 'get').returns('127.0.0.1');
    const initStub = sinon.stub(webSocketServer.relay, 'init').resolves();
    const httpAppListenStub = sinon.stub(webSocketServer.httpApp, 'listen');
    const loggerFatalStub = sinon.stub(webSocketServer.logger, 'fatal');

    await import('../../dist/index.js');

    expect(appListenStub.calledOnce).to.be.true;
    expect(configGetStub.calledWith('SERVER_HOST')).to.be.true;
    expect(initStub.calledOnce).to.be.true;
    expect(httpAppListenStub.calledOnce).to.be.true;
    expect(loggerFatalStub.notCalled).to.be.true;
=======
  it('should initialize and start both WebSocket and HTTP servers successfully', async () => {
    // Import and execute the main module
    await import('../../dist/index.js');

    await new Promise((resolve) => setInterval(resolve, 100));

    expect(initializeWsServerStub.calledOnce).to.equal(true);
    expect(configGetStub.calledWith('SERVER_HOST')).to.equal(true);

    expect(mockApp.listen.calledOnce).to.equal(true);
    expect(mockApp.listen.calledWith({ port: constants.WEB_SOCKET_PORT, host: '127.0.0.1' })).to.equal(true);

    expect(mockHttpApp.listen.calledOnce).to.equal(true);
    expect(mockHttpApp.listen.calledWith({ port: constants.WEB_SOCKET_HTTP_PORT, host: '127.0.0.1' })).to.equal(true);

    expect(loggerFatalStub.calledOnce).to.equal(false);
    expect(processExitStub.called).to.equal(false);
  });

  it('should handle initialization errors and exit gracefully', async () => {
    // Make initializeWsServer throw an error
    const testError = new Error('Initialization failed');
    initializeWsServerStub.rejects(testError);

    await import('../../dist/index.js');

    await new Promise((resolve) => setInterval(resolve, 100));

    expect(loggerFatalStub.calledOnce).to.equal(true);
    expect(loggerFatalStub.calledWith(testError)).to.equal(true);

    expect(processExitStub.calledOnce).to.equal(true);
    expect(processExitStub.calledWith(1)).to.equal(true);

    expect(mockApp.listen.called).to.equal(false);
    expect(mockHttpApp.listen.called).to.equal(false);
>>>>>>> 533a9760
  });
});<|MERGE_RESOLUTION|>--- conflicted
+++ resolved
@@ -39,22 +39,6 @@
     delete require.cache[require.resolve('../../dist/index.js')];
   });
 
-<<<<<<< HEAD
-  it('should start server if ensureOperatorHasBalance succeeds', async () => {
-    const appListenStub = sinon.stub(webSocketServer.app, 'listen');
-    const configGetStub = sinon.stub(ConfigService, 'get').returns('127.0.0.1');
-    const initStub = sinon.stub(webSocketServer.relay, 'init').resolves();
-    const httpAppListenStub = sinon.stub(webSocketServer.httpApp, 'listen');
-    const loggerFatalStub = sinon.stub(webSocketServer.logger, 'fatal');
-
-    await import('../../dist/index.js');
-
-    expect(appListenStub.calledOnce).to.be.true;
-    expect(configGetStub.calledWith('SERVER_HOST')).to.be.true;
-    expect(initStub.calledOnce).to.be.true;
-    expect(httpAppListenStub.calledOnce).to.be.true;
-    expect(loggerFatalStub.notCalled).to.be.true;
-=======
   it('should initialize and start both WebSocket and HTTP servers successfully', async () => {
     // Import and execute the main module
     await import('../../dist/index.js');
@@ -91,6 +75,5 @@
 
     expect(mockApp.listen.called).to.equal(false);
     expect(mockHttpApp.listen.called).to.equal(false);
->>>>>>> 533a9760
   });
 });