# Hedera JSON RPC Relay - HTTP Server Configuration Example
# This file contains configuration for the HTTP JSON-RPC server

# ========== REQUIRED CONFIGURATION ==========
# Network Configuration
CHAIN_ID=                        # The network chain id. Local/previewnet = 0x12a (298), Previewnet = 0x129 (297), Testnet = 0x128 (296), Mainnet = 0x127 (295)
HEDERA_NETWORK=                  # Which network to connect to. Can be: previewnet, testnet, mainnet or a map of IPs and nodes e.g. {"127.0.0.1:50211":"0.0.3"}
MIRROR_NODE_URL=                 # The Mirror Node API endpoint

# Operator Account (Required for transaction execution)
OPERATOR_ID_MAIN=                # Operator account ID used to pay for transactions e.g. 0.0.1001
OPERATOR_KEY_MAIN=               # Operator private key used to sign transactions in hex encoded DER format
# OPERATOR_KEY_FORMAT=DER        # Optional. Operator private key format. Valid types: DER, HEX_ECDSA, or HEX_ED25519

# ========== NETWORK & CONNECTION SETTINGS ==========
# SERVER_HOST=                   # The hostname or IP address for server to listen on. Default: 0.0.0.0 (all interfaces)
# SERVER_PORT=7546               # The RPC server port number to listen on
# SERVER_REQUEST_TIMEOUT_MS=60000 # The time of inactivity allowed before a timeout is triggered
# CLIENT_TRANSPORT_SECURITY=false # Enable or disable TLS for both networks

# ========== ETHEREUM API CONFIGURATION ==========
# DEBUG_API_ENABLED=false        # Enables debug methods like debug_traceTransaction
# TXPOOL_API_ENABLED=true        # Enables txpool related methods
# FILTER_API_ENABLED=true        # Enables filter related methods
<<<<<<< HEAD
# ESTIMATE_GAS_THROWS=true       # If true, throws actual error reason during contract reverts
# VALID_JSON_RPC_HTTP_REQUESTS_STATUS_CODE=true # If true, returns HTTP 200 for JSON-RPC errors
=======
>>>>>>> fdbcbe17

# ========== BATCH REQUESTS ==========
# BATCH_REQUESTS_ENABLED=true    # Enable or disable batch requests
# BATCH_REQUESTS_MAX_SIZE=100    # Maximum number of requests allowed in a batch
# REQUEST_ID_IS_OPTIONAL=false   # If true, JSON RPC request id field is optional (breaks API spec)
# INPUT_SIZE_LIMIT=1             # Maximum size allowed for requests (in MB)

# ========== ETH CALL CONFIGURATION ==========
# CONTRACT_CALL_GAS_LIMIT=50000000 # Maximum gas limit applied to eth_call endpoint
# ETH_CALL_CACHE_TTL=200         # Maximum time in ms to cache an eth_call response
# ETH_CALL_ACCEPTED_ERRORS=[]    # List of acceptable error codes for eth_call requests for retry

# ========== FEE & GAS CONFIGURATION ==========
# GAS_PRICE_TINY_BAR_BUFFER=10000000000 # Additional buffer for gas price fluctuations
# GAS_PRICE_PERCENTAGE_BUFFER=0  # Additional percentage buffer on calculated network gasPrice
# ETH_FEE_HISTORY_FIXED=true     # If true, eth_feeHistory returns fixed fee for results
# FEE_HISTORY_MAX_RESULTS=10     # Maximum number of results to return for eth_feeHistory
# TX_DEFAULT_GAS=400000          # Default gas for transactions that don't specify gas
# MAX_TRANSACTION_FEE_THRESHOLD=15000000 # Max transaction fee paid by relay operator account

# ========== CACHE CONFIGURATION ==========
# CACHE_MAX=1000                 # Maximum items in cache
# CACHE_TTL=3600000              # Max time to live for items in ms (default: 1 hour)
# ETH_BLOCK_NUMBER_CACHE_TTL_MS=1000 # Time in ms to cache mirror node response
# ETH_GET_BALANCE_CACHE_TTL_MS=1000 # Time in ms to cache balance returned
# ETH_GET_GAS_PRICE_CACHE_TTL_MS=1800000 # Time in ms to cache ethGasPrice
# ETH_GET_TRANSACTION_COUNT_CACHE_TTL=500 # Time in ms to cache transaction count

# ========== RATE LIMITING ==========
# RATE_LIMIT_DISABLED=false      # Flag to disable IP based rate limiting
# DEFAULT_RATE_LIMIT=200         # Default fallback rate limit if no other is configured
# TIER_1_RATE_LIMIT=100          # Max request limit for expensive endpoints
# TIER_2_RATE_LIMIT=800          # Max request limit for non-expensive endpoints
# TIER_3_RATE_LIMIT=1600         # Max request limit for static return endpoints
# LIMIT_DURATION=60000           # Duration in ms for rate limits

# ========== TRANSACTION POOL ========
# PENDING_TRANSACTION_STORAGE_TTL=30 # Time-to-live (TTL) in seconds for transaction payloads stored in Redis

# ========== LOCK SERVICE ===========
# LOCK_MAX_HOLD_MS=30000 # Maximum time in milliseconds a lock can be held before automatic force-release
# LOCAL_LOCK_MAX_ENTRIES=1000 # Maximum number of lock entries stored in memory
# LOCK_QUEUE_POLL_INTERVAL_MS=50 # Interval in milliseconds between queue position checks when waiting for a lock

# ========== HBAR RATE LIMITING ==========
# HBAR_RATE_LIMIT_TINYBAR=25000000000 # Total HBAR budget (250 HBARs)
# HBAR_RATE_LIMIT_DURATION=86400000 # HBAR budget limit duration (1 day)
# HBAR_RATE_LIMIT_BASIC=30000000 # Individual limit for BASIC tier (3 HBARs)
# HBAR_RATE_LIMIT_EXTENDED=100000000 # Individual limit for EXTENDED tier (1 HBAR)
# HBAR_RATE_LIMIT_PRIVILEGED=270000000 # Individual limit for PRIVILEGED tier (2.7 HBARs)
# HBAR_SPENDING_PLANS_CONFIG=spendingPlansConfig.json # Spending plans configuration

# ========== MIRROR NODE CONFIGURATION ==========
# MIRROR_NODE_RETRIES=0          # Max retries for mirror node GET requests
# MIRROR_NODE_RETRY_DELAY=2000   # Delay in ms between retry requests
# MIRROR_NODE_TIMEOUT=10000      # Max time to wait for mirror node response
# MIRROR_NODE_LIMIT_PARAM=100    # Custom limit value for GET requests
# MIRROR_NODE_URL_HEADER_X_API_KEY= # API key for mirror node authentication
# MIRROR_NODE_URL_WEB3=          # Optional separate URL for Web3 endpoints
# MIRROR_NODE_AGENT_CACHEABLE_DNS=true # Enable DNS caching for mirror node
# MIRROR_NODE_HTTP_KEEP_ALIVE=true # Keep HTTP connections alive
# MIRROR_NODE_HTTP_KEEP_ALIVE_MSECS=1000 # Max time to keep HTTP connections alive
# MIRROR_NODE_HTTP_MAX_SOCKETS=300 # Max sockets for HTTP connections
# MIRROR_NODE_HTTP_MAX_TOTAL_SOCKETS=300 # Max total sockets for HTTP connections
# MIRROR_NODE_HTTP_SOCKET_TIMEOUT=60000 # Socket timeout for HTTP requests
# MIRROR_NODE_MAX_REDIRECTS=5    # Max redirects allowed for mirror node requests
# MIRROR_NODE_RETRY_CODES=[]     # Error codes to retry on for mirror node requests
# MIRROR_NODE_CONTRACT_RESULTS_PG_MAX=25 # Max pages for contract results
# MIRROR_NODE_CONTRACT_RESULTS_LOGS_PG_MAX=200 # Max pages for contract results logs
# MIRROR_NODE_REQUEST_RETRY_COUNT=10 # Max retries for contract results

# ========== DATA RETRIEVAL & LIMITS ==========
# ETH_GET_LOGS_BLOCK_RANGE_LIMIT=1000 # Max block range for eth_getLogs
# ETH_GET_TRANSACTION_COUNT_MAX_BLOCK_RANGE=1000 # Max block range for transaction count
# ETH_GET_BLOCK_BY_RESULTS_BATCH_SIZE=25 # Batch size for contract results
# MAX_BLOCK_RANGE=5              # Max block range greater than mirror node's latest block
# GET_RECORD_DEFAULT_TO_CONSENSUS_NODE=false # If true, get transaction record first queries consensus node
# CONSENSUS_MAX_EXECUTION_TIME=15000 # Max time in ms before TIMEOUT error
# SDK_REQUEST_TIMEOUT=10000      # Timeout for SDK execute() method
# SEND_RAW_TRANSACTION_SIZE_LIMIT=131072 # Max size for eth_sendRawTransaction (in bytes)
# FILE_APPEND_CHUNK_SIZE=5120    # Size of file chunks for FileAppendTransaction
# FILE_APPEND_MAX_CHUNKS=20      # Max chunks for FileAppendTransaction
# USE_ASYNC_TX_PROCESSING=true   # If true, returns tx hash immediately after prechecks

# ========== HAPI CLIENT CONFIGURATION ==========
# HAPI_CLIENT_TRANSACTION_RESET=50 # Number of txs until client reinitialization
# HAPI_CLIENT_DURATION_RESET=3600000 # Time until client reinitialization (ms)
# HAPI_CLIENT_ERROR_RESET=[21,50] # Status codes triggering reinitialization
# HEDERA_SPECIFIC_REVERT_STATUSES=["WRONG_NONCE","INVALID_ACCOUNT_ID"] # Tx status identifying non-executed transactions

# ========== REDIS CONFIGURATION ==========
# REDIS_ENABLED=true             # Enable Redis as shared cache
# REDIS_URL=redis://127.0.0.1:6379 # Redis connection URL
# REDIS_RECONNECT_DELAY_MS=1000  # Delay between reconnect retries
# MULTI_SET=false                # Implementation for setting multiple K/V pairs

# ========== DEVELOPMENT & TESTING ==========
# LOG_LEVEL=trace                # Logging level (trace, debug, info, warn, error, fatal)
# PRETTY_LOGS_ENABLED            # Enable pino-pretty logging (true) or json logging (false)<|MERGE_RESOLUTION|>--- conflicted
+++ resolved
@@ -22,11 +22,7 @@
 # DEBUG_API_ENABLED=false        # Enables debug methods like debug_traceTransaction
 # TXPOOL_API_ENABLED=true        # Enables txpool related methods
 # FILTER_API_ENABLED=true        # Enables filter related methods
-<<<<<<< HEAD
-# ESTIMATE_GAS_THROWS=true       # If true, throws actual error reason during contract reverts
 # VALID_JSON_RPC_HTTP_REQUESTS_STATUS_CODE=true # If true, returns HTTP 200 for JSON-RPC errors
-=======
->>>>>>> fdbcbe17
 
 # ========== BATCH REQUESTS ==========
 # BATCH_REQUESTS_ENABLED=true    # Enable or disable batch requests
