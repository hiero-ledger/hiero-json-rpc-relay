// SPDX-License-Identifier: Apache-2.0

import { spawn } from 'child_process';
import { ethers } from 'hardhat';

/**
 * Runs a Hardhat deployment script on a specified network.
 *
 * @param network - The target network to deploy to
 * @param pathToScript - The file path to the deployment script
 * @param env - Optional environment variables to pass to the process
 * @returns Promise that resolves to the output string from the deployment process
 * @throws Error if the deployment process fails (non-zero exit code)
 */
export async function runHardhatScript(network: string, pathToScript: string, env?: Record<string, string>) {
  const deploymentProcess = spawn('npx', ['hardhat', 'run', pathToScript, '--network', network], {
    stdio: ['pipe', 'pipe', 'pipe'],
    cwd: process.cwd(),
    env: { ...process.env, ...env },
  });

  let output = '';
  let error = '';

  deploymentProcess.stdout.on('data', (data: Buffer) => {
    output += data.toString();
  });

  deploymentProcess.stderr.on('data', (data: Buffer) => {
    error += data.toString();
  });

  await new Promise((resolve, reject) => {
    deploymentProcess.on('close', (code: number) => {
      if (code === 0) {
        resolve(code);
      } else {
        reject(new Error(`Deployment failed with code ${code}: ${error}`));
      }
    });
  });

  return output;
}

export function getNetworkConfigs(network: string) {
  if (network === 'hedera') {
    if (
      !process.env.HEDERA_RPC_URL ||
      !process.env.HEDERA_PK ||
      !process.env.HEDERA_LZ_EID_V2 ||
      !process.env.HEDERA_LZ_ENDPOINT_V2
    ) {
      throw new Error('Missing required environment variables for Hedera network');
    }

    const networkProvider = new ethers.providers.JsonRpcProvider(process.env.HEDERA_RPC_URL);
    const networkSigner = new ethers.Wallet(process.env.HEDERA_PK, networkProvider);

    return {
      lzEID: process.env.HEDERA_LZ_EID_V2,
      lzEndpointV2: process.env.HEDERA_LZ_ENDPOINT_V2,
      networkProvider,
      networkSigner,
    };
  } else if (network === 'sepolia') {
    if (
      !process.env.SEPOLIA_RPC_URL ||
      !process.env.SEPOLIA_PK ||
      !process.env.SEPOLIA_LZ_EID_V2 ||
      !process.env.SEPOLIA_LZ_ENDPOINT_V2
    ) {
      throw new Error('Missing required environment variables for Sepolia network');
    }
    const networkProvider = new ethers.providers.JsonRpcProvider(process.env.SEPOLIA_RPC_URL);
    const networkSigner = new ethers.Wallet(process.env.SEPOLIA_PK, networkProvider);

    return {
      lzEID: process.env.SEPOLIA_LZ_EID_V2,
      lzEndpointV2: process.env.SEPOLIA_LZ_ENDPOINT_V2,
      networkProvider,
      networkSigner,
    };
  } else {
    throw new Error(`Unsupported network: ${network}`);
  }
}

/**
 * Deploys a smart contract on the specified network.
 *
 * @param network - The target network for deployment ('hedera' or 'sepolia')
 * @param contractName - The name of the contract to deploy
 * @param params - Optional array of constructor parameters for the contract
 * @returns Promise that resolves to the deployed contract address
 * @throws Error if required environment variables are missing or network is unsupported
 */
export async function deployContractOnNetwork(network: string, contractName: string, params: any[] = []) {
  const { networkSigner } = getNetworkConfigs(network);

  console.log(`\nDeploying ${contractName} on ${network}...`);
  const ContractFactory = await ethers.getContractFactory(contractName, networkSigner);
  const contract = await ContractFactory.deploy(...params);
  await contract.deployed();

  console.log(`Deployed ${contractName} on ${network} at address: ${contract.address}`);
<<<<<<< HEAD
  return contract.address;
}

/**
 * Executes a smart contract function against specified network.
 *
 * @param network - The target network ('hedera' or 'sepolia')
 * @param contractName - The name of the contract
 * @param contractAddress - The address of the contract
 * @param contractFunction - The function we're calling
 * @param params - Optional array of constructor parameters for the contract
 * @returns Promise that resolves to contract call response
 * @throws Error if required environment variables are missing or network is unsupported
 */
export async function executeContractCallOnNetwork(
  network: string,
  contractName: string,
  contractAddress: string,
  contractFunction: string,
  params: any[] = [],
): Promise<string> {
  let wallet;

  if (network === 'hedera') {
    if (!process.env.HEDERA_RPC_URL || !process.env.HEDERA_PK) {
      throw new Error('HEDERA_RPC_URL and HEDERA_PK environment variables are required for Hedera deployment');
    }
    wallet = new ethers.Wallet(process.env.HEDERA_PK, new ethers.providers.JsonRpcProvider(process.env.HEDERA_RPC_URL));
  } else if (network === 'sepolia') {
    if (!process.env.SEPOLIA_RPC_URL || !process.env.SEPOLIA_PK) {
      throw new Error('SEPOLIA_RPC_URL and SEPOLIA_PK environment variables are required for Sepolia deployment');
    }
    wallet = new ethers.Wallet(
      process.env.SEPOLIA_PK,
      new ethers.providers.JsonRpcProvider(process.env.SEPOLIA_RPC_URL),
    );
  } else {
    throw new Error(`Unsupported network: ${network}`);
  }

  console.log(`Executing ${contractFunction} via ${contractName} on ${network}...`);
  const contract = await ethers.getContractAt(contractName, contractAddress, wallet);
  return await contract[contractFunction](...params);
=======
  return contract;
}

export async function setLZPeer(
  network: string,
  lzOappContractName: string,
  sourceAddress: string,
  targetAddress: string,
) {
  const { networkSigner } = getNetworkConfigs(network);
  const targetNetwork = network === 'hedera' ? 'sepolia' : 'hedera';
  const { lzEID } = getNetworkConfigs(targetNetwork);

  console.log(
    `\nSetting LZ peers on ${network} network: sourceAddress=${sourceAddress}, targetAddress=${targetAddress}, lzEID=${lzEID}...`,
  );
  const contract = await ethers.getContractAt(lzOappContractName, sourceAddress, networkSigner);
  const tx = await contract.setPeer(lzEID, '0x' + targetAddress.substring(2, 42).padStart(64, '0'));
  const receipt = await tx.wait();

  if (!receipt.status) {
    process.exit('Execution of setPeer failed. Tx hash: ' + tx.hash);
  }

  console.log(`Peer for network with EID ${lzEID} was successfully set, txHash ${tx.hash}`);
  return receipt;
>>>>>>> cc92f57c
}<|MERGE_RESOLUTION|>--- conflicted
+++ resolved
@@ -104,8 +104,32 @@
   await contract.deployed();
 
   console.log(`Deployed ${contractName} on ${network} at address: ${contract.address}`);
-<<<<<<< HEAD
-  return contract.address;
+  return contract;
+}
+
+export async function setLZPeer(
+  network: string,
+  lzOappContractName: string,
+  sourceAddress: string,
+  targetAddress: string,
+) {
+  const { networkSigner } = getNetworkConfigs(network);
+  const targetNetwork = network === 'hedera' ? 'sepolia' : 'hedera';
+  const { lzEID } = getNetworkConfigs(targetNetwork);
+
+  console.log(
+    `\nSetting LZ peers on ${network} network: sourceAddress=${sourceAddress}, targetAddress=${targetAddress}, lzEID=${lzEID}...`,
+  );
+  const contract = await ethers.getContractAt(lzOappContractName, sourceAddress, networkSigner);
+  const tx = await contract.setPeer(lzEID, '0x' + targetAddress.substring(2, 42).padStart(64, '0'));
+  const receipt = await tx.wait();
+
+  if (!receipt.status) {
+    process.exit('Execution of setPeer failed. Tx hash: ' + tx.hash);
+  }
+
+  console.log(`Peer for network with EID ${lzEID} was successfully set, txHash ${tx.hash}`);
+  return receipt;
 }
 
 /**
@@ -148,32 +172,4 @@
   console.log(`Executing ${contractFunction} via ${contractName} on ${network}...`);
   const contract = await ethers.getContractAt(contractName, contractAddress, wallet);
   return await contract[contractFunction](...params);
-=======
-  return contract;
-}
-
-export async function setLZPeer(
-  network: string,
-  lzOappContractName: string,
-  sourceAddress: string,
-  targetAddress: string,
-) {
-  const { networkSigner } = getNetworkConfigs(network);
-  const targetNetwork = network === 'hedera' ? 'sepolia' : 'hedera';
-  const { lzEID } = getNetworkConfigs(targetNetwork);
-
-  console.log(
-    `\nSetting LZ peers on ${network} network: sourceAddress=${sourceAddress}, targetAddress=${targetAddress}, lzEID=${lzEID}...`,
-  );
-  const contract = await ethers.getContractAt(lzOappContractName, sourceAddress, networkSigner);
-  const tx = await contract.setPeer(lzEID, '0x' + targetAddress.substring(2, 42).padStart(64, '0'));
-  const receipt = await tx.wait();
-
-  if (!receipt.status) {
-    process.exit('Execution of setPeer failed. Tx hash: ' + tx.hash);
-  }
-
-  console.log(`Peer for network with EID ${lzEID} was successfully set, txHash ${tx.hash}`);
-  return receipt;
->>>>>>> cc92f57c
 }