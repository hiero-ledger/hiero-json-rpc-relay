--- conflicted
+++ resolved
@@ -11,12 +11,9 @@
     "hardhat": "^2.18.1"
   },
   "dependencies": {
-<<<<<<< HEAD
     "@hashgraph/hedera-local": "^2.17.2",
     "dotenv": "^16.3.1"
-=======
     "@hashgraph/smart-contracts": "github:hashgraph/hedera-smart-contracts#11c5017c1867b3f31012163cdac0aafa4a30b60a",
     "@openzeppelin/contracts": "^4.9.3"
->>>>>>> 611fdeaa
   }
 }