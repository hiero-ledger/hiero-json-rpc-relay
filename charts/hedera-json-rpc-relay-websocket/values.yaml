--- conflicted
+++ resolved
@@ -15,29 +15,6 @@
   CHAIN_ID: ''
   HEDERA_NETWORK: ''
   MIRROR_NODE_URL: ''
-<<<<<<< HEAD
-  SUBSCRIPTIONS_ENABLED: true # must be true for websocket
-  WEB_SOCKET_PORT: 8546
-  WEB_SOCKET_HTTP_PORT: 8547
-  WS_CONNECTION_LIMIT_PER_IP: 10
-  WS_CONNECTION_LIMIT: 100
-  WS_MAX_INACTIVITY_TTL: 300000
-  WS_MULTIPLE_ADDRESSES_ENABLED: false
-  WS_SUBSCRIPTION_LIMIT: 100
-  WS_PING_INTERVAL: 1000
-  REDIS_ENABLED: false
-  REDIS_URL: ''
-  REDIS_RECONNECT_DELAY_MS: 1000
-  MULTI_SET: true
-  USE_ASYNC_TX_PROCESSING: true
-
-# Redis integration - these settings override any manually configured Redis settings
-# when Redis is enabled via the parent chart
-redis:
-  # When true, automatically sets REDIS_ENABLED=true and
-  # REDIS_URL=redis://<release-name>-redis-master:6379
-  autoconfig: true
-=======
 
   # Operator Account (Required for transaction execution)
   # OPERATOR_ID_MAIN:
@@ -95,7 +72,13 @@
   # DEV_MODE:
   # LOG_LEVEL: 'trace'
 
->>>>>>> 3d9dd958
+# Redis integration - these settings override any manually configured Redis settings
+# when Redis is enabled via the parent chart
+redis:
+  # When true, automatically sets REDIS_ENABLED=true and
+  # REDIS_URL=redis://<release-name>-redis-master:6379
+  autoconfig: true
+
 # -- Extra environment variables from existing secrets or configmaps
 extraEnvFrom: []
 # - secretRef:
