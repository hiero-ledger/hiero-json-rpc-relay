<div align="center">

# Hedera JSON RPC Relay

[![Build](https://github.com/hashgraph/hedera-json-rpc-relay/actions/workflows/test.yml/badge.svg)](https://github.com/hashgraph/hedera-json-rpc-relay/actions)
[![Latest Version](https://img.shields.io/github/v/tag/hashgraph/hedera-json-rpc-relay?sort=semver&label=version)](README.md)
[![RPC API Methods](https://img.shields.io/badge/docs-quickstart-green.svg)](docs/rpc-api.md)
[![Discord](https://img.shields.io/badge/discord-join%20chat-blue.svg)](https://hedera.com/discord)
[![Made With](https://img.shields.io/badge/made_with-typescript-blue)](https://github.com/hashgraph/hederajson-rpc-relay/)
[![License](https://img.shields.io/badge/license-apache2-blue.svg)](LICENSE)

</div>

## Overview

Implementation of an Ethereum JSON RPC APIs for Hedera Hashgraph. Utilises both Hedera Consensus Nodes and Mirror nodes
to support RPC queries as defined in
the [JSON RPC Specification](https://playground.open-rpc.org/?schemaUrl=https://raw.githubusercontent.com/hashgraph/hedera-json-rpc-relay/main/docs/openrpc.json&uiSchema%5BappBar%5D%5Bui:splitView%5D=false&uiSchema%5BappBar%5D%5Bui:input%5D=false&uiSchema%5BappBar%5D%5Bui:examplesDropdown%5D=false)

## Building

### Pre-requirements

You must have installed

- [node (version 18)](https://nodejs.org/en/about/)
- [npm](https://www.npmjs.com/)
- [pnpm](https://pnpm.io/)
- [Docker](https://docs.docker.com/engine/reference/commandline/docker/)

We also recommend installing the "prettier" plugin in IntelliJ.

### Steps

From the root of the project workspace:

1. Run `npm install`. This will create and populate `node_modules`.
2. Run `npm run setup`. This will link the `node_modules` to the packages, and the packages together.
3. Run `npm run build`. This will clean and compile the relay library and the server.
4. Run `npm run start`. This will start the server on port `7546`.

Alternatively, after `npm run setup`, from within the IDE, you should see the `Start Relay Microservice`
run configuration. You should be able to just run that configuration, and it should start the server on port `7546`.

## Testing

### Postman

First ensure newman is installed locally using `npm`, then execute `newman`.

```shell
npm install -g newman
newman run packages/server/tests/postman.json --env-var baseUrl=http://localhost:7546
```

To enable Postman test to run via helm deployment add

````
test:
  enabled: true
  schedule: '@daily' #How often to run the Postman test
  baseUrl: "http://127.0.0.1:7546" # Relay URL to run the test against


### Acceptance Tests

The relay has a suite of acceptance tests that may be run to confirm E2E operation of the relay in either a `hedera-local-node` or deployed env.

#### Configuration

As in the case of a fully deployed relay the acceptance tests utilize the `.env` file. See the [Configuration](#configuration) for setup details.

For test context additional fields need to be set. The following example showcases a `hedera-local-node` instance (where values match those noted on [Local Node Network Variables](https://github.com/hashgraph/hedera-local-node#network-variables)

```.env
HEDERA_NETWORK={"127.0.0.1:50211":"0.0.3"}
OPERATOR_ID_MAIN=0.0.2
OPERATOR_KEY_MAIN=302e020100300506032b65700422042091132178e72057a1d7528025956fe39b0b847f200ab59b2fdd367017f3087137
CHAIN_ID=0x12a
MIRROR_NODE_URL=http://127.0.0.1:5551
LOCAL_NODE=true
SERVER_PORT=7546
E2E_RELAY_HOST=http://127.0.0.1:7546
DEFAULT_RATE_LIMIT = 200
TIER_1_RATE_LIMIT = 100
TIER_2_RATE_LIMIT = 200
TIER_3_RATE_LIMIT = 400
LIMIT_DURATION = 60000
HBAR_RATE_LIMIT_TINYBAR = 6000000000
HBAR_RATE_LIMIT_DURATION = 60000
RATE_LIMIT_DISABLED = false
DEV_MODE = false
GAS_PRICE_TINY_BAR_BUFFER = 10000000000
MIRROR_NODE_RETRIES = 3
MIRROR_NODE_RETRY_DELAY = 500
MIRROR_NODE_LIMIT_PARAM = 100
<<<<<<< HEAD
INPUT_SIZE_LIMIT = 1
```
=======
````
>>>>>>> 381f09eb

Note: Read more about `DEV_MODE` [here](docs/dev-mode.md)
The following table highlights some initial configuration values to consider

| Config     | Default | Description                                                                                                                                                                      |
| ---------- | ------- | -------------------------------------------------------------------------------------------------------------------------------------------------------------------------------- |
| `CHAIN_ID` | `0x12a` | The network chain id. Local and previewnet envs should use `0x12a` (298). Previewnet, Testnet and Mainnet should use `0x129` (297), `0x128` (296) and `0x127` (295) respectively |

> **_NOTE:_** Acceptance tests can be pointed at a remote location. In this case be sure to appropriately update these values to point away from your local host and to valid deployed services.

#### Run

Tests may be run using the following command

```shell
npm run acceptancetest
```

## Deployment

The Relay supports Docker image building and Docker Compose container management using the provided [Dockerfile](Dockerfile) and [docker-compose](docker-compose.yml) files.

> **_NOTE:_** docker compose is for development purposes only.

### Image Build (optional)

A new docker image may be created from a local copy of the repo.
Run the following command, substituting `<owner>` as desired

```shell
docker build -t <owner>/hedera-json-rpc-relay .
```

After building, the image may be tagged by running the following command, substituting `<version>` as desired

```shell
docker tag <owner>/hedera-json-rpc-relay:latest ghcr.io/hashgraph/hedera-json-rpc-relay:main
```

> **_NOTE:_** image is tagged using `ghcr.io/hashgraph/hedera-json-rpc-relay:main` to agree with [docker compose](docker-compose.yml). Modify build commands or file as needed.

### Configuration

The relay application currently utilizes [dotenv](https://github.com/motdotla/dotenv) to manage configurations.
Key values are pulled from a `.env` file and reference as `process.env.<KEY>` in the application.

To modify the default values

1. Rename [.env.example file](.env.example) to `.env`
2. Populate the expected fields
3. Update the `relay` service volumes section in the [docker-compose](docker-compose.yml) file from `./.env.sample:/home/node/app/.env.sample` to `./.env:/home/node/app/.env`

Custom values provided will now be incorporated on startup of the relay

### Starting

To start the relay, a docker container may be created using the following command

```shell
docker compose up -d
```

> **_NOTE:_** If you encounter `unauthorized` when pulling image, then ensure you're logged in with `docker login ghcr.io` or use a [personal access token](https://docs.github.com/en/authentication/keeping-your-account-and-data-secure/creating-a-personal-access-token) to authorize your login.

By default the relay will be made accessible on port `7546`

#### Request Test

The following curl commands may be used to quickly test a running relay instance is function

From a command prompt/terminal run the command

```shell
curl -X POST -H 'Content-Type: application/json' -d '{"jsonrpc":"2.0","id":"2","method":"eth_chainId","params":[null]}' http://localhost:7546
```

The expected response should be `{"result":"0x12a","jsonrpc":"2.0","id":"2"}`
Where the `result` value matches the .env `CHAIN_ID` configuration value or the current deault value of `298`

```shell
curl -X POST -H 'Content-Type: application/json' -d '{"jsonrpc":"2.0","id":"2","method":"eth_gasPrice","params":[null]}' http://localhost:7546
```

The expected response should be of the form `{"result":"0x10bc1576c00","jsonrpc":"2.0","id":"2"}`
Where result returns a valid hexadecimal number

### Helm Chart

This repos `helm-chart` directory contains the templates and values to deploy Hedera's json-rpc relay to a K8s cluster. This directory is packaged and distributed via helm repo.
To get started, first install the helm repo:

```
helm repo add hedera-json-rpc-relay https://hashgraph.github.io/hedera-json-rpc-relay/charts
helm repo update
```

now install the helm chart:

```
helm install [RELEASE_NAME] hedera-json-rpc-relay/hedera-json-rpc-relay -f /path/to/values.yaml
```

To see the values that have been deployed:

```
helm show values hedera-json-rpc-relay
```

Deploy an installation with custom values file:

```
helm install custom-hedera-json-rpc-relay -f path/to/values/file.yaml ./helm-chart --debug
```

##### Deploy Helm Chart locally on minikube

1.  Minikube must be running and the set context
2.  GHCR.io requires authorization to pull the image. This auth will require a Github PAT to be generated

- Acquire PAT, username, and, (primary) email address from Github.
- Manually create a secret on kubernetes with the following command. The $ must be replaced
  ```
  kubectl create secret docker-registry ghcr-registry-auth \
  --docker-server=https://ghcr.io \
  --docker-username=$GH_USERNAME \
  --docker-password=$GH_PAT \
  --docker-email=$GH_EMAIL
  ```

3. Deploy this helm-chart with the addtional [environment/minikube.yaml](environment/minikube.yaml) file

```
helm upgrade -f environments/minkube.yaml jrpc-test ./
```

4. Port forward the pod IP to localhost

```
kubectl port-forward $POD_NAME 7546:7546
```

##### Monitoring

The hedera-json-rpc-relay ships with a metrics endpoint at `/metrics`. Here is an example scrape config that can be used by [prometheus](https://prometheus.io/docs/introduction/overview/):

```
        scrape_configs:
        - job_name: hedera-json-rpc
          honor_timestamps: true
          scrape_interval: 15s
          scrape_timeout: 10s
          scheme: http
          metrics_path: /metrics
          kubernetes_sd_configs:
            - role: pod
          relabel_configs:
            - source_labels: [__meta_kubernetes_pod_ip, __meta_kubernetes_pod_container_port_number ]
              action: replace
              target_label: __address__
              regex: ([^:]+)(?::\d+)?;(\d+)
              replacement: $1:$2
            - source_labels: [__meta_kubernetes_namespace]
              action: replace
              target_label: namespace
            - source_labels: [__meta_kubernetes_pod_name]
              action: replace
              target_label: pod
```

Please note that the `/metrics` endpoint is also a default scrape configurations for prometheus. The `job_name` of `kubernetes-pods` is generally deployed as a default with prometheus; in the case where this scrape_config is present metrics will start getting populated by that scrape_config and no other configurations are necessary.

## Support

If you have a question on how to use the product, please see our
[support guide](https://github.com/hashgraph/.github/blob/main/SUPPORT.md).

## Contributing

Contributions are welcome. Please see the
[contributing guide](https://github.com/hashgraph/.github/blob/main/CONTRIBUTING.md)
to see how you can get involved.

## Code of Conduct

This project is governed by the
[Contributor Covenant Code of Conduct](https://github.com/hashgraph/.github/blob/main/CODE_OF_CONDUCT.md). By
participating, you are expected to uphold this code of conduct. Please report unacceptable behavior
to [oss@hedera.com](mailto:oss@hedera.com).

## License

[Apache License 2.0](LICENSE)<|MERGE_RESOLUTION|>--- conflicted
+++ resolved
@@ -94,12 +94,8 @@
 MIRROR_NODE_RETRIES = 3
 MIRROR_NODE_RETRY_DELAY = 500
 MIRROR_NODE_LIMIT_PARAM = 100
-<<<<<<< HEAD
 INPUT_SIZE_LIMIT = 1
-```
-=======
 ````
->>>>>>> 381f09eb
 
 Note: Read more about `DEV_MODE` [here](docs/dev-mode.md)
 The following table highlights some initial configuration values to consider
