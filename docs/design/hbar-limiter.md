# Hbar limiter service design

## Table of Contents

- [Hbar limiter service design](#hbar-limiter-service-design)
  - [Table of Contents](#table-of-contents)
  - [Purpose](#purpose)
  - [Goals](#goals)
  - [Requirements](#requirements)
    - [Spending Tracking](#spending-tracking)
    - [Spending Limits](#spending-limits)
    - [Early Detection and Prevention (Preemptive Rate Limit)](#early-detection-and-prevention-preemptive-rate-limit)
  - [Architecture](#architecture)
    - [High-Level Design](#high-level-design)
    - [Class Diagram](#class-diagram)
      - [Service Layer](#service-layer)
      - [Database Layer:](#database-layer)
    - [Support flexible alerting mechanisms for spending thresholds](#support-flexible-alerting-mechanisms-for-spending-thresholds)
      - [HBar Allocation Strategy](#hbar-allocation-strategy)
        - [Metrics to Track](#metrics-to-track)
        - [Allocation Algorithm](#allocation-algorithm)
  - [Configurations](#configurations)
    - [Pre-populating the Cache with Spending Plans for Supported Projects and Partner Projects](#pre-populating-the-cache-with-spending-plans-for-supported-projects-and-partner-projects)
    - [Spending Limits of Different Tiers](#spending-limits-of-different-tiers)
    - [Total Budget and Limit Duration](#total-budget-and-limit-duration)
  - [Additional Considerations](#additional-considerations)
    - [Performance](#performance)
    - [Monitoring and logging](#monitoring-and-logging)
  - [Future enhancements](#future-enhancements)

## Purpose

The purpose of the HBar Limiter is to track and control the spending of HBars in real-time across various operations and transaction types. It aims to provide flexible hbar limiting capabilities for relay operators, ensuring efficient resource utilization and preventing potential misuse or drainage of HBars.

## Goals

1. Implement real-time tracking of HBar spending across different operations and transaction types.
2. Provide configurable limiting based on various criteria such as sending address and IP address.
3. Offer tiered access control for different user groups or projects.
4. Enable early detection and prevention of potential HBar drainage.
5. Support flexible alerting mechanisms for spending thresholds.

## Requirements

### Spending Tracking

1. Track HBar spending in real-time.
2. Categorize spending by:
   a. Operation type (e.g., FileAppend, FileCreate)
   b. Transaction type (Ethereum or Hedera)

### Spending Limits

1. Compare current spending against:
   a. Total predefined limit
   b. Current operator balance
2. Support limits based on transaction origin address (`tx.from`).
   1. Limit based on `tx.from`
   2. Limit based on IP
3. Support tiered spending limits, e.g.:
   - **Tier 1**: Trusted Partners (unlimited)
   - **Tier 2**: Supported projects (higher limit)
   - **Tier 3**: General users (standard limit)

### Early Detection and Prevention (Preemptive Rate Limit)

**Preemptive Rate Limiting for HFS Transactions**

1. Calculate the number of potential HFS transactions based on the size of the incoming call data:

   - **File Create:** 1 transaction
   - **File Append:** (size_of_call_data / file_chunk_size) transactions

2. Use the [Hedera Fee Estimator](https://hedera.com/fees) to estimate the costs of each HFS transaction, based on the maximum chunk size configuration (currently set to 5 KB).

3. Calculate the total estimated fee and compare it against the remaining budget to determine if a preemptive rate limit should be applied.

## Architecture

### High-Level Design

The HBar limiter will be implemented as a separate service, used by other services/classes that need it. It will have two main purposes - to capture the gas fees for different operation and to check if an operation needs to be paused, due to an exceeded HBar limit.

### General Users (BASIC tier):

**NOTE:** Each general user will have a unique spending plan, linked both to their ETH and IP addresses. Each new user will be automatically assigned a BASIC spending plan when they send their first transaction and this plan will remain linked to them for any subsequent requests.

```mermaid
flowchart TD
    A[User] -->|sends transaction| B[JSON-RPC Relay]
    B --> C[Estimate fees which will be paid by the relay operator]
    C --> D{HBAR Limiter}
    D -->|new user, i.e., who is not linked to a spending plan| E[Create a new BASIC spending plan]
    E --> F[Link user's ETH & IP addresses to plan]
    D -->|existing user, i.e., who is linked to a spending plan| G[Retrieve spending plan linked to user]
    F --> H{Plan has enough balance to cover fees}
    G --> H
    H --> |no| I[Limit request]
    H --> |yes| J[Execute transaction]
    J --> K[Capture all fees the operator has been charged during execution]
    K --> L[Update the spending plan's remaining balance]
```

### Supported Projects (EXTENDED tier) and Trusted Partners (PRIVILEGED tier):

**NOTE:** There will be one spending plan per project/partner with a total spending limit, shared amongst a group of users (IP and ETH addresses) linked to that plan. This means that they will share a common total spending limit for the project/partner.

All users associated with a project/partner will be pre-configured in the relay as shown in the 

```mermaid
flowchart TD
    A[User] -->|sends transaction| B[JSON-RPC Relay]
    B --> C[Estimate fees which will be paid by the relay operator]
    C --> D{HBAR Limiter}
    D --> E[Retrieve spending plan linked to user's ETH and/or IP address]
    E --> F{Plan has enough balance to cover fees}
    F --> |no| G[Limit request]
    F --> |yes| H[Execute transaction]
    H --> I[Capture all fees the operator has been charged during execution]
    I --> J[Update the spending plan's remaining balance]
```

### Class Diagram

#### Service Layer

```mermaid
classDiagram
    class SdkClient {
        -hbarLimitService: IHBarLimitService
        -metricService: MetricService
        +executeTransaction(transaction: Transaction, callerName: string, interactingEntity: string, requestId?: string): Promise<TransactionId>
        +executeQuery~T~(query: Query~T~, callerName: string, interactingEntity: string, requestId?: string): Promise<Query~T~>
    }

    class MetricService {
      -hbarLimitService: IHBarLimitService
      +captureTransactionFees(transaction: Transaction, callerName: string, interactingEntity: string, requestId?: string) void
      +captureQueryFees~T~(query: Query~T~, callerName: string, interactingEntity: string, requestId?: string) void
    }

    class HBarLimitService {
        -hbarSpendingPlanRepository: HbarSpendingPlanRepository
        -ethAddressHbarSpendingPlanRepository: EthAddressHbarSpendingPlanRepository
        -ipAddressHbarSpendingPlanRepository: IpAddressHbarSpendingPlanRepository
        +shouldLimit(txFrom: string, ip?: string) boolean
        +shouldPreemtivelyLimitFileTransactions(callDataSize: number, fileChunkSize: number, currentNetworkExchangeRateInCents: number) boolean
        +resetLimiter() void
        +addExpense(amount: number, txFrom: string, ip?: string) void
        -getSpendingPlanOfEthAddress(address: string): HbarSpendingPlan
        -getSpendingPlanOfIpAddress(ip: string): HbarSpendingPlan
        -checkTotalSpent() boolean
        -shouldReset() boolean
    }

    class IHBarLimitService
    <<interface>> IHBarLimitService
    IHBarLimitService : shouldLimit() boolean
    IHBarLimitService : shouldPreemtivelyLimitFileTransactions() boolean
    IHBarLimitService : resetLimiter() void
    IHBarLimitService : addExpense() void

    SdkClient --> MetricService : uses
    SdkClient --> IHBarLimitService : uses
    MetricService --> IHBarLimitService : uses
    IHBarLimitService <|-- HBarLimitService: implements
```

#### Database Layer:

```mermaid
classDiagram
    class HbarSpendingPlan {
        -id: string
        -subscriptionType: SubscriptionType
        -createdAt: Date
        -active: boolean
        -spendingHistory: HbarSpendingRecord[]
        -amountSpent: number
    }

    class HbarSpendingRecord {
        -amount: number
        -timestamp: Date
    }

    class EthAddressHbarSpendingPlan {
        -ethAddress: string
        -planId: string
    }

    class IpAddressHbarSpendingPlan {
        -ipAddress: string
        -planId: string
    }

    class CacheService {
        -internalCache: ICacheClient
        -sharedCache: ICacheClient
        +getAsync<T>(key: string, callingMethod: string, requestIdPrefix?: string): Promise<T>
        +set(key: string, value: any, callingMethod: string, ttl?: number, requestIdPrefix?: string): Promise<void>
        +multiSet(entries: Record<string, any>, callingMethod: string, ttl?: number, requestIdPrefix?: string): Promise<void>
        +delete(key: string, callingMethod: string, requestIdPrefix?: string): Promise<void>
        +clear(requestIdPrefix?: string): Promise<void>
        +incrBy(key: string, amount: number, callingMethod: string, requestIdPrefix?: string): Promise<number>
        +rPush(key: string, value: any, callingMethod: string, requestIdPrefix?: string): Promise<number>
        +lRange<T>(key: string, start: number, end: number, callingMethod: string, requestIdPrefix?: string): Promise<T[]>
    }

    class HbarSpendingPlanRepository {
        -cache: CacheService
        +findById(id: string): Promise<IHbarSpendingPlan>
        +findByIdWithDetails(id: string): Promise<IDetailedHbarSpendingPlan>
        +create(subscriptionType: SubscriptionType): Promise<IDetailedHbarSpendingPlan>
        +checkExistsAndActive(id: string): Promise<void>
        +getSpendingHistory(id: string): Promise<HbarSpendingRecord[]>
        +addAmountToSpendingHistory(id: string, amount: number): Promise<number>
        +getAmountSpent(id: string): Promise<number>
        +addToAmountSpent(id: string, amount: number): Promise<void>
    }

    class EthAddressHbarSpendingPlanRepository {
        -cache: CacheService
        +findByAddress(ethAddress: string): Promise<EthAddressHbarSpendingPlan>
        +save(ethAddressPlan: EthAddressHbarSpendingPlan): Promise<void>
        +delete(ethAddress: string): Promise<void>
    }

    class IpAddressHbarSpendingPlanRepository {
        -cache: CacheService
        +findByIp(ip: string): Promise<IpAddressHbarSpendingPlan>
        +save(ipAddressPlan: IpAddressHbarSpendingPlan): Promise<void>
        +delete(ip: string): Promise<void>
    }

    class SubscriptionType
    <<Enumeration>> SubscriptionType
    SubscriptionType : BASIC
    SubscriptionType : EXTENDED
    SubscriptionType : PRIVILEGED

    HbarSpendingPlan --> SubscriptionType : could be one of the types
    HbarSpendingPlan --> HbarSpendingRecord : stores history of
    EthAddressHbarSpendingPlan --> HbarSpendingPlan : links an ETH address to
    IpAddressHbarSpendingPlan --> HbarSpendingPlan : links an IP address to

    HbarSpendingPlanRepository --> CacheService : uses
    EthAddressHbarSpendingPlanRepository --> CacheService : uses
    IpAddressHbarSpendingPlanRepository --> CacheService : uses
```
### Support flexible alerting mechanisms for spending thresholds
The existing technical infrastructure, prometheus and grafana will be used to trigger alerts.  At the time of this writing 10K HBar is the maximum the relay operator can spend in one day, on HashIO.

The rest of this section describes addtional metrics that will be added, with alerts later, to track critical balances, and how new values for those tiers in HashIO will
be determined.

The initial spending threshold of the Tier 3 General users will be a rough
estimate based on the current daily spending of the Relay Operator.  In order
to refine this over time a prometheus metric called the `basicSpendingPlanCounter`
will be used to track the number of unique spending plans.  

The metrics listed below will be added to help determine the best Tier 3 General users over time:

1. Daily Unique Users Counter
2. Average Daily Users
3. Dynamic Per-User Limit - Daily budget for the Relay Operator (10K) divided by the average number of users
4. Time-based Allocation - Allocating the Relay Operator's budget throughout the day to prevent early users from consuming all resources
5. User History - Track individual user usage over time to identify and manage heavy users
6. Flexible Limits - Implement a system that can adjust limits based on current usage and time of day
   
#### HBar Allocation Strategy
##### Metrics to Track
1. Daily Unique Users
2. Total HBar Spent per Day
3. Rolling Average of Daily Unique Users (e.g., over 7 or 30 days)
4. Individual User Daily and Monthly Usage
   
##### Allocation Algorithm
1. Base Allocation:
   - Daily Budget / Rolling Average of Daily Unique Users = Base User Limit
  
2. Time-Based Adjustment:
   - Divide the day into time slots (e.g., 6 4-hour slots)
   - Allocate a portion of the daily budget to each slot
   - Adjust user limits based on remaining budget in the current slot

3. Dynamic User Limit:
   - Start with the Base User Limit
   - Adjust based on:
a. User's historical usage (lower limit for consistently heavy users)
b. Time of day (higher limits when usage is typically lower)
c. Current day's usage (increase limits if overall usage is low)

4. Flexible Ceiling:
   - Implement a hard cap (e.g., 2x Base User Limit) to prevent single user from consuming too much

5. Reserve Pool:
   - Keep a small portion of the daily budget (e.g., 10%) as a reserve
   - Use this to accommodate unexpected spikes or high-priority users

## Configurations

### Pre-populating the Cache with Spending Plans for Supported Projects and Partner Projects

The following configurations will be used to automatically populate the cache with `HbarSpendingPlan`, `EthAddressHbarSpendingPlan`, and `IPAddressHbarSpendingPlan` entries for the outlined supported projects and partner projects on every start-up of the relay.

All other users (ETH and IP addresses which are not specified in the configuration file) will be treated as "general users" and will be assigned a basic `HbarSpendingPlan` on their first request and their ETH address and IP address will be linked to that plan for all subsequent requests.

<<<<<<< HEAD
The default filename for the configuration file is `spendingPlansConfig.json`, but it could also be specified by the ENV variables:
- `HBAR_SPENDING_PLANS_CONFIG_FILE`: The name of the JSON file containing the pre-configured spending plans for supported projects and partner projects.

=======
>>>>>>> 4a69be98
```json
[
  {
    "name": "partner name",
    "ethAddresses": ["0x123", "0x124"],
    "ipAddresses": ["127.0.0.1", "128.0.0.1"],
    "subscriptionType": "PRIVILEGED"
  },
  {
    "name": "some other partner that has given us only eth addresses",
    "ethAddresses": ["0x125", "0x126"],
    "subscriptionType": "PRIVILEGED"
  },
  {
    "name": "supported project name",
    "ethAddresses": ["0x127", "0x128"],
    "ipAddresses": ["129.0.0.1", "130.0.0.1"],
    "subscriptionType": "EXTENDED"
  },
  {
    "name": "some other supported project that has given us only ip addresses",
    "ipAddresses": ["131.0.0.1", "132.0.0.1"],
    "subscriptionType": "EXTENDED"
  }
]
```

On every start-up, the relay will check if these entries are already populated in the cache. If not, it will populate them accordingly.

The JSON file can also be updated over time to add new supported projects or partner projects, and it will populate only the new entries on the next start-up.

```json
[
  ...,
  {
    "name": "new partner name",
    "ethAddresses": ["0x129", "0x130"],
    "ipAddresses": ["133.0.0.1"],
    "subscriptionType": "PRIVILEGED"
  }
]
```

### Spending Limits of Different Tiers

The spending limits for different tiers are defined as environment variables:
- `HBAR_RATE_LIMIT_BASIC`: The spending limit (in tinybars) for general users (tier 3)
- `HBAR_RATE_LIMIT_EXTENDED`: The spending limit (in tinybars) for supported projects (tier 2)
- `HBAR_RATE_LIMIT_PRIVILEGED`: The spending limit (in tinybars) for trusted partners (tier 1)

Example configuration for tiered spending limits:
```dotenv
HBAR_RATE_LIMIT_BASIC=92592592
HBAR_RATE_LIMIT_EXTENDED=925925925
HBAR_RATE_LIMIT_PRIVILEGED=1851851850
```

### Total Budget and Limit Duration

The total budget and the limit duration are defined as environment variables:
- `HBAR_RATE_LIMIT_DURATION`: The time window (in milliseconds) for which both the total budget and the spending limits are applicable. 
  - On initialization of `HbarLimitService`, a reset timestamp is calculated by adding the `HBAR_RATE_LIMIT_DURATION` to the current timestamp.
  - The total budget and spending limits are reset when the current timestamp exceeds the reset timestamp.
- `HBAR_RATE_LIMIT_TINYBAR`: The ceiling (in tinybars) on the total amount of HBARs that can be spent in the limit duration. 
  - This is the largest bucket from which others pull from.
  - If the total amount spent exceeds this limit, all spending is paused until the next reset.

Example configuration for a total budget of 110 HBARs (11_000_000_000 tinybars) per 80 seconds:
```dotenv
HBAR_RATE_LIMIT_TINYBAR=11000000000
HBAR_RATE_LIMIT_DURATION=80000
```

## Additional Considerations

### Performance

1. Ensure minimal impact on transaction processing times. (Capturing of transaction fees should happen asynchronously behind the scenes)
2. Design for high throughput to handle peak transaction volumes

### Monitoring and logging

1. Use the existing logger in the relay
2. Build on existing dashboards for system health and rate limiting statistics. Add any new metrics to the current dashboards.

## Future enhancements

1. Machine learning-based anomaly detection for unusual spending patterns.<|MERGE_RESOLUTION|>--- conflicted
+++ resolved
@@ -306,32 +306,38 @@
 
 All other users (ETH and IP addresses which are not specified in the configuration file) will be treated as "general users" and will be assigned a basic `HbarSpendingPlan` on their first request and their ETH address and IP address will be linked to that plan for all subsequent requests.
 
-<<<<<<< HEAD
-The default filename for the configuration file is `spendingPlansConfig.json`, but it could also be specified by the ENV variables:
-- `HBAR_SPENDING_PLANS_CONFIG_FILE`: The name of the JSON file containing the pre-configured spending plans for supported projects and partner projects.
-
-=======
->>>>>>> 4a69be98
+### JSON Configuration File
+
+The relay will read the pre-configured spending plans from a JSON file. This file should be placed in the root directory of the relay.
+
+The default filename for the configuration file is `spendingPlansConfig.json`, but it could also be specified by the environment variable `HBAR_SPENDING_PLANS_CONFIG_FILE`.
+- `HBAR_SPENDING_PLANS_CONFIG_FILE`: The name of the file containing the pre-configured spending plans for supported projects and partners.
+
+#### The JSON file should have the following structure:
 ```json
 [
   {
+    "id": "c758c095-342c-4607-9db5-867d7e90ab9d",
     "name": "partner name",
     "ethAddresses": ["0x123", "0x124"],
     "ipAddresses": ["127.0.0.1", "128.0.0.1"],
     "subscriptionType": "PRIVILEGED"
   },
   {
+    "id": "a68488b0-6f7d-44a0-87c1-774ad64615f2",
     "name": "some other partner that has given us only eth addresses",
     "ethAddresses": ["0x125", "0x126"],
     "subscriptionType": "PRIVILEGED"
   },
   {
+    "id": "af13d6ed-d676-4d33-8b9d-cf05d1ad7134",
     "name": "supported project name",
     "ethAddresses": ["0x127", "0x128"],
     "ipAddresses": ["129.0.0.1", "130.0.0.1"],
     "subscriptionType": "EXTENDED"
   },
   {
+    "id": "7f665aa3-6b73-41d7-bf9b-92d04cdab96b",
     "name": "some other supported project that has given us only ip addresses",
     "ipAddresses": ["131.0.0.1", "132.0.0.1"],
     "subscriptionType": "EXTENDED"
@@ -339,14 +345,28 @@
 ]
 ```
 
-On every start-up, the relay will check if these entries are already populated in the cache. If not, it will populate them accordingly.
-
-The JSON file can also be updated over time to add new supported projects or partner projects, and it will populate only the new entries on the next start-up.
-
-```json
+#### Important notes
+- The `id` field is **strictly required** for each supported project or partner project. It is used as a unique identifier and as key in the cache and also for reference in the logs. We recommend using a UUID for this field, but any unique string will work.
+- The `name` field is used just for reference and can be any string. It is not used in the cache or for any other purpose, only for better readability in the logs on start-up of the relay when the spending plans are being configured.
+- The `ethAddresses` and `ipAddresses` fields are arrays of strings containing the ETH addresses and IP addresses associated with the supported project or partner project. **At least one** of these two fields must be present and contain **at least one entry**.
+- The `subscriptionType` field is also **required**. It is an enum with the following possible values: `BASIC`, `EXTENDED`, and `PRIVILEGED`.
+
+On every start-up, the relay will check if these entries are already populated in the cache. If not, it will populate them accordingly. 
+
+If the cache already contains some of these entries, it will only populate the new entries and remove the obsolete ones.
+
+### Incremental changes to the JSON file
+
+#### Adding new partners or supported projects
+
+The JSON file can also be updated over time to add new partners or supported projects, and it will populate only the new entries on the next start-up.
+
+```javascript
 [
-  ...,
-  {
+  // rest of JSON file remains the same
+  ...oldContent,
+  {
+    "id": "0b054498-5c48-4402-aad4-b9b455f33457",
     "name": "new partner name",
     "ethAddresses": ["0x129", "0x130"],
     "ipAddresses": ["133.0.0.1"],
@@ -355,18 +375,54 @@
 ]
 ```
 
+#### Removing or updating existing partners or supported projects
+
+If some of the pre-configured plans are removed them from the JSON file, they will be considered "obsolete" and removed from the cache on the next start-up of the relay.
+
+You can also add new ETH addresses or IP addresses to existing plans by updating the JSON file.
+
+```javascript
+[
+  // rest of JSON file remains the same
+  ...oldContent,
+  {
+    "id": "c758c095-342c-4607-9db5-867d7e90ab9d",
+    "name": "partner name",
+    "ethAddresses": ["0x123", "0x124", "<new_eth_address>"],
+    "ipAddresses": ["127.0.0.1", "128.0.0.1", "<new_ip_address>", "<another_new_ip_address>"],
+    "subscriptionType": "PRIVILEGED",
+  }
+]
+```
+
+Or if you remove any existing ETH addresses or IP addresses from the JSON file, only those will be removed from the cache on the next start-up.
+
+```javascript
+[
+  // rest of JSON file remains the same
+  ...oldContent,
+  {
+    "id": "c758c095-342c-4607-9db5-867d7e90ab9d",
+    "name": "partner name",
+    "ethAddresses": ["0x123"], // removed "0x124"
+    "ipAddresses": ["127.0.0.1"], // removed "128.0.0.1"
+    "subscriptionType": "PRIVILEGED",
+  }
+]
+```
+
 ### Spending Limits of Different Tiers
 
 The spending limits for different tiers are defined as environment variables:
-- `HBAR_RATE_LIMIT_BASIC`: The spending limit (in tinybars) for general users (tier 3)
-- `HBAR_RATE_LIMIT_EXTENDED`: The spending limit (in tinybars) for supported projects (tier 2)
-- `HBAR_RATE_LIMIT_PRIVILEGED`: The spending limit (in tinybars) for trusted partners (tier 1)
-
-Example configuration for tiered spending limits:
+- `HBAR_RATE_LIMIT_BASIC`: The spending limit in tinybars (tℏ) for general users (tier 3)
+- `HBAR_RATE_LIMIT_EXTENDED`: The spending limit in tinybars (tℏ) for supported projects (tier 2)
+- `HBAR_RATE_LIMIT_PRIVILEGED`: The spending limit in tinybars (tℏ) for trusted partners (tier 1)
+
+Example configuration for tiered spending limits of 0.1 ℏ, 1 ℏ, and 10 ℏ respectively:
 ```dotenv
-HBAR_RATE_LIMIT_BASIC=92592592
-HBAR_RATE_LIMIT_EXTENDED=925925925
-HBAR_RATE_LIMIT_PRIVILEGED=1851851850
+HBAR_RATE_LIMIT_BASIC=10000000
+HBAR_RATE_LIMIT_EXTENDED=100000000
+HBAR_RATE_LIMIT_PRIVILEGED=1000000000
 ```
 
 ### Total Budget and Limit Duration
@@ -379,7 +435,7 @@
   - This is the largest bucket from which others pull from.
   - If the total amount spent exceeds this limit, all spending is paused until the next reset.
 
-Example configuration for a total budget of 110 HBARs (11_000_000_000 tinybars) per 80 seconds:
+Example configuration for a total budget of 110 ℏ (11_000_000_000 tℏ) per 80 seconds:
 ```dotenv
 HBAR_RATE_LIMIT_TINYBAR=11000000000
 HBAR_RATE_LIMIT_DURATION=80000
